--- conflicted
+++ resolved
@@ -23,7 +23,6 @@
 find_package(
   Python
   COMPONENTS Interpreter Development.Module
-<<<<<<< HEAD
   REQUIRED)
 
 set(CYTHON cython)
@@ -43,27 +42,6 @@
   message(
     FATAL_ERROR
       "Cython is required to build Parla. Please install cython and try again.")
-=======
-  REQUIRED
-  )
-
-set(CYTHON cython)
-message(STATUS "Cython: " ${CYTHON})
-#Test if cython is installed
-if(NOT CYTHON)
-  message(
-    FATAL_ERROR
-      "Cython is required to build Parla. Please install cython and try again."
-    )
-endif()
-#Test if cython exists
-execute_process(COMMAND ${CYTHON} --version ERROR_QUIET OUTPUT_VARIABLE CYTHON_VERSION)
-if(NOT CYTHON_VERSION)
-  message(
-    FATAL_ERROR
-      "Cython is required to build Parla. Please install cython and try again."
-    )
->>>>>>> 362dc07d
 endif()
 
 message(STATUS "Python: " ${Python_EXECUTABLE})
@@ -104,16 +82,9 @@
 endif(PARLA_ENABLE_CUDA)
 
 if(PARLA_ENABLE_HIP)
-<<<<<<< HEAD
   enable_language(HIP)
 endif(PARLA_ENABLE_HIP)
 
-=======
-    enable_language(HIP)
-endif(PARLA_ENABLE_HIP)
-
-
->>>>>>> 362dc07d
 if(PARLA_ENABLE_LOGGING)
   # TODO: figure out binlog cmake support
   message(STATUS "Finding binlog...")
@@ -145,22 +116,4 @@
 endif(PARLA_ENABLE_LOGGING)
 
 add_subdirectory(src/c/backend)
-add_subdirectory(src/python/parla)
-
-<<<<<<< HEAD
-# if(PARLA_BUILD_TESTS) add_subdirectory(testing) endif(PARLA_BUILD_TESTS)
-
-# set(test_path_file ${CMAKE_SOURCE_DIR}/testing/run_tests.sh) file(WRITE
-# ${test_path_file} "export PARLA_TESTS=${CMAKE_BINARY_DIR}/testing\n")
-# file(APPEND ${test_path_file} "py.test $PARLA_TESTS\n") file(APPEND
-# ${test_path_file} "ctest --test-dir $PARLA_TESTS\n")
-=======
-# if(PARLA_BUILD_TESTS)
-#   add_subdirectory(testing)
-# endif(PARLA_BUILD_TESTS)
-
-# set(test_path_file ${CMAKE_SOURCE_DIR}/testing/run_tests.sh)
-# file(WRITE ${test_path_file} "export PARLA_TESTS=${CMAKE_BINARY_DIR}/testing\n")
-# file(APPEND ${test_path_file} "py.test $PARLA_TESTS\n")
-# file(APPEND ${test_path_file} "ctest --test-dir $PARLA_TESTS\n")
->>>>>>> 362dc07d
+add_subdirectory(src/python/parla)