--- conflicted
+++ resolved
@@ -11,19 +11,8 @@
 from parla.utility.execute import verify_order, verify_dependencies, verify_complete, verify_time, verify_states
 from parla.utility.execute import GraphContext
 
-<<<<<<< HEAD
-#@benchmark.register(name="SerialScaling")
-@benchmark.option.range_multiplier(2)
-@benchmark.option.range(1, 8)
-def serial_scaling(state):
-    while state:
-        max_time = 10
-        task_time = 1000
-        n = 1000
-        concurrent_tasks = state.range(0)
-=======
-#movement_type = MovementType.NO_MOVEMENT
-#movement_type = MovementType.EAGER_MOVEMENT
+# movement_type = MovementType.NO_MOVEMENT
+# movement_type = MovementType.EAGER_MOVEMENT
 data_scale = 1
 
 num_gpus = int(sys.argv[1])
@@ -33,7 +22,7 @@
     fixedp = True
 elif sys.argv[2] == "policy":
     fixedp = False
- 
+
 movement_type = MovementType.LAZY_MOVEMENT
 if sys.argv[3] == "no":
     movement_type = MovementType.NO_MOVEMENT
@@ -42,17 +31,17 @@
 elif sys.argv[3] == "eager":
     movement_type = movement_type.EAGER_MOVEMENT
 
-total_data_width=62500
-n=1000
-task_time=5000
-max_time=100
+total_data_width = 62500
+n = 1000
+task_time = 5000
+max_time = 100
+
 
 def serial_scalinum_gpus():
     device_type = DeviceType.USER_CHOSEN_DEVICE
     cost = 1.0
     concurrent_tasks = num_gpus
     if num_gpus == 0:
->>>>>>> e29bf5f5
         cost = 1.0 / concurrent_tasks
         device_type = DeviceType.CPU_DEVICE
 
@@ -61,8 +50,8 @@
         task_time=task_time, gil_accesses=1, gil_fraction=0, device_fraction=cost))
 
     config = SerialConfig(data_pattern=DataInitType.OVERLAPPED_DATA,
-        total_data_width=total_data_width, steps=n, chains=1, task_config=task_configs,
-        num_gpus=num_gpus, fixed_placement=fixedp)
+                          total_data_width=total_data_width, steps=n, chains=1, task_config=task_configs,
+                          num_gpus=num_gpus, fixed_placement=fixedp)
 
     with GraphContext(config, name="serial") as g:
 
@@ -81,36 +70,13 @@
         log_times, log_graph, log_states = parse_blog(logpath)
         assert (verify_complete(log_graph, g.graph))
         assert (verify_dependencies(log_graph, g.graph))
-        assert (verify_order(log_times,g.graph))
+        assert (verify_order(log_times, g.graph))
         assert (verify_states(log_states))
 
-    print("serial, # gpus,", num_gpus, ", fixed,", sys.argv[2], ", data,", sys.argv[3] ," mean time:", timinum_gpus.mean, flush=True)
+    print("serial, # gpus,", num_gpus, ", fixed,",
+          sys.argv[2], ", data,", sys.argv[3], " mean time:", timinum_gpus.mean, flush=True)
 
 
-<<<<<<< HEAD
-@benchmark.register(name="IndependentScaling")
-@benchmark.option.args_product([(1, 2, 4, 8), (1, 2)]) # TODO(hc): will add data pattern too
-def independent_scaling(state):
-    while state:
-        max_time = 10
-        task_time = 1000
-        n = 1000
-        use_gpus = True if state.range(1) else False
-        device_type = DeviceType.ANY_GPU_DEVICE
-#device_type = DeviceType.CPU_DEVICE
-        cost = 1.0
-        if not use_gpus:
-            concurrent_tasks = state.range(0)
-            cost = 1.0 / concurrent_tasks
-            device_type = DeviceType.CPU_DEVICE
-
-        # Configuration for task graph generation
-        task_configs = TaskConfigs()
-        task_configs.add(device_type, TaskConfig(
-            task_time=task_time, gil_accesses=1, gil_fraction=0, device_fraction=cost))
-        config = IndependentConfig(task_count=n, task_config=task_configs, use_gpus=use_gpus)
-        with GraphContext(config, name="independent") as g:
-=======
 def independent_scalinum_gpus():
     device_type = DeviceType.ANY_GPU_DEVICE
     cost = 1.0
@@ -124,8 +90,8 @@
     task_configs.add(device_type, TaskConfig(
         task_time=task_time, gil_accesses=1, gil_fraction=0, device_fraction=cost))
     config = IndependentConfig(data_pattern=DataInitType.NO_DATA,
-        total_data_width=total_data_width, task_count=n, task_config=task_configs, num_gpus=num_gpus,
-        fixed_placement=fixedp)
+                               total_data_width=total_data_width, task_count=n, task_config=task_configs, num_gpus=num_gpus,
+                               fixed_placement=fixedp)
 
     with GraphContext(config, name="independent") as g:
 
@@ -144,16 +110,17 @@
         log_times, log_graph, log_states = parse_blog(logpath)
         assert (verify_complete(log_graph, g.graph))
         assert (verify_dependencies(log_graph, g.graph))
-        assert (verify_order(log_times,g.graph))
+        assert (verify_order(log_times, g.graph))
         assert (verify_states(log_states))
 
-    print("independent, # gpus,", num_gpus, ", fixed,", sys.argv[2], ", data,", sys.argv[3] ," mean time:", timinum_gpus.mean, flush=True)
+    print("independent, # gpus,", num_gpus, ", fixed,",
+          sys.argv[2], ", data,", sys.argv[3], " mean time:", timinum_gpus.mean, flush=True)
 
 
 def reduction_scalinum_gpus():
     device_type = DeviceType.ANY_GPU_DEVICE
     cost = 1.0
-    if num_gpus == 0: 
+    if num_gpus == 0:
         concurrent_tasks = num_gpus
         cost = 1.0 / concurrent_tasks
         device_type = DeviceType.CPU_DEVICE
@@ -163,14 +130,13 @@
     task_configs.add(device_type, TaskConfig(
         task_time=task_time, gil_accesses=1, gil_fraction=0, device_fraction=cost))
     config = ReductionConfig(data_pattern=DataInitType.OVERLAPPED_DATA,
-        fixed_placement=fixedp, num_gpus=num_gpus,
-        total_data_width=total_data_width, levels=9, branch_factor=2,
-        task_config=task_configs)
+                             fixed_placement=fixedp, num_gpus=num_gpus,
+                             total_data_width=total_data_width, levels=9, branch_factor=2,
+                             task_config=task_configs)
 
     with GraphContext(config, name="reduction") as g:
 
         logpath = g.tmplogpath
->>>>>>> e29bf5f5
 
         run_config = RunConfig(
             outer_iterations=1,
@@ -185,10 +151,11 @@
         log_times, log_graph, log_states = parse_blog(logpath)
         assert (verify_complete(log_graph, g.graph))
         assert (verify_dependencies(log_graph, g.graph))
-        assert (verify_order(log_times,g.graph))
+        assert (verify_order(log_times, g.graph))
         assert (verify_states(log_states))
 
-    print("reduction, # gpus,", num_gpus, ", fixed,", sys.argv[2], ", data,", sys.argv[3] ," mean time:", timinum_gpus.mean, flush=True)
+    print("reduction, # gpus,", num_gpus, ", fixed,",
+          sys.argv[2], ", data,", sys.argv[3], " mean time:", timinum_gpus.mean, flush=True)
 
 
 if __name__ == "__main__":
