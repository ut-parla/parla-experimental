
#TODO(wlr): Make CUDA optional
enable_language(CUDA)
find_package(CUDAToolkit REQUIRED)
message(STATUS "Found CUDA ${CUDAToolkit_VERSION} at ${CUDAToolkit_ROOT_DIR}")

file(GLOB BACKEND_SRC ${CMAKE_CURRENT_SOURCE_DIR}/*.cpp)
file(GLOB BACKEND_HDR_CURRENT ${CMAKE_CURRENT_SOURCE_DIR}/*.hpp)
file(GLOB BACKEND_HDR_INCLUDE ${CMAKE_CURRENT_SOURCE_DIR}/include/*.hpp)

#TODO(wlr): Fix this to be less hacky and cleaner :)
if(PARLA_ENABLE_CUDA)
    file(GLOB BACKEND_SRC ${BACKEND_SRC} ${CMAKE_CURRENT_SOURCE_DIR}/impl_cuda/*.cu)
    file(GLOB BACKEND_SRC ${BACKEND_SRC} ${CMAKE_CURRENT_SOURCE_DIR}/impl_cuda/*.cpp)
else()
    file(GLOB BACKEND_SRC ${BACKEND_SRC} ${CMAKE_CURRENT_SOURCE_DIR}/impl_none/*.cu)
    file(GLOB BACKEND_SRC ${BACKEND_SRC} ${CMAKE_CURRENT_SOURCE_DIR}/impl_none/*.cpp)
endif(PARLA_ENABLE_CUDA)

add_library(backend SHARED ${BACKEND_SRC})

if(PARLA_ENABLE_NVTX)
    message(STATUS "Enabling NVTX support.")
    target_include_directories(backend PUBLIC ${NVTX_INCLUDE})
    target_compile_definitions(backend PUBLIC PARLA_ENABLE_NVTX)
endif(PARLA_ENABLE_NVTX)

if(PARLA_ENABLE_LOGGING)
    message(STATUS "Enabling logging support.")
    target_link_libraries(backend binlog::headers)
    target_compile_definitions(backend PUBLIC PARLA_ENABLE_LOGGING)
endif(PARLA_ENABLE_LOGGING)

if(PARLA_ENABLE_CUDA)
    set_target_properties(backend PROPERTIES POSITION_INDEPENDENT_CODE ON)
    target_include_directories(backend PUBLIC ${CUDAToolkit_LIBRARY_DIR})
    target_include_directories(backend PUBLIC ${CUDAToolkit_LIBRARY_ROOT})
    target_include_directories(backend PUBLIC ${CUDAToolkit_INCLUDE_DIRS})

    target_link_directories(backend PUBLIC ${CUDAToolkit_LIBRARY_ROOT})
    target_compile_options(backend PRIVATE $<$<COMPILE_LANGUAGE:CUDA>:--expt-extended-lambda -DPROD>)
    target_compile_options(backend PRIVATE $<$<COMPILE_LANGUAGE:CUDA>:--expt-relaxed-constexpr>)

    target_link_libraries(backend PUBLIC CUDA::cudart)

    set(GPU_ARCH $ENV{CUDA_ARCH})
    if(GPU_ARCH)
        set_target_properties(backend PROPERTIES CUDA_ARCHITECTURES ${GPU_ARCH})
    else()
        set_target_properties(backend PROPERTIES CUDA_ARCHITECTURES OFF)
    endif()
endif(PARLA_ENABLE_CUDA)


target_include_directories(backend PUBLIC ${CMAKE_CURRENT_SOURCE_DIR})
target_include_directories(backend PUBLIC ${CMAKE_CURRENT_SOURCE_DIR}/include)
target_include_directories(backend PUBLIC ${CUDAToolkit_INCLUDE_DIRS})

target_link_directories(backend PUBLIC ${CUDAToolkit_LIBRARY_DIRS})

set_target_properties(backend PROPERTIES PUBLIC_HEADER "${BACKEND_HDR_INCLUDE}")
set_target_properties(backend PROPERTIES POSITION_INDEPENDENT_CODE ON)

set_target_properties(backend PROPERTIES CUDA_SEPARABLE_COMPILATION ON)
set_target_properties(backend PROPERTIES CUDA_RESOLVE_DEVICE_SYMBOLS ON)

#TODO(wlr): Make CUDA optional
target_link_libraries(backend PUBLIC CUDA::cudart)

#${PYTHON_RELATIVE_SITE_PACKAGES_DIR}/parla/lib/

install(
        TARGETS backend
        LIBRARY
<<<<<<< HEAD
            DESTINATION lib #${PYTHON_RELATIVE_SITE_PACKAGES_DIR}/parla/lib/
=======
            DESTINATION lib 
>>>>>>> 50079410
        PUBLIC_HEADER
            DESTINATION ${PYTHON_RELATIVE_SITE_PACKAGES_DIR}/parla/include/
    )

    <|MERGE_RESOLUTION|>--- conflicted
+++ resolved
@@ -1,8 +1,3 @@
-
-#TODO(wlr): Make CUDA optional
-enable_language(CUDA)
-find_package(CUDAToolkit REQUIRED)
-message(STATUS "Found CUDA ${CUDAToolkit_VERSION} at ${CUDAToolkit_ROOT_DIR}")
 
 file(GLOB BACKEND_SRC ${CMAKE_CURRENT_SOURCE_DIR}/*.cpp)
 file(GLOB BACKEND_HDR_CURRENT ${CMAKE_CURRENT_SOURCE_DIR}/*.hpp)
@@ -33,6 +28,8 @@
 
 if(PARLA_ENABLE_CUDA)
     set_target_properties(backend PROPERTIES POSITION_INDEPENDENT_CODE ON)
+    set_target_properties(backend PROPERTIES CUDA_SEPARABLE_COMPILATION ON)
+    set_target_properties(backend PROPERTIES CUDA_RESOLVE_DEVICE_SYMBOLS ON)
     target_include_directories(backend PUBLIC ${CUDAToolkit_LIBRARY_DIR})
     target_include_directories(backend PUBLIC ${CUDAToolkit_LIBRARY_ROOT})
     target_include_directories(backend PUBLIC ${CUDAToolkit_INCLUDE_DIRS})
@@ -54,29 +51,14 @@
 
 target_include_directories(backend PUBLIC ${CMAKE_CURRENT_SOURCE_DIR})
 target_include_directories(backend PUBLIC ${CMAKE_CURRENT_SOURCE_DIR}/include)
-target_include_directories(backend PUBLIC ${CUDAToolkit_INCLUDE_DIRS})
-
-target_link_directories(backend PUBLIC ${CUDAToolkit_LIBRARY_DIRS})
-
 set_target_properties(backend PROPERTIES PUBLIC_HEADER "${BACKEND_HDR_INCLUDE}")
-set_target_properties(backend PROPERTIES POSITION_INDEPENDENT_CODE ON)
-
-set_target_properties(backend PROPERTIES CUDA_SEPARABLE_COMPILATION ON)
-set_target_properties(backend PROPERTIES CUDA_RESOLVE_DEVICE_SYMBOLS ON)
-
-#TODO(wlr): Make CUDA optional
-target_link_libraries(backend PUBLIC CUDA::cudart)
 
 #${PYTHON_RELATIVE_SITE_PACKAGES_DIR}/parla/lib/
 
 install(
         TARGETS backend
         LIBRARY
-<<<<<<< HEAD
             DESTINATION lib #${PYTHON_RELATIVE_SITE_PACKAGES_DIR}/parla/lib/
-=======
-            DESTINATION lib 
->>>>>>> 50079410
         PUBLIC_HEADER
             DESTINATION ${PYTHON_RELATIVE_SITE_PACKAGES_DIR}/parla/include/
     )
