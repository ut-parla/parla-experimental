--- conflicted
+++ resolved
@@ -57,13 +57,8 @@
                 dynamic_cast<DeviceRequirement *>(m_r);
             std::cout << "\t[Device Requirement in Multi-device Requirement]\n";
             std::cout << "\t" << dev_res_req->device().GetName() << " -> "
-<<<<<<< HEAD
                       << dev_res_req->res_req().get(MEMORY) << "B, VCU "
                       << dev_res_req->res_req().get(VCU) << "\n";
-=======
-                      << dev_res_req->res_req().mem_sz << "B, VCU "
-                      << dev_res_req->res_req().num_vcus << "\n";
->>>>>>> 7b99d216
           } else if (m_r->is_arch_req()) {
             std::cout
                 << "\t[Architecture Requirement in Multi-device Requirement]\n";
@@ -74,13 +69,8 @@
                  arch_res_req->GetDeviceRequirementOptions()) {
               std::cout << "\t\t[" << i << "]"
                         << dev_res_req->device().GetName() << " -> "
-<<<<<<< HEAD
                         << dev_res_req->res_req().get(MEMORY) << "B, VCU "
                         << dev_res_req->res_req().get(VCU) << "\n";
-=======
-                        << dev_res_req->res_req().mem_sz << "B, VCU "
-                        << dev_res_req->res_req().num_vcus << "\n";
->>>>>>> 7b99d216
               ++i;
             }
           }
@@ -89,13 +79,8 @@
         DeviceRequirement *dev_res_req = dynamic_cast<DeviceRequirement *>(r);
         std::cout << "[Device Requirement]\n";
         std::cout << dev_res_req->device().GetName() << " -> "
-<<<<<<< HEAD
                   << dev_res_req->res_req().get(MEMORY) << "B, VCU "
                   << dev_res_req->res_req().get(VCU) << "\n";
-=======
-                  << dev_res_req->res_req().mem_sz << "B, VCU "
-                  << dev_res_req->res_req().num_vcus << "\n";
->>>>>>> 7b99d216
       } else if (r->is_arch_req()) {
         std::cout << "[Architecture Requirement]\n";
         ArchitectureRequirement *arch_res_req =
@@ -104,13 +89,8 @@
         for (DeviceRequirement *dev_res_req :
              arch_res_req->GetDeviceRequirementOptions()) {
           std::cout << "\t[" << i << "]" << dev_res_req->device().GetName()
-<<<<<<< HEAD
                     << " -> " << dev_res_req->res_req().get(MEMORY) << "B, VCU "
                     << dev_res_req->res_req().get(VCU) << "\n";
-=======
-                    << " -> " << dev_res_req->res_req().mem_sz << "B, VCU "
-                    << dev_res_req->res_req().num_vcus << "\n";
->>>>>>> 7b99d216
           ++i;
         }
       }
