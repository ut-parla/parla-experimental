--- conflicted
+++ resolved
@@ -131,12 +131,9 @@
     PlacementRequirementList placement_req_options_vec =
         placement_req_options.get_placement_req_opts_ref();
 
-<<<<<<< HEAD
-=======
     DeviceRequirementList chosen_devices;
     const auto &parray_list = task->parray_list;
 
->>>>>>> 9bf75e86
     policy_->run_task_mapping(task, *this, &chosen_devices, parray_list,
                               &placement_req_options_vec);
 
