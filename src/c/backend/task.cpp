--- conflicted
+++ resolved
@@ -438,20 +438,14 @@
   this->assigned_devices.push_back(device);
 }
 
-<<<<<<< HEAD
 void InnerTask::finalize_assigned_devices() {
   this->assigned_devices.shrink_to_fit();
   // this->parray_list.shrink_to_fit();
 }
 
-Task::State InnerTask::set_state(Task::State state) {
-  Task::State new_state = state;
-  Task::State old_state;
-=======
 TaskState InnerTask::set_state(TaskState state) {
   TaskState new_state = state;
   TaskState old_state;
->>>>>>> bfdb9a63
 
   do {
     old_state = this->state.load();
