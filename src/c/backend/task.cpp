#include "include/containers.hpp"
#include "include/device.hpp"
#include "include/parray.hpp"
#include "include/phases.hpp"
#include "include/resources.hpp"
#include "include/runtime.hpp"
#include "include/profiling.hpp"
#include <string.h>

#define DEPENDENCY_BUFFER_SIZE 4

// Task Implementation

// TODO(hc) member initialization list is preferable as it can reduce
//          instructions (e.g.,
//          https://stackoverflow.com/questions/9903248/initializing-fields-in-constructor-initializer-list-vs-constructor-body)
InnerTask::InnerTask()
    : req_addition_mode_(SingleDevAdd), tmp_arch_req_(nullptr),
      tmp_multdev_reqs_(nullptr) {
  this->dependency_buffer.reserve(DEPENDENCY_BUFFER_SIZE);
  this->id = 0;
  this->py_task = nullptr;
}

InnerTask::InnerTask(long long int id, void *py_task)
    : req_addition_mode_(SingleDevAdd) {
  this->dependency_buffer.reserve(DEPENDENCY_BUFFER_SIZE);
  this->id = id;
  this->py_task = py_task;
}

InnerTask::InnerTask(std::string name, long long int id, void *py_task)
    : req_addition_mode_(SingleDevAdd) {
  this->dependency_buffer.reserve(DEPENDENCY_BUFFER_SIZE);
  this->name = name;
  this->id = id;
  this->py_task = py_task;
}

void InnerTask::set_scheduler(InnerScheduler *scheduler) {
  this->scheduler = scheduler;
  size_t num_devices = this->scheduler->get_device_manager()->get_num_devices();

  // NOTE(@dialecticDolt): The max index in this tasks dataflow object size
  // should set the parray_list size not num_devices!
  this->parray_list.resize(num_devices);
}

void InnerTask::set_name(std::string name) {
  // std::cout << "Setting name to " << name << std::endl;
  this->name = name;
}

void InnerTask::set_id(long long int id) { this->id = id; }

void InnerTask::set_py_task(void *py_task) { this->py_task = py_task; }

void InnerTask::set_priority(int priority) { this->priority = priority; }

void InnerTask::queue_dependency(InnerTask *task) {
  this->dependency_buffer.push_back(task);
}

TaskStatusFlags InnerTask::process_dependencies() {
  NVTX_RANGE("InnerTask::process_dependencies", NVTX_COLOR_MAGENTA)
  TaskStatusFlags status = this->add_dependencies(this->dependency_buffer);
  this->dependency_buffer.clear();
  this->dependency_buffer.reserve(DEPENDENCY_BUFFER_SIZE);
  return status;
}

void InnerTask::clear_dependencies() {
  this->dependency_buffer.clear();
  this->dependencies.clear();
  // this->dependency_buffer.reserve(DEPENDENCY_BUFFER_SIZE);
}

TaskState InnerTask::add_dependency(InnerTask *task) {

  // Store all added dependencies for bookkeeping
  // I cannot think of a scenario when multiple writers would be adding
  // dependencies NOTE: Please make this thread safe if we have one
  this->dependencies.push_back_unsafe(task);

  // If the task is already complete, we don't need to add it to the dependency

  bool dependency_complete = false;

  TaskState dependent_state = task->add_dependent_task(this);

  if (dependent_state >= TaskState::RUNAHEAD) {
    this->num_blocking_dependencies.fetch_sub(1);
    this->num_unspawned_dependencies.fetch_sub(1);
    this->num_unmapped_dependencies.fetch_sub(1);
    this->num_unreserved_dependencies.fetch_sub(1);
  } else if (dependent_state >= TaskState::RESERVED) {
    this->num_unspawned_dependencies.fetch_sub(1);
    this->num_unmapped_dependencies.fetch_sub(1);
    this->num_unreserved_dependencies.fetch_sub(1);
  } else if (dependent_state >= TaskState::MAPPED) {
    this->num_unspawned_dependencies.fetch_sub(1);
    this->num_unmapped_dependencies.fetch_sub(1);
  } else if (dependent_state >= TaskState::SPAWNED) {
    this->num_unspawned_dependencies.fetch_sub(1);
  }

  return dependent_state;
}

TaskStatus InnerTask::determine_status(bool new_spawnable, bool new_mappable,
                                       bool new_reservable, bool new_runnable) {
  if (new_runnable and this->processed_data) {
    return TaskStatus::RUNNABLE;
  } else if (new_runnable and !this->processed_data) {
    return TaskStatus::COMPUTE_RUNNABLE;
  } else if (new_reservable) {
    return TaskStatus::RESERVABLE;
  } else if (new_mappable) {
    return TaskStatus::MAPPABLE;
  } else if (new_spawnable) {
    return TaskStatus::SPAWNABLE;
  } else {
    return TaskStatus::INITIAL;
  }
}

TaskStatusFlags InnerTask::add_dependencies(std::vector<InnerTask *> &tasks,
                                            bool data_tasks) {
  LOG_INFO(TASK, "Adding dependencies to {}. D={}", this, tasks);

  // TODO: Change all of this to lock free.
  //       Handle phase events

  if (data_tasks == false) {
    this->num_unspawned_dependencies.fetch_add(tasks.size());
    this->num_unmapped_dependencies.fetch_add(tasks.size());
    this->num_unreserved_dependencies.fetch_add(tasks.size());
    this->num_blocking_compute_dependencies.fetch_add(tasks.size());
  }

  // CHECKME: Is this still correct on the subsequent call (should be
  // tasks.size()+1 to prevent finishing while adding)
  this->num_blocking_dependencies.fetch_add(tasks.size());

  for (size_t i = 0; i < tasks.size(); i++) {
    this->add_dependency(tasks[i]);
  }

  // Decrement overcount to free this region
  bool spawnable = this->num_unspawned_dependencies.fetch_sub(1) == 1;
  bool mappable = this->num_unmapped_dependencies.fetch_sub(1) == 1;

  // Other counters are 'freed' in each phase before entering the next phase

  TaskStatusFlags status = TaskStatusFlags();
  status.spawnable = spawnable;
  status.mappable = mappable;

  // TaskStatus status =
  //     this->determine_status(spawnable, mappable, reservable, ready);

  LOG_INFO(TASK, "Added dependencies to {}. Status = {}", this, status);

  return status;

  // If true, this task is ready to launch. Launching must be handled
  // Otherwise launching will be handled by another task's notify_dependents
}

/*
 *    let n = number of dependencies
 *    want to decrement n such that n = n-1 when both threads have run
 *
 *    thread 1                       thread 2
 *    s1 = check complete
 *    s1  ? n-- : n++
 *                                   notify_dependents: noop  -> s3
 *    add to dependents
 *                                   notify_dependents: n--   -> s4
 *    s2 = check complete
 *    s1 && s1 ? noop : n--
 *
 *    This handles all cases except when s1=0 & s3=1
 *    Adding lock to ensure s1 == s3, reverts to what we had before:
 *
 *    thread 1                       thread 2
 *                                   notify_dependents_mutex(): noop
 *    mutex_lock()
 *    s1 = check complete
 *    add to dependents
 *    mutex_unlock()
 *    s1  ? n-- : noop
 *                                   notify_dependents_mutex(): n--
 *    s2 = check complete
 *
 *    I am sure there is a better implementation of this.
 */

TaskState InnerTask::add_dependent_task(InnerTask *task) {

  // Store all dependents for bookkeeping
  // Dependents can be written to by multiple threads calling this function
  // Dependents is read when the task is in cleanup, which can overlap with this
  // function This write needs to be thread-safe

  // NOTE: This is not a lock free implementation. I don't know how to make it
  // lock free
  //       This lock and its match in notify_dependents ensures correctness,
  //       explained above. A tasks "completeness" cannot change while we are
  //       adding a dependent to the list This means notify dependents has not
  //       run yet.
  this->dependents.lock();

  TaskState state = this->get_state();     // s1
  this->dependents.push_back_unsafe(task); // s3

  this->dependents.unlock();

  return state;
}

TaskState InnerTask::add_dependent_space(TaskBarrier *barrier) {
  this->spaces.lock();
  TaskState state = this->get_state();
  this->spaces.push_back_unsafe(barrier);
  this->spaces.unlock();

  return state;
}

void InnerTask::create_parray(InnerPArray *parray, int parray_device_id) {
  // Adjust task resource pool to reflect the new parray
  // Do not free "task memory" associated with persistent arrays on local
  // devices.
  PArrayAccess_t parray_access = std::make_pair(parray, AccessMode::NEW);
  auto device_manager = this->scheduler->get_device_manager();
  auto &assigned_devices = this->assigned_devices;
  auto &device_constraints = this->device_constraints;
  auto mapped_parray_tracker = this->scheduler->mapper->get_parray_tracker();
  auto reserved_parray_tracker =
      this->scheduler->memory_reserver->get_parray_tracker();

  DevID_t global_dev_id = parrayid_to_globalid(parray_device_id);

  size_t to_move_mapped =
      mapped_parray_tracker->do_log(global_dev_id, parray_access);
  size_t to_move_reserved =
      reserved_parray_tracker->do_log(global_dev_id, parray_access);

  bool is_local_device =
      device_constraints.find(global_dev_id) != device_constraints.end();

  if (is_local_device) {
    // Pass ownership of the memory to the array from the task
    auto &task_pool = this->device_constraints[global_dev_id];

    Resource_t current_memory = task_pool.get<Resource::Memory>();
    if (current_memory < to_move_mapped) {

      // std::cout << "Task " << this->name << " has " << current_memory
      //           << " memory on device " << global_dev_id
      //           << " but needs to allocate " << to_move_mapped << std::endl;

      Resource_t required_memory = to_move_mapped - current_memory;

      // Drop the freed task memory to zero
      task_pool.decrease<Resource::Memory>(current_memory);

      // Remaining memory needs to be handled by the global scheduler
      add_unmapped_created_parray(parray, global_dev_id, to_move_mapped);
      add_unreserved_created_parray(parray, global_dev_id, to_move_reserved);
    } else {
      task_pool.decrease<Resource::Memory>(to_move_mapped);
    }
  } else {
    // Otherwise this needs to be handled by the global scheduler
    add_unmapped_created_parray(parray, global_dev_id, to_move_mapped);
    add_unreserved_created_parray(parray, global_dev_id, to_move_reserved);
  }
}

void InnerTask::add_parray(parray::InnerPArray *parray, int am,
                           int local_dev_id) {
  AccessMode access_mode = static_cast<AccessMode>(am);
  if (access_mode != AccessMode::IN) {
    parray->get_parent_parray()->add_task(this);
  }
  this->parray_list[local_dev_id].emplace_back(
      std::make_pair(parray, access_mode));
}

void InnerTask::notify_dependents_completed() {
  LOG_INFO(TASK, "Notifying dependents of {}.", this);
  NVTX_RANGE("InnerTask::notify_dependents", NVTX_COLOR_MAGENTA)

  this->dependents.lock();
  this->spaces.lock();

  for (size_t i = 0; i < this->spaces.size_unsafe(); i++) {
    auto space = this->spaces.get_unsafe(i);
    space->notify();
  }

<<<<<<< HEAD
  double ct_epochs = this->completion_time_epochs; 
#if 0
  std::cout << "Notifying dependents of " << this->name << ": " <<
    this->dependents.size_unsafe() << " with "  << ct_epochs << std::endl;
  for (size_t i = 0; i < this->get_assigned_devices().size(); ++i) {
    std::cout << "\t Device:" << this->get_assigned_devices()[i]->get_id() << "\n";
  }
#endif
  for (size_t i = 0; i < this->dependents.size_unsafe(); i++) {
    auto task = this->dependents.get_unsafe(i);
    log_rl_msg(2, "parent task,"+this->name+", "+
        std::to_string(ct_epochs)+", "+task->name);
    task->get_dependency_completion_epochs(ct_epochs);
    task->approximated_num_siblings = this->dependents.size_unsafe();
  }

  this->set_state(Task::COMPLETED);
=======
  this->set_state(TaskState::COMPLETED);
>>>>>>> e8bc127c

  this->spaces.unlock();
  this->dependents.unlock();

  LOG_INFO(TASK, "Notified dependents of {}.", this);
}

void InnerTask::notify_dependents(TaskStatusList &buffer, TaskState new_state) {
  LOG_INFO(TASK, "Notifying dependents of {}: {}", this, buffer);
  NVTX_RANGE("InnerTask::notify_dependents", NVTX_COLOR_MAGENTA)

  // NOTE: I changed this to queue up ready tasks instead of enqueing them one
  // at a time
  //       This is possibly worse, but splits out scheduler dependency.
  //       May need to change back to call scheduler.enqueue(task) here
  //       instead

  this->dependents.lock();
  //std::cout << "Notifying dependents of " << this->name << ": " <<
  //  this->dependents.size_unsafe() << " with "  << ct_epochs << std::endl;
  for (size_t i = 0; i < this->dependents.size_unsafe(); i++) {
    auto task = this->dependents.get_unsafe(i);
<<<<<<< HEAD
    Task::StatusFlags status = task->notify(new_state, this->is_data.load());
    // std::cout << "\t Dependent " << i << ":" << task->name << std::endl;
=======
    TaskStatusFlags status = task->notify(new_state, this->is_data.load());

    //std::cout << "Dependent Task is notified: " << task->name << std::endl;
>>>>>>> e8bc127c
    if (status.any()) {
      //std::cout << "Dependent Task Ready: " << task->name << std::endl;
      buffer.push_back(std::make_pair(task, status));
    }
  }

  this->set_state(new_state);

  this->dependents.unlock();

  // std::cout << "Notified dependents of " << this->name << ". Ready tasks: "
  // << buffer.size() << std::endl;

  LOG_INFO(TASK, "Notified dependents of {}. Ready tasks: {}", this, buffer);
}

bool InnerTask::notify_dependents_wrapper() {
  TaskStatusList buffer = TaskStatusList();
  this->notify_dependents(buffer, TaskState::MAPPED);
  return buffer.size() > 0;
}

<<<<<<< HEAD
void InnerTask::get_dependency_completion_epochs(
    double dep_compltime_epochs) {
  // This does not require a lock since dependents always
  // run after dependencies.
  this->max_depcompl_time_epochs =
      std::max(dep_compltime_epochs, this->max_depcompl_time_epochs);
}


Task::StatusFlags InnerTask::notify(
    Task::State dependency_state, bool is_data) {
=======
TaskStatusFlags InnerTask::notify(TaskState dependency_state, bool is_data) {
>>>>>>> e8bc127c

  bool spawnable = false;
  bool mappable = false;
  bool reservable = false;
  bool compute_runnable = false;
  bool runnable = false;

  if (is_data) {
    if (dependency_state == TaskState::RUNAHEAD) {
      // A data task never notifies for the other stages
      runnable = (this->num_blocking_dependencies.fetch_sub(1) == 1);
    }
  } else {
    if (dependency_state == TaskState::RUNAHEAD) {
      compute_runnable =
          (this->num_blocking_compute_dependencies.fetch_sub(1) == 1);
      runnable = (this->num_blocking_dependencies.fetch_sub(1) == 1);
    } else if (dependency_state >= TaskState::RESERVED) {
      reservable = (this->num_unreserved_dependencies.fetch_sub(1) == 1);
    } else if (dependency_state >= TaskState::MAPPED) {
      mappable = (this->num_unmapped_dependencies.fetch_sub(1) == 1);
    } else if (dependency_state >= TaskState::SPAWNED) {
      spawnable = (this->num_unspawned_dependencies.fetch_sub(1) == 1);
    }
  }

  TaskStatusFlags status;
  status.spawnable = spawnable;
  status.mappable = mappable;
  status.reservable = reservable;
  status.compute_runnable = compute_runnable;
  status.runnable = runnable;

  return status;
}

bool InnerTask::blocked() { return this->num_blocking_dependencies.load() > 0; }

std::string InnerTask::get_name() { return this->name; }

int InnerTask::get_num_dependencies() {
  return this->dependencies.atomic_size();
}

int InnerTask::get_num_dependents() { return this->dependents.atomic_size(); }

std::vector<void *> InnerTask::get_dependencies() {
  std::vector<void *> dependency_list;
  this->dependencies.lock();
  for (size_t i = 0; i < this->dependencies.size_unsafe(); i++) {
    dependency_list.push_back(this->dependencies.get_unsafe(i));
  }
  this->dependencies.unlock();
  return dependency_list;
}

std::vector<void *> InnerTask::get_dependents() {
  std::vector<void *> dependent_list;
  this->dependents.lock();
  for (size_t i = 0; i < this->dependents.size_unsafe(); i++) {
    dependent_list.push_back(this->dependents.get_unsafe(i));
  }
  this->dependents.unlock();
  return dependent_list;
}

void *InnerTask::get_py_task() { return this->py_task; }

int InnerTask::set_state(int state) {
  TaskState new_state = static_cast<TaskState>(state);
  TaskState old_state = this->set_state(new_state);
  int old_state_id = static_cast<int>(new_state);
  return old_state_id;
}

std::vector<ParlaDevice *> &InnerTask::get_assigned_devices() {
  return this->assigned_devices;
}

void InnerTask::copy_assigned_devices(const std::vector<ParlaDevice *> &others) {
  this->assigned_devices = others;
}

void InnerTask::add_assigned_device(ParlaDevice *device) {
  this->assigned_devices.push_back(device);
}

void InnerTask::finalize_assigned_devices() {
  this->assigned_devices.shrink_to_fit();
  // this->parray_list.shrink_to_fit();
}

TaskState InnerTask::set_state(TaskState state) {
  TaskState new_state = state;
  TaskState old_state;

  do {
    old_state = this->state.load();
  } while (!this->state.compare_exchange_weak(old_state, new_state));

  return old_state;
}

TaskStatus InnerTask::set_status(TaskStatus status) {
  TaskStatus new_status = status;
  TaskStatus old_status;

  do {
    old_status = this->status.load();
  } while (!this->status.compare_exchange_weak(old_status, new_status));

  return old_status;
}

/*TODO(wlr): Deprecate this before merge. Need to update pxd and tests*/
void InnerTask::set_complete() { this->set_state(TaskState::COMPLETED); }

bool InnerTask::get_complete() {
  return this->get_state() == TaskState::COMPLETED;
}

// TODO(hc): The current Parla exploits two types of resources,
//           memory and vcus. Later, this can be extended with
//           a map.
void InnerTask::add_device_req(ParlaDevice *dev_ptr, MemorySz_t mem_sz,
                               VCU_t num_vcus) {
  ResourcePool_t res_req;
  res_req.set<Resources<Resource::Memory, Resource::VCU, Resource::Copy>>(
      {mem_sz, num_vcus, 0});

  std::shared_ptr<DeviceRequirement> dev_req =
      std::make_shared<DeviceRequirement>(dev_ptr, res_req);
  if (req_addition_mode_ == SingleDevAdd) {
    placement_req_options_.append_placement_req_opt(std::move(dev_req));
  } else if (req_addition_mode_ % 2 == 0) { /* Architecture requirement */
    tmp_arch_req_->append_placement_req_opt(std::move(dev_req));
  } else if (req_addition_mode_ == MultiDevAdd) {
    tmp_multdev_reqs_->append_placement_req(std::move(dev_req));
  }
}

void InnerTask::begin_arch_req_addition() {
  // Setting architecture resource requirement
  // could be called within multi-device requirement
  // setup.
  ++req_addition_mode_;
  assert(tmp_arch_req_ == nullptr);
  tmp_arch_req_ = std::make_shared<ArchitectureRequirement>();
}

void InnerTask::end_arch_req_addition() {
  assert(req_addition_mode_ % 2 == 0);
  if (req_addition_mode_ == 4) {
    tmp_multdev_reqs_->append_placement_req(std::move(tmp_arch_req_));
  } else {
    placement_req_options_.append_placement_req_opt(std::move(tmp_arch_req_));
  }
  --req_addition_mode_;
}

void InnerTask::begin_multidev_req_addition() {
  assert(req_addition_mode_ == SingleDevAdd);
  assert(tmp_multdev_reqs_ == nullptr);
  tmp_multdev_reqs_ = std::make_shared<MultiDeviceRequirements>();
  req_addition_mode_ = MultiDevAdd;
}

void InnerTask::end_multidev_req_addition() {
  assert(tmp_multdev_reqs_ != nullptr);
  placement_req_options_.append_placement_req_opt(std::move(tmp_multdev_reqs_));
  req_addition_mode_ = SingleDevAdd;
}

void *InnerDataTask::get_py_parray() { return this->parray_->get_py_parray(); }

int InnerDataTask::get_access_mode() {
  return static_cast<int>(this->access_mode_);
}

TaskState TaskBarrier::_add_task(InnerTask *task) {
  TaskState dependent_state = task->add_dependent_space(this);

  if (dependent_state == TaskState::COMPLETED) {
    this->num_incomplete_tasks.fetch_sub(1, std::memory_order_relaxed);
  }

  return dependent_state;
}

void TaskBarrier::add_task(InnerTask *task) {
  // don't use this
  this->num_incomplete_tasks.fetch_add(1, std::memory_order_relaxed);
  this->_add_task(task);
  this->notify();
}

void TaskBarrier::add_tasks(std::vector<InnerTask *> &tasks) {

  this->num_incomplete_tasks.fetch_add(tasks.size() + 1,
                                       std::memory_order_relaxed);
  for (auto task : tasks) {
    this->_add_task(task);
  }

  // std::cout << "TaskBarrier::add_tasks: " <<
  // this->num_incomplete_tasks.load()
  //           << std::endl;

  this->notify();
}<|MERGE_RESOLUTION|>--- conflicted
+++ resolved
@@ -301,7 +301,6 @@
     space->notify();
   }
 
-<<<<<<< HEAD
   double ct_epochs = this->completion_time_epochs; 
 #if 0
   std::cout << "Notifying dependents of " << this->name << ": " <<
@@ -318,10 +317,7 @@
     task->approximated_num_siblings = this->dependents.size_unsafe();
   }
 
-  this->set_state(Task::COMPLETED);
-=======
   this->set_state(TaskState::COMPLETED);
->>>>>>> e8bc127c
 
   this->spaces.unlock();
   this->dependents.unlock();
@@ -344,14 +340,9 @@
   //  this->dependents.size_unsafe() << " with "  << ct_epochs << std::endl;
   for (size_t i = 0; i < this->dependents.size_unsafe(); i++) {
     auto task = this->dependents.get_unsafe(i);
-<<<<<<< HEAD
-    Task::StatusFlags status = task->notify(new_state, this->is_data.load());
-    // std::cout << "\t Dependent " << i << ":" << task->name << std::endl;
-=======
     TaskStatusFlags status = task->notify(new_state, this->is_data.load());
 
     //std::cout << "Dependent Task is notified: " << task->name << std::endl;
->>>>>>> e8bc127c
     if (status.any()) {
       //std::cout << "Dependent Task Ready: " << task->name << std::endl;
       buffer.push_back(std::make_pair(task, status));
@@ -374,7 +365,6 @@
   return buffer.size() > 0;
 }
 
-<<<<<<< HEAD
 void InnerTask::get_dependency_completion_epochs(
     double dep_compltime_epochs) {
   // This does not require a lock since dependents always
@@ -386,9 +376,6 @@
 
 Task::StatusFlags InnerTask::notify(
     Task::State dependency_state, bool is_data) {
-=======
-TaskStatusFlags InnerTask::notify(TaskState dependency_state, bool is_data) {
->>>>>>> e8bc127c
 
   bool spawnable = false;
   bool mappable = false;
