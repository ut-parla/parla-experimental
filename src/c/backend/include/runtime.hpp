#pragma once
#include "resources.hpp"
#ifndef PARLA_BACKEND_HPP
#define PARLA_BACKEND_HPP

#include <assert.h>
#include <atomic>
#include <chrono>
#include <condition_variable>
#include <exception>
#include <fstream>
#include <string>
#include <thread>
#include <unordered_map>
#include <utility>

using namespace std::chrono_literals;

#include "containers.hpp"
#include "events.hpp"

#include "device_manager.hpp"
#include "parray.hpp"
#include "parray_tracker.hpp"
#include "profiling.hpp"
#include "resource_requirements.hpp"

// General Note. A LOT of these atomics could just be declared as volatile.

// Forward Declarations of Inner Classes
class InnerTask;
class InnerWorker;
class InnerScheduler;

// Type Aliases for common containers

using WorkerQueue = ProtectedQueue<InnerWorker *>;
using WorkerList = ProtectedVector<InnerWorker *>;

using TaskQueue = ProtectedQueue<InnerTask *>;
using TaskList = ProtectedVector<InnerTask *>;

<<<<<<< HEAD
/* Access mode to a PArray. */
enum AccessMode {
  // Input of a task.
  IN = 0,
  // Output of a task.
  OUT = 1,
  // Input/output of a task.
  INOUT = 2
};
=======
// TODO(wlr): Make this architecture agnostic
using StreamList = ProtectedVector<CUDAStream>;
using EventList = ProtectedVector<CUDAEvent>;

// Busy sleep for a given number of microseconds
inline void cpu_busy_sleep(unsigned int micro) {
  // compute_range r("sleep::busy", nvtx3::rgb{0, 127, 127});
  // int count = 0;
  auto block = std::chrono::microseconds(micro);
  auto time_start = std::chrono::high_resolution_clock::now();

  auto now = std::chrono::high_resolution_clock::now();
  auto elapsed =
      std::chrono::duration_cast<std::chrono::microseconds>(now - time_start);

  do {
    now = std::chrono::high_resolution_clock::now();
    elapsed =
        std::chrono::duration_cast<std::chrono::microseconds>(now - time_start);
  } while (elapsed.count() < micro);
}
>>>>>>> 50079410

// Forward declaration of python callbacks

/* Python function to assign a task to a worker */
typedef void (*launchfunc_t)(void *scheduler, void *task, void *worker);

/* Python function to stop the scheduler */
typedef void (*stopfunc_t)(void *scheduler);

// Callback Launchers

/* C++ -> Cython callback to launch a single task */
inline void launch_task_callback(launchfunc_t func, void *scheduler, void *task,
                                 void *worker) {
  func(scheduler, task, worker);
}

/* C*+ -> Cython callback to stop the main scheduler. Called at runtime exit. */
inline void launch_stop_callback(stopfunc_t func, void *scheduler) {
  func(scheduler);
}

namespace Task {

/*State of the task. Shows which part of the runtime the task is in.*/
enum State {
  // Initial State. Task has been created but not spawned
  CREATED = 0,
  // Task has been spawned
  SPAWNED = 1,
  // Task has been mapped
  MAPPED = 2,
  // Task has persistent resources reserved
  RESERVED = 3,
  // Task is ready to run
  READY = 4,
  // Task is currently running and has runtime resources reserved
  RUNNING = 5,
  // Task body has completed but GPU kernels may be asynchronously running
  RUNAHEAD = 6,
  // Task has completed
  COMPLETED = 7
};

enum SynchronizationType {
  // No synchronization
  NONE = 0,
  // BLocking synchronization
  BLOCKING = 1,
  // Non-blocking synchronization
  NON_BLOCKING = 2,
  // User defined synchronization
  USER = 3
}

class StatusFlags {
public:
  bool spawnable{false};
  bool mappable{false};
  bool reservable{false};
  bool compute_runnable{false};
  bool runnable{false};

  StatusFlags() = default;

  StatusFlags(bool spawnable, bool mappable, bool reservable,
              bool compute_runnable, bool runnable)
      : spawnable(spawnable), mappable(mappable), reservable(reservable),
        compute_runnable(compute_runnable), runnable(runnable) {}

  bool any() {
    return spawnable || mappable || reservable || compute_runnable || runnable;
  }
};

/* Properties of the tasks dependencies */
enum Status {
  // Initial State. Status of dependencies is unknown or not spawned
  INITIAL = 0,
  // All dependencies are spawned (this task can be safely spawned)
  SPAWNABLE = 1,
  // All dependencies are mapped (this task can be safely mapped)
  MAPPABLE = 2,
  // All dependencies have persistent resources reserved (this task can be
  // safely reserved)
  RESERVABLE = 3,
  // All compute dependencies have RUNAHEAD/COMPLETED status
  COMPUTE_RUNNABLE = 4,
  // All (including data) dependencies have RUNAHEAD/COMPLETED status
  RUNNABLE = 5
};

} // namespace Task

#ifdef PARLA_ENABLE_LOGGING
BINLOG_ADAPT_STRUCT(Task::StatusFlags, spawnable, mappable, reservable,
                    compute_runnable, runnable)
BINLOG_ADAPT_ENUM(Task::State, CREATED, SPAWNED, MAPPED, RESERVED, READY,
                  RUNNING, RUNAHEAD, COMPLETED)
BINLOG_ADAPT_ENUM(Task::Status, INITIAL, SPAWNABLE, MAPPABLE, RESERVABLE,
                  COMPUTE_RUNNABLE, RUNNABLE)
#endif

using TaskState = std::pair<InnerTask *, Task::StatusFlags>;
using TaskStateList = std::vector<TaskState>;

/**
 *   The C++ "Mirror" of Parla's Python Tasks
 *   This class is used to create a C++ representation of a Parla Task
 *   All scheduling logic should be handled by these after creation until
 * launched by the Python callback
 */
class InnerTask {

  // TODO(hc): those member vars should be protected.
public:
  /* Unique ID of the task. Can be used as a dictionary key.*/
  long long int id = 0;

  /*Name of the task. Useful for logging and printing.*/
  std::string name = "";

  /*Instance count of the task (Number of continuations of this task)*/
  int instance = 0;

  /* State of the task (where is this task)*/
  std::atomic<Task::State> state{Task::CREATED};

  /* Status of the task (state of its dependencies)*/
  std::atomic<Task::Status> status{Task::INITIAL};

  /* Reference to the scheduler (used for synchronizing state on events) */
  InnerScheduler *scheduler = nullptr;

  /*Container for Events*/
  EventList events;

  /*Synchronization Type */
  Task::SynchronizationType sync_type = Task::BLOCKING;

  /*Container for Streams*/
  StreamList streams;

  /*Task monitor*/
  std::mutex mtx;

  /* Priority of the task. Higher priority tasks are scheduled first. */
  std::atomic<int> priority{0};

  /* The pointer to the Python Task which contains the class body */
  void *py_task = nullptr; // TODO: Refactor to PyObject type?

  /* Container of Task Dependencies (should be thread-safe)*/
  TaskList dependencies;

  /* Container of Task Dependents (should be thread-safe)*/
  TaskList dependents;

  /*Local depdendency buffer*/
  std::vector<InnerTask *> dependency_buffer = std::vector<InnerTask *>();

  /* Number of blocking (uncompleted) compute task dependencies */
  std::atomic<int> num_blocking_compute_dependencies{1};

  /* Number of  blocking (uncompleted) task (compute+data) dependencies */
  std::atomic<int> num_blocking_dependencies{1};

  /* Number of unspawned dependencies */
  std::atomic<int> num_unspawned_dependencies{1};

  /* Number of unmapped dependencies */
  std::atomic<int> num_unmapped_dependencies{1};

  /* Number of unreserved dependencies */
  std::atomic<int> num_unreserved_dependencies{1};

  /*Number of unreserved instances (for multidevice) */
  std::atomic<int> num_persistant_instances{1};
  bool removed_reserved{false};

  /* Number of waiting instances (for multidevice) */
  std::atomic<int> num_runtime_instances{1};
  bool removed_runtime{false};

  /* Tasks Internal Resource Pool. */
  ResourcePool<std::atomic<int64_t>> resources;

  /* Task Assigned Device Set*/
  std::vector<Device *> assigned_devices;

  /*Resource Requirements for each assigned device*/
  std::unordered_map<int, ResourcePool_t> device_constraints;

  /* Task is data movement task */
  std::atomic<bool> is_data{false};

  /* Task has processed data into data tasks (if any exists). Defaults to true
   * if none exist. */
  std::atomic<bool> processed_data{true};

  /* A list of a pair of PArray instances and access modes to them.
     The first dimension index is for a device id specified in @spawn.
     The second index space is for PArrays. */
  std::vector<std::vector<std::pair<parray::InnerPArray *, AccessMode>>>
      parray_list;

  InnerTask();
  InnerTask(long long int id, void *py_task);
  InnerTask(std::string name, long long int id, void *py_task);

  /* Set the scheduler */
  void set_scheduler(InnerScheduler *scheduler);

  /* Set the name of the task */
  void set_name(std::string name);

  /* Get the name of the task */
  const std::string &get_name() const { return this->name; };

  /* Set the id of the task */
  void set_id(long long int name);

  /* Set the python task */
  void set_py_task(void *py_task);

  /* Set the priority of the task */
  void set_priority(int priority);

  /*Set a resource of the task*/
  void set_resources(std::string resource_name, float resource_value);

  /* Add a dependency to the task buffer but don't process it*/
  void queue_dependency(InnerTask *task);

  /* Add a list of dependencies to the task. For external use.*/
  Task::StatusFlags process_dependencies();

  /* Clear the dependency list */
  void clear_dependencies();

  /* Add a dependency to the task and process it*/
  Task::State add_dependency(InnerTask *task);

  /* Add a list of dependencies to the task and process them. For external
   * use.*/
  Task::StatusFlags add_dependencies(std::vector<InnerTask *> &tasks,
                                     bool data_tasks = false);

  /* Add a dependent to the task */
  Task::State add_dependent(InnerTask *task);

  /* Add a list of dependents to the task */
  // void add_dependents(std::vector<bool> result, std::vector<InnerTask*>&
  // tasks);

  /*
   * Add a PArray to the task
   *
   * @param parray Pointer to a PArray that this task use
   * @param access_mode Access mode TODO(hc): This type is int and
   *                                          it is immediately casted to
   *                                          an enum type. This function
   *                                          is called by Python through
   * Cython, but C++ enum and Python enum or int are not compatible. So, for
   * conveniency, I just pass int between Python and C++.
   */
  void add_parray(parray::InnerPArray *parray, int access_mode, int dev_id);

  /*
   *  Notify dependents that dependencies have completed
   *  This should be called by the worker when a task has completed
   *  Returns a container of tasks that are now ready to run
   *  TODO: Decide on a container to use for this
   */
  void notify_dependents(TaskStateList &tasks, Task::State new_state);

  /* Wrapper for testing */
  bool notify_dependents_wrapper();

  /* Notify the task that one of its dependents has completed
   *  Decrements the number of blocking dependencies.
   *  Return true if 0 blocking dependencies remain.
   *  Used by "notify_dependents"
   */
  Task::StatusFlags notify(Task::State dependency_state, bool is_data = false);

  /* Reset state and increment all internal counters. Used by continuation */
  void reset() {
    // TODO(wlr): Should this be done with set_state and assert old==RUNNING?
    this->state.store(Task::SPAWNED);
    this->status.store(Task::INITIAL);
    this->instance++;
    this->num_blocking_compute_dependencies.store(1);
    this->num_blocking_dependencies.store(1);
    this->num_unspawned_dependencies.store(1);
    this->num_unmapped_dependencies.store(1);
    this->num_unreserved_dependencies.store(1);
    this->assigned_devices.clear();
  }

  /* Return whether the task is ready to run */
  bool blocked();

  /* Get a task name */
  std::string get_name();

  /* Get number of dependencies */
  int get_num_dependencies();

  /* Get number of dependents */
  int get_num_dependents();

  /* Get number of blocking dependencies */
  inline int get_num_blocking_dependencies() const {
    return this->num_blocking_dependencies.load();
  };

  inline int get_num_unmapped_dependencies() const {
    return this->num_unmapped_dependencies.load();
  };

  template <ResourceCategory category> inline void set_num_instances() {
    if constexpr (category == ResourceCategory::Persistent) {
      this->num_persistant_instances.store(this->assigned_devices.size());
    } else {
      this->num_runtime_instances.store(this->assigned_devices.size());
    }
  };

  template <ResourceCategory category> inline int decrement_num_instances() {
    if constexpr (category == ResourceCategory::Persistent) {
      return this->num_persistant_instances.fetch_sub(1);
    } else {
      return this->num_runtime_instances.fetch_sub(1);
    }
  };

  template <ResourceCategory category> inline int get_num_instances() {
    if constexpr (category == ResourceCategory::Persistent) {
      return this->num_persistant_instances.load();
    } else {
      return this->num_runtime_instances.load();
    }
  };

  template <ResourceCategory category> inline bool get_removed() {
    if constexpr (category == ResourceCategory::Persistent) {
      return this->removed_reserved;
    } else {
      return this->removed_runtime;
    }
  }

  template <ResourceCategory category> inline void set_removed(bool waiting) {
    if constexpr (category == ResourceCategory::Persistent) {
      this->removed_reserved = waiting;
    } else {
      this->removed_runtime = waiting;
    }
  }

  /* Get dependency list. Used for testing Python interface. */
  std::vector<void *> get_dependencies();

  /* Get dependents list. Used for testing Python interface. */
  std::vector<void *> get_dependents();

  /*Add event to task*/
  void add_event(void *event) { this->events.push_back(event); }

  /*Add stream to task */
  void add_stream(void *stream) { this->streams.push_back(stream); };

  /* Reset events and streams */
  void reset_events_streams() {
    this->events.clear();
    this->streams.clear();
  }

  /* Synchronize self */
  void synchronize_events() {
    this->events.lock();
    size_t num_events = this->events.size();
    for (size_t i = 0; i < num_events; i++) {
      CUDAEvent &event = this->events[i];
      event.synchronize();
    }
    this->events.unlock();
  }

  /*handle_runahead_dependencies*/
  void handle_runahead_dependencies() {
    if (this->sync_type == Task::SyncType::BLOCKING) {
      this->synchronize_dependency_events();
    } else if (this->sync_type == Task::SyncType::NON_BLOCKING) {
      this->wait_dependency_events();
    }
  }

  /*Synchronize dependencies*/
  void synchronize_dependency_events() {
    this->dependencies.lock();
    size_t num_dependencies = this->dependencies.size();
    for (size_t i = 0; i < num_dependencies; i++) {
      InnerTask *dependency = this->dependencies.unsafe_at(i);
      dependency->synchronize_events();
    }
    this->dependencies.unlock();
  }

  /*Wait dependencies*/
  // TODO(wlr): This locking is overkill. Some of these aren't even necessary.
  void wait_dependency_events() {
    // For each dependency, wait on all of its events on all of our streams
    this->dependencies.lock();
    size_t num_dependencies = this->dependencies.size();
    for (size_t i = 0; i < num_dependencies; i++) {
      InnerTask *dependency = this->dependencies.unsafe_at(i);
      auto &dependency_events = dependency->events;
      dependency_events.lock();
      size_t num_events = dependency_events.size();
      for (size_t j = 0; j < num_events; j++) {
        CUDAEvent &event = dependency_events[j];

        // Wait on the event on all of our streams
        this->streams.lock();
        for (size_t k = 0; k < this->streams.size(); k++) {
          CUDAStream &stream = this->streams[k];
          event.wait(stream);
        }
        this->streams.unlock();
      }
      dependency_events.unlock();
    }
    this->dependencies.unlock();
  }

  /* Get python task */
  void *get_py_task();

  /* Get the python assigned devices */
  std::vector<Device *> &get_assigned_devices();

  /*Add to the assigned device list*/
  void add_assigned_device(Device *device);

  /*
   * Copy a vector of device pointers
   *
   * @param others Source vector of device pointers to copy
   */
  void copy_assigned_devices(const std::vector<Device *> &others);

  /* Set the task status */
  int set_state(int state);

  /* Set the task state */
  Task::State set_state(Task::State state);

  /* Get the task state */
  Task::State get_state() const {
    const Task::State state = this->state.load();
    return state;
  }

  /*Set the task status */
  Task::Status set_status(Task::Status status);

  /*Determine status from parts*/
  // TODO(wlr): this should be private
  Task::Status determine_status(bool spawnable, bool mappable, bool reservable,
                                bool ready);

  /*Get the task status*/
  Task::Status get_status() const {
    const Task::Status status = this->status.load();
    return status;
  }

  /* Set complete */
  void set_complete();

  /* Get complete */
  bool get_complete();

  void add_device_req(Device *dev_ptr, MemorySz_t mem_sz, VCU_t num_vcus);
  void begin_arch_req_addition();
  void end_arch_req_addition();
  void begin_multidev_req_addition();
  void end_multidev_req_addition();

  PlacementRequirementCollections &get_placement_req_options() {
    return placement_req_options_;
  }

  /* Return True if an instance is a data movement task */
  bool is_data_task();

protected:
  /*
   *  1 <--> 3 (MultiDevAdd, normally SingleDevAdd) <--> 2*2 (SingleArchAdd)
   *  1 <--> 2 (SingleArchAdd)
   */
  enum ReqAdditionState {
    SingleDevAdd = 1,
    /* SingleArchAdd == 2, */
    MultiDevAdd = 3
  };
  uint32_t req_addition_mode_;
  std::shared_ptr<ArchitectureRequirement> tmp_arch_req_;
  std::shared_ptr<MultiDeviceRequirements> tmp_multdev_reqs_;
  // TODO(hc): rename these..
  PlacementRequirementCollections placement_req_options_;
};

class InnerDataTask : public InnerTask {
public:
  InnerDataTask() = delete;
  // TODO(hc): this id is not unique (In case of compute task,
  //           The Python runtime maintains the unique id and assigns it.
  //           but this data move task is created in C++ and we cannot
  //           immediately assign the unique id. We may need another function
  //           call from Python t C++ when we create Python data move task
  //           later. The current id for all the data move tasks is 0.
  InnerDataTask(std::string name, long long int id, parray::InnerPArray *parray,
                AccessMode access_mode, int dev_id)
      : parray_(parray), access_mode_(access_mode), dev_id_(dev_id),
        InnerTask(name, id, nullptr) {
    this->is_data = true;
    // Data tasks are created after persistent resource reservation.
    // Therefore its start state is always RESERVED.
    this->set_state(Task::RESERVED);
  }

  /// Return a python PArray pointer (as void*).
  void *get_py_parray();

  /// Return a access mode of PArray.
  AccessMode get_access_mode();

  // TODO(hc): will be removed
  int get_device_id() { return this->dev_id_; }

private:
  parray::InnerPArray *parray_;
  AccessMode access_mode_;
  int dev_id_;
};

#ifdef PARLA_ENABLE_LOGGING
LOG_ADAPT_STRUCT(InnerTask, name, instance, get_state, get_status)
LOG_ADAPT_DERIVED(InnerDataTask, (InnerTask))
#endif

/**
 *   The C++ "Mirror" of Parla's Python Workers
 *   This class is used to create a C++ representation of a Parla Worker
 *   All scheduling logic should be handled by these after creation until
 * launched by the Python callback
 */
class InnerWorker {

public:
  /* Pointer to Python Worker object */
  void *py_worker = nullptr;

  /* Pointer to the active task */
  // void* py_task = nullptr;
  InnerTask *task = nullptr;

  InnerScheduler *scheduler = nullptr;

  std::mutex mtx;
  std::condition_variable cv;
  bool ready = false;
  bool notified = false;

  int thread_idx = -1;

  /* Task Buffer (for enqueing new ready tasks at task cleanup ) */
  TaskStateList enqueue_buffer;

  // TODO: (improvement?) Custom Barrier and Event Handling

  // TODO: (improvement?) A buffer for multiple tasks assigned to a worker

  InnerWorker() = default;
  InnerWorker(void *worker) : py_worker(worker){};

  /* Set the Python Worker */
  void set_py_worker(void *worker) { this->py_worker = worker; };

  /*Set the scheduler*/
  void set_scheduler(InnerScheduler *scheduler) {
    this->scheduler = scheduler;
  };

  /* Set the thread idx */
  void set_thread_idx(int idx) { this->thread_idx = idx; };

  /* Wait for a task to be assigned */
  void wait();

  /* Assign a task to the worker and notify worker that it is available*/
  void assign_task(InnerTask *task);

  /*
   * Get a C++ task instance that this worker thread will execute.
   * This function returns two outputs, a pointer to a task pointer and
   * a pointer to a flag specifying if this task is data task or not.
   * If that is the data task, the callee creates a Python data task instance
   * and makes a connection between the Python and the C++ instances.
   *
   * @param task A pointer to a pointer to a task (output)
   * @param is_data_task A pointer to a flag that sets True if the task is data
   * task.
   */
  void get_task(InnerTask **task, bool *is_data_task);

  /* Remove task */
  void remove_task();

  void stop();
};

#ifdef PARLA_ENABLE_LOGGING
LOG_ADAPT_STRUCT(InnerWorker, thread_idx, notified)
#endif

template <typename AllWorkers_t, typename ActiveWorkers_t> class WorkerPool {

public:
  /* Container of all workers */
  AllWorkers_t all_workers;

  /* Container of available workers */
  ActiveWorkers_t active_workers;

  /* Number of workers */
  int max_workers;

  /*Mutex for blocking spawn/await*/
  std::mutex mtx;

  /*Condition variable for blocking spawn/await*/
  std::condition_variable cv;

  /* Number of notified but not running workers*/
  std::atomic<int> notified_workers{0};

  WorkerPool() = default;
  WorkerPool(int nworkers) : max_workers(nworkers){};

  /* Add a worker to the active pool */
  void enqueue_worker(InnerWorker *worker);

  /* Remove a worker from the active pool */
  InnerWorker *dequeue_worker();

  /* Add a worker to the all pool */
  void add_worker(InnerWorker *worker);

  /* Get number of available workers */
  int get_num_available_workers();

  /* Get number of total workers */
  int get_num_workers();

  /* Set number of total workers */
  void set_num_workers(int nworkers);

  /*Increase number of notified workers*/
  int increase_num_notified_workers();

  /*Decrease number of notified workers*/
  int decrease_num_notified_workers();

  /*Get number of notified workers*/
  inline int get_num_notified_workers() {
    return this->notified_workers.load();
  }

  /*Blocking for spawn/await so that other threads can take the GIL*/
  void spawn_wait();

  /* Remove a worker from the all pool */
  // void remove_worker(InnerWorker* worker);
};

typedef WorkerPool<WorkerQueue, WorkerQueue> WorkerPool_t;

// Forward declaration of scheduler phases

class Mapper;
class MemoryReserver;
class RuntimeReserver;
class Launcher;
class MappingPolicy;
class LocalityLoadBalancingMappingPolicy;

namespace Scheduler {

enum State {
  spawned,
  mapped,
  reserved,
  ready,
  launch,
  running,
  complete,
  failed
};

class Status {
private:
  const static int size = 8;

public:
  int status[8] = {0, 0, 0, 0, 0, 0, 0, 0};

  void reset() {
    for (int i = 0; i < size; i++) {
      status[i] = 0;
    }
  }

  void set(int index, int value) { this->status[index] = value; }

  int get(int index) { return this->status[index]; }

  void update(State state) { this->status[state]++; }

  void print() {
    std::cout << "Scheduler Status: (" << this->status[0] << ", "
              << this->status[1] << ", " << this->status[2] << ", "
              << this->status[3] << ", " << this->status[4] << ", "
              << this->status[5] << ", " << this->status[6] << ", "
              << this->status[7] << ")" << std::endl;
  }
};

} // namespace Scheduler

/**
 *   The C++ "Mirror" of Parla's Python Scheduler
 *   This class is used to create a C++ representation of a Parla Scheduler
 *   All scheduling logic should be handled by these after creation until
 * launched by the Python callback
 */
class InnerScheduler {

public:
  /* Sleep Between Loops */
  bool sleep_flag = false;

  /* Time to sleep between loops (microseconds) */
  int sleep_time = 20;

  /* Task Buffer */
  std::vector<InnerTask *> task_buffer = std::vector<InnerTask *>(10);

  /* Container of Thread Workers */
  WorkerPool_t workers;

  /* Resource Pool */
  // TODO(wlr): Remove this (deprecated from testing)
  ResourcePool<std::atomic<int64_t>>
      resources; // TODO: Dummy class, needs complete rework with devices

  /* Active task counter (thread-safe) */
  std::atomic<int> num_active_tasks{1};

  /* Should Run, Stop Condition */
  std::atomic<bool> should_run = true;

  /* Phase: maps tasks to devices */
  Mapper *mapper;

  /* Phase reserves resources to limit/plan task execution*/
  MemoryReserver *memory_reserver;
  RuntimeReserver *runtime_reserver;

  /*Responsible for launching a task. Signals worker thread*/
  Launcher *launcher;

  InnerScheduler(DeviceManager *device_manager);
  // InnerScheduler(int nworkers);

  /* Pointer to callback to stop the Python scheduler */
  stopfunc_t stop_callback;

  /* Pointer to Python scheduler */
  void *py_scheduler;

  /* Scheduler Status */
  Scheduler::Status status;

  /* Set the number of workers */
  void set_num_workers(int nworkers);

  /* Set available resources  */
  void set_resources(std::string resource_name,
                     float resource_value); // TODO: Dummy function, needs
                                            // complete rework with devices

  /* Set Python Scheduler */
  void set_py_scheduler(void *py_scheduler);

  /* Set Python "stop" callback */
  void set_stop_callback(stopfunc_t stop_callback);

  /* Run the scheduler thread. Active for the lifetime of the Parla program */
  void run();

  /*Stop the scheduler. Called at the end of the Parla program */
  void stop();

  /* Activate scheduler on current thread. Runs through scheduler phases. */
  Scheduler::Status activate();

  /* Activate wrapper for Python layer (for use as scheduler callback) */
  void activate_wrapper();

  /*Spawn a Task (increment active, set state, possibly enqueue)*/
  void spawn_task(InnerTask *task);

  /* Enqueue task. */
  void enqueue_task(InnerTask *task, Task::StatusFlags flags);

  /* Enqueue more than one task */
  void enqueue_tasks(TaskStateList &tasks);

  /* Add worker */
  void add_worker(InnerWorker *worker);

  /* Enqueue worker. */
  void enqueue_worker(InnerWorker *worker);

  /* Complete all task finalization. Notify Dependents / Release Resources /
   * Worker Enqueue */
  void task_cleanup(InnerWorker *worker, InnerTask *task, int state);

  void task_cleanup_presync(InnerWorker *worker, InnerTask *task, int state);
  void task_cleanup_postsync(InnerWorker *worker, InnerTask *task, int state);

  /* Get number of active tasks. A task is active if it is spawned but not
   * complete */
  int get_num_active_tasks();

  /* Increase number of active tasks */
  void increase_num_active_tasks();

  /* Decrease number of active tasks. If zero tasks are active, stop the
   * scheduler */
  void decrease_num_active_tasks();

  /*Increase number of notified workers*/
  int increase_num_notified_workers();

  /*Decrease number of notified workers*/
  int decrease_num_notified_workers();

  /* Get number of running tasks. A task is running if is Python task has been
   * assigned and the task is not complete*/
  int get_num_running_tasks();

  /* Get number of ready tasks. A task is ready if its dependencies has been
   * dispatched to a hardware queue or are complete */
  int get_num_ready_tasks();

  /* Get number of noitified workers */
  int get_num_notified_workers() {
    return this->workers.get_num_notified_workers();
  }

  /* Get a PArray tracker */
  PArrayTracker *get_parray_tracker() { return &(this->parray_tracker_); }

  /* Reserve a PArray in a device */
  void reserve_parray(parray::InnerPArray *parray, DevID_t global_dev_id) {
    Device *device =
        this->device_manager_->get_device_by_global_id(global_dev_id);
    this->parray_tracker_.reserve_parray(*parray, device);
  }

  /* Release a PArray in a device */
  void release_parray(parray::InnerPArray *parray, DevID_t global_dev_id) {
    Device *device =
        this->device_manager_->get_device_by_global_id(global_dev_id);
    this->parray_tracker_.release_parray(*parray, device);
  }

  bool get_parray_state(DevID_t global_dev_idx, uint64_t parray_parent_id) {
    return this->parray_tracker_.get_parray_state(global_dev_idx,
                                                  parray_parent_id);
  }

  /* Spawn wait. Slow down the compute bound spawning thread so tasks on other
   * threads can start*/
  void spawn_wait();

  DeviceManager *get_device_manager() { return this->device_manager_; }

protected:
  /// It manages all device instances in C++.
  /// This is destructed by the Cython scheduler.
  DeviceManager *device_manager_;

  /// It manages the current/planned distribution of PArrays across devices.
  /// Parla task mapping policy considers locality of PArrays through this.
  PArrayTracker parray_tracker_;
};

#endif // PARLA_BACKEND_HPP<|MERGE_RESOLUTION|>--- conflicted
+++ resolved
@@ -1,8 +1,8 @@
 #pragma once
-#include "resources.hpp"
 #ifndef PARLA_BACKEND_HPP
 #define PARLA_BACKEND_HPP
 
+#include "resources.hpp"
 #include <assert.h>
 #include <atomic>
 #include <chrono>
@@ -17,7 +17,6 @@
 using namespace std::chrono_literals;
 
 #include "containers.hpp"
-#include "events.hpp"
 
 #include "device_manager.hpp"
 #include "parray.hpp"
@@ -40,7 +39,9 @@
 using TaskQueue = ProtectedQueue<InnerTask *>;
 using TaskList = ProtectedVector<InnerTask *>;
 
-<<<<<<< HEAD
+using StreamList = ProtectedVector<Stream>;
+using EventList = ProtectedVector<Event>;
+
 /* Access mode to a PArray. */
 enum AccessMode {
   // Input of a task.
@@ -50,29 +51,6 @@
   // Input/output of a task.
   INOUT = 2
 };
-=======
-// TODO(wlr): Make this architecture agnostic
-using StreamList = ProtectedVector<CUDAStream>;
-using EventList = ProtectedVector<CUDAEvent>;
-
-// Busy sleep for a given number of microseconds
-inline void cpu_busy_sleep(unsigned int micro) {
-  // compute_range r("sleep::busy", nvtx3::rgb{0, 127, 127});
-  // int count = 0;
-  auto block = std::chrono::microseconds(micro);
-  auto time_start = std::chrono::high_resolution_clock::now();
-
-  auto now = std::chrono::high_resolution_clock::now();
-  auto elapsed =
-      std::chrono::duration_cast<std::chrono::microseconds>(now - time_start);
-
-  do {
-    now = std::chrono::high_resolution_clock::now();
-    elapsed =
-        std::chrono::duration_cast<std::chrono::microseconds>(now - time_start);
-  } while (elapsed.count() < micro);
-}
->>>>>>> 50079410
 
 // Forward declaration of python callbacks
 
@@ -441,10 +419,10 @@
   std::vector<void *> get_dependents();
 
   /*Add event to task*/
-  void add_event(void *event) { this->events.push_back(event); }
+  void add_event(uintptr_t event) { this->events.push_back(event); }
 
   /*Add stream to task */
-  void add_stream(void *stream) { this->streams.push_back(stream); };
+  void add_stream(uintptr_t stream) { this->streams.push_back(stream); };
 
   /* Reset events and streams */
   void reset_events_streams() {
@@ -457,7 +435,7 @@
     this->events.lock();
     size_t num_events = this->events.size();
     for (size_t i = 0; i < num_events; i++) {
-      CUDAEvent &event = this->events[i];
+      Event &event = this->events[i];
       event.synchronize();
     }
     this->events.unlock();
@@ -495,12 +473,12 @@
       dependency_events.lock();
       size_t num_events = dependency_events.size();
       for (size_t j = 0; j < num_events; j++) {
-        CUDAEvent &event = dependency_events[j];
+        Event &event = dependency_events[j];
 
         // Wait on the event on all of our streams
         this->streams.lock();
         for (size_t k = 0; k < this->streams.size(); k++) {
-          CUDAStream &stream = this->streams[k];
+          Stream &stream = this->streams[k];
           event.wait(stream);
         }
         this->streams.unlock();
