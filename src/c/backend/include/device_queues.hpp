--- conflicted
+++ resolved
@@ -26,13 +26,8 @@
  * @tparam category the resource category (persistent/non-persistent) that this
  * queue supervises the phase of.
  */
-<<<<<<< HEAD
-template <ResourceCategory category> class DeviceQueue {
+template <typename ResourceCategory> class DeviceQueue {
   using MixedQueue_t = PriorityTaskQueue;
-=======
-template <typename ResourceCategory> class DeviceQueue {
-  using MixedQueue_t = TaskQueue;
->>>>>>> 9bf75e86
   using MDQueue_t = TaskQueue;
 
 public:
