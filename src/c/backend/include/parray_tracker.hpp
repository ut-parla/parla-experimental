--- conflicted
+++ resolved
@@ -59,23 +59,14 @@
    * @brief Check if a PArray instance is located in a device (without
    * locking the table).
    */
-<<<<<<< HEAD
-  void reserve_parray(const InnerPArray &parray, ParlaDevice *device);
-=======
   bool get_parray_state_unsafe(DevID_t global_dev_idx,
                                uint64_t parray_parent_id) {
     return (this->managed_parrays_[global_dev_idx][parray_parent_id] > 0);
   }
->>>>>>> e8bc127c
 
   /**
    * @brief Check if a PArray instance is located in a device (with lock).
    */
-<<<<<<< HEAD
-  void release_parray(const InnerPArray &parray, ParlaDevice *device);
-
-=======
->>>>>>> e8bc127c
   bool get_parray_state(DevID_t global_dev_idx, uint64_t parray_parent_id) {
     mtx.lock();
     bool state =
