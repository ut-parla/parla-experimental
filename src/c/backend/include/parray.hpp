<<<<<<< HEAD
#ifndef PARRAY_HPP
#define PARRAY_HPP
=======
/*! @file parray.hpp
 *  @brief Provides C++ interface to PArray State and ID.
 *
 * This file contains the inner C++ parray interface. Allows access to coherency
 * and parent/child relations without accessing the Python interpreter.
 */

#pragma once
>>>>>>> bfdb9a63

#include "atomic_wrapper.hpp"
#include "containers.hpp"
#include "device.hpp"
#include "parray_state.hpp"
#include <cstdint>
#include <unordered_map>
#include <utility>
#include <vector>

class InnerTask;

using TaskList = ProtectedVector<InnerTask *>;

/// Access mode to a PArray.
enum AccessMode {
  /// Newly allocated PArray.
  NEW = 0,
  /// Input of a task.
  IN = 1,
  /// Input/Output of a task.
  INOUT = 2,
  /// Output of a task.
  OUT = 3,
  /// Removed PArray (false everywhere).
  REMOVED = 4,
  /// Deleted PArray (removed from table).
  DELETED = 5,
};

namespace parray {
// PArray C++ interface which provides some information that will be used for
// scheduling task

class InnerPArray;

using PArrayAccess_t = std::pair<InnerPArray *, AccessMode>;
using PArrayLocation_t = std::pair<InnerPArray *, DevID_t>;
using PArrayLocationSize_t = std::tuple<InnerPArray *, DevID_t, size_t>;

class InnerPArray {
public:
  uint64_t id;        // unique ID of the PArray
  uint64_t parent_id; // unique ID of the parent PArray

  /// Track the number of tasks that are using or are planning to use this
  /// PArray.
  /// NOTE that this counter is not necessarily matching to the size of
  /// the `_task_lists`. This is because `_task_lists` does not remove a
  /// task after it is completed (since it is not worth to remove that
  /// compared to restructuring overheads), but this counter is decreased.
  /// This is used to provide more accurate PArray placement information
  /// to the task mapping step.
  std::vector<CopyableAtomic<size_t>> num_active_tasks;

  InnerPArray() = delete;
  InnerPArray(void *, uint64_t, uint64_t, InnerPArray *, PArrayState *,
              DevID_t);

  /// Get current size (in bytes) of each copy of the PArray
  /// if it is a subarray, return the subarray's size
  const uint64_t get_size() const;

  /// Equality operator
  bool operator==(const InnerPArray &other) const {
    return this->id == other.id;
  };

  /// Comparison operator
  bool operator<(const InnerPArray &other) const {
    return this->id < other.id;
  };

  /// Set the size of the PArray
  void set_size(uint64_t new_size);

  /// Return True if there is an PArray copy (possibly invalid) on this device
  bool exists_on_device(uint64_t device_id);

  /// Return True if there is an PArray copy and its coherence state is valid on
  /// this device
  bool valid_on_device(uint64_t device_id);

  /// Add a pointer of the task that will use this PArray to the task list
  void add_task(InnerTask *task);

  /// Increase the counter for the active tasks that use this PArray.
  void incr_num_active_tasks(DevID_t global_dev_id);

  /// Decrease the counter for the active tasks that use this PArray.
  void decr_num_active_tasks(DevID_t global_dev_id);

  /// Get the number of counter for the active tasks that use this PArray.
  size_t get_num_active_tasks(DevID_t global_dev_id);

  // TODO(hc): I will replace this list with a concurrent map.
  /// Get a reference to a list of tasks who are using this PArray
  TaskList &get_task_list_ref();

  /// Return the instance of Python PArray.
  void *get_py_parray();

  /// Return the id of the current instance.
  const uint64_t get_id() const;

  /// Return the parent id of the current instance.
  const uint64_t get_parent_id() const;

  /// Return if this PArray is a subarray.
  const bool is_subarray() const;

  /// Return a pointer of the parent PArray.
  InnerPArray *get_parent_parray();

  /// Return a vector of devices that the parray is valid on
  /// These are parray local ids (not global parla ids)!
  std::vector<int> get_valid_devices() { return _state->get_valid_devices(); }

private:
  uint64_t _size; // number of bytes consumed by each copy of the array/subarray
  InnerPArray *_parent_parray;
  PArrayState
      *_state; // state of a PArray (subarray share this object with its parent)
  DevID_t _num_devices;

  // TODO(hc): this should be a concurrent map.
  //           this requires freuqent addition/removal.
  //           I will use this map: https://github.com/greg7mdp/parallel-hashmap
  //           I have used this for a while and it is good.
  TaskList _task_lists;

  void *_py_parray;
};

} // namespace parray

#endif // PARRAY_HPP<|MERGE_RESOLUTION|>--- conflicted
+++ resolved
@@ -1,7 +1,3 @@
-<<<<<<< HEAD
-#ifndef PARRAY_HPP
-#define PARRAY_HPP
-=======
 /*! @file parray.hpp
  *  @brief Provides C++ interface to PArray State and ID.
  *
@@ -10,7 +6,6 @@
  */
 
 #pragma once
->>>>>>> bfdb9a63
 
 #include "atomic_wrapper.hpp"
 #include "containers.hpp"
@@ -145,6 +140,4 @@
   void *_py_parray;
 };
 
-} // namespace parray
-
-#endif // PARRAY_HPP+} // namespace parray