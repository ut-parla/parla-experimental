--- conflicted
+++ resolved
@@ -1,19 +1,13 @@
 #pragma once
-#include "resources.hpp"
 #ifndef PARLA_PHASES_HPP
 #define PARLA_PHASES_HPP
 
 #include "containers.hpp"
 #include "device.hpp"
 #include "device_manager.hpp"
-<<<<<<< HEAD
 #include "device_queues.hpp"
 #include "policy.hpp"
-#include "runtime.hpp"
-#include <memory>
-#include <string>
-=======
-#include "policy.hpp"
+#include "resources.hpp"
 #include "runtime.hpp"
 
 #include <memory>
@@ -65,7 +59,6 @@
     std::cout << ")\n";
   }
 };
->>>>>>> b639989c
 
 class MapperStatus : public PhaseStatus<MapperState> {};
 class MemoryReserverStatus : public PhaseStatus<MemoryReserverState> {};
@@ -84,17 +77,17 @@
   virtual size_t get_count() = 0;
 
 protected:
-<<<<<<< HEAD
-  // std::string name{"Phase"};
-=======
   inline static const std::string name{"Phase"};
->>>>>>> b639989c
   std::mutex mtx;
   InnerScheduler *scheduler;
   DeviceManager *device_manager;
   TaskStateList enqueue_buffer;
 };
 
+/**
+ * @brief Mapper phase of the scheduler. Uses constraints to assign tasks to
+ * device sets.
+ */
 class Mapper : virtual public SchedulerPhase {
 public:
   Mapper() : SchedulerPhase(), dummy_dev_idx_{0} {}
@@ -110,12 +103,8 @@
   size_t get_count();
 
 protected:
-<<<<<<< HEAD
-  // std::string name{"Mapper"};
-=======
   inline static const std::string name{"Mapper"};
   MapperStatus status{name};
->>>>>>> b639989c
   TaskQueue mappable_tasks;
   std::vector<InnerTask *> mapped_tasks_buffer;
   uint64_t dummy_dev_idx_;
@@ -123,13 +112,20 @@
   std::shared_ptr<MappingPolicy> policy_;
 };
 
+/**
+ * @brief MemoryReserver phase of the scheduler. Reserves all 'persistent
+ * resources`. This plans task execution on the device set. Here all 'persistent
+ * resources` that have a lifetime greater than the task body are reserved and
+ * shared between tasks. At the moment this is only the memory a task uses. The
+ * memory is reserved to allow input data to be prefetched onto the devices.
+ */
 class MemoryReserver : virtual public SchedulerPhase {
 public:
   MemoryReserver(InnerScheduler *scheduler, DeviceManager *devices)
       : SchedulerPhase(scheduler, devices) {
     std::cout << "MemoryReserver created\n";
     this->reservable_tasks =
-        new PhaseManager<ResourceCategory::PERSISTENT>(devices);
+        new PhaseManager<ResourceCategory::Persistent>(devices);
   }
 
   void enqueue(InnerTask *task);
@@ -138,35 +134,38 @@
   size_t get_count();
 
 protected:
-<<<<<<< HEAD
   // std::string name{"Memory Reserver"};
-  PhaseManager<ResourceCategory::PERSISTENT> *reservable_tasks;
+  PhaseManager<ResourceCategory::Persistent> *reservable_tasks;
+  inline static const std::string name{"Memory Reserver"};
+  MemoryReserverStatus status{name};
   std::vector<InnerTask *> reserved_tasks_buffer;
 
   bool check_resources(InnerTask *task);
   void reserve_resources(InnerTask *task);
-=======
-  inline static const std::string name{"Memory Reserver"};
-  MemoryReserverStatus status{name};
-  TaskQueue reservable_tasks;
-  std::vector<InnerTask *> reserved_tasks_buffer;
->>>>>>> b639989c
-};
-
+};
+
+/**
+ * @brief RuntimeReserver phase of the scheduler. Reserves all 'non-persistent
+ * resources`. This plans task execution on the device set. Here all
+ * 'non-persistent resources` that have a lifetime equal to the task body are
+ * reserved and are not directly shared between tasks. At the moment this is
+ * only the VCUS/Threads a task uses.
+ * This phase submits the task to the launcher.
+ */
 class RuntimeReserver : virtual public SchedulerPhase {
 public:
   RuntimeReserver(InnerScheduler *scheduler, DeviceManager *devices)
       : SchedulerPhase(scheduler, devices) {
     std::cout << "RuntimeReserver created" << std::endl;
     this->runnable_tasks =
-        new PhaseManager<ResourceCategory::NON_PERSISTENT>(devices);
+        new PhaseManager<ResourceCategory::NonPersistent>(devices);
   }
 
   void enqueue(InnerTask *task);
   void enqueue(std::vector<InnerTask *> &tasks);
   void run(SchedulerPhase *next_phase);
   size_t get_count();
-  PhaseManager<ResourceCategory::NON_PERSISTENT> *get_runnable_tasks() {
+  PhaseManager<ResourceCategory::NonPersistent> *get_runnable_tasks() {
     return this->runnable_tasks;
   }
 
@@ -175,25 +174,18 @@
   const void print_status() const { this->status.print(); }
 
 protected:
-<<<<<<< HEAD
-  // std::string name{"Runtime Reserver"};
-  PhaseManager<ResourceCategory::NON_PERSISTENT> *runnable_tasks;
-=======
+  PhaseManager<ResourceCategory::NonPersistent> *runnable_tasks;
   inline static const std::string name{"Runtime Reserver"};
   RuntimeReserverStatus status{name};
-  TaskQueue runnable_tasks;
->>>>>>> b639989c
   std::vector<InnerTask *> launchable_tasks_buffer;
 
-<<<<<<< HEAD
   bool check_resources(InnerTask *task);
   void reserve_resources(InnerTask *task);
 };
-=======
+
 #ifdef PARLA_ENABLE_LOGGING
 LOG_ADAPT_STRUCT(RuntimeReserver, print_status)
 #endif
->>>>>>> b639989c
 
 class Launcher : virtual public SchedulerPhase {
 public:
@@ -220,12 +212,8 @@
   size_t get_count() { return this->num_running_tasks.load(); }
 
 protected:
-<<<<<<< HEAD
-  // std::string name{"Launcher"};
-=======
   inline static const std::string name{"Launcher"};
   LauncherStatus status{name};
->>>>>>> b639989c
   /*Buffer to store not yet launched tasks. Currently unused. Placeholder in
    * case it becomes useful.*/
   TaskList task_buffer;
