--- conflicted
+++ resolved
@@ -7,12 +7,9 @@
 #define PARLA_DEVICE_MANAGER_HPP
 
 #include "device.hpp"
-<<<<<<< HEAD
 
 #include <chrono>
-=======
 #include "resources.hpp"
->>>>>>> e8bc127c
 #include <iostream>
 #include <vector>
 
@@ -113,13 +110,8 @@
     }
   }
 
-<<<<<<< HEAD
   ParlaDevice *get_device_by_parray_id(DevID_t parray_dev_id) const {
     DevID_t global_dev_id = this->parrayid_to_globalid(parray_dev_id);
-=======
-  Device *get_device_by_parray_id(int parray_dev_id) const {
-    DevID_t global_dev_id = parrayid_to_globalid(parray_dev_id);
->>>>>>> e8bc127c
     return all_devices_[global_dev_id];
   }
 
@@ -146,16 +138,8 @@
    */
   void free_memory(DevID_t global_dev_id, Resource_t memory_size) {
 
-<<<<<<< HEAD
   const DevID_t globalid_to_parrayid(DevID_t global_dev_id) const {
-    ParlaDevice *dev = all_devices_[global_dev_id];
-    if (dev->get_type() == ParlaDeviceType::CPU) {
-      return -1;
-    } else {
-      return dev->get_id();
-    }
-=======
-    Device *dev = get_device_by_global_id(global_dev_id);
+    ParlaDevice *dev = get_device_by_global_id(global_dev_id);
     auto &mapped_memory_pool = dev->get_mapped_pool();
     auto &reserved_memory_pool = dev->get_reserved_pool();
 
@@ -166,7 +150,6 @@
     // Reserved memory counts how much memory is left on the device.
     // Freeing memory increases the reserved memory pool.
     reserved_memory_pool.increase<Resource::Memory>(memory_size);
->>>>>>> e8bc127c
   }
 
   /**
