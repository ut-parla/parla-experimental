#pragma once
#ifndef PARLA_DEVICE_MANAGER_HPP
#define PARLA_DEVICE_MANAGER_HPP

#include "device.hpp"

#include <iostream>
#include <vector>

using DevID_t = uint32_t;

/// `DeviceManager` registers/provides devices and their
/// information on the current system to the Parla runtime.
class DeviceManager {
public:
  DeviceManager() {}
  DeviceManager(const DeviceManager &) = delete;

  void register_device(Device *new_dev) {
    new_dev->set_global_id(this->last_dev_id_++);
    const int idx = static_cast<int>(new_dev->get_type());
    arch_devices_[idx].emplace_back(new_dev);
    all_devices_.emplace_back(new_dev);
  }

  void print_registered_devices() {
    std::cout << "C++ device list:\n";
    for (DeviceType dev_type : architecture_types) {
      int i = static_cast<int>(dev_type);
      std::cout << "Device type: " << i << "\n";
      auto device_list = arch_devices_[i];

      for (auto j = 0; j < device_list.size(); ++j) {
        auto device = device_list[j];
        std::cout << "Device " << j << ": " << device->get_name()
                  << "\n\t mem. sz:" << device->get_memory_size()
                  << ", num. vcus:" << device->get_num_vcus() << "\n";
      }
    }
  }

  template <DeviceType T> int get_num_devices() {
    if constexpr (T == DeviceType::All) {
      return all_devices_.size();
    } else if constexpr (T == DeviceType::CPU) {
      return arch_devices_[static_cast<int>(DeviceType::CPU)].size();
    } else if constexpr (T == DeviceType::CUDA) {
      return arch_devices_[static_cast<int>(DeviceType::CUDA)].size();
    }
  }

  int get_num_devices(DeviceType dev_type) {
    switch (dev_type) {
    case DeviceType::CPU:
      return get_num_devices<DeviceType::CPU>();
    case DeviceType::CUDA:
      return get_num_devices<DeviceType::CUDA>();
    default:
      return get_num_devices<DeviceType::All>();
    }
  }

  template <DeviceType T> std::vector<Device *> &get_devices() {
    if constexpr (T == DeviceType::CPU) {
      return arch_devices_[static_cast<int>(DeviceType::CPU)];
    } else if constexpr (T == DeviceType::CUDA) {
      return arch_devices_[static_cast<int>(DeviceType::CUDA)];
    } else if constexpr (T == DeviceType::All) {
      return all_devices_;
    }
  }

  std::vector<Device *> &get_devices(DeviceType dev_type) {
    switch (dev_type) {
    case DeviceType::CPU:
      return get_devices<DeviceType::CPU>();
    case DeviceType::CUDA:
      return get_devices<DeviceType::CUDA>();
    default:
      return get_devices<DeviceType::All>();
    }
  }

  size_t get_num_devices() { return all_devices_.size(); }

  const int get_parray_id(size_t global_dev_id) const {
    Device *dev = all_devices_[global_dev_id];
    if (dev->get_type() == DeviceType::CPU) {
      return -1;
    } else {
      return dev->get_id();
    }
  }

protected:
  // Global device id counter
  // When used in Scheduler, we assume that only a single device manager holds
  // all devices.
  DevID_t last_dev_id_ = 0;

  // Store devices by architecture type
  std::array<std::vector<Device *>, NUM_DEVICE_TYPES> arch_devices_;
  // Stores all devices in the system
  std::vector<Device *> all_devices_;
<<<<<<< HEAD

  /// The total number of tasks mapped to and running on the whole devices.
  std::atomic<size_t> total_num_mapped_tasks_;
=======
>>>>>>> 5f0d8abf
};

#endif<|MERGE_RESOLUTION|>--- conflicted
+++ resolved
@@ -102,12 +102,6 @@
   std::array<std::vector<Device *>, NUM_DEVICE_TYPES> arch_devices_;
   // Stores all devices in the system
   std::vector<Device *> all_devices_;
-<<<<<<< HEAD
-
-  /// The total number of tasks mapped to and running on the whole devices.
-  std::atomic<size_t> total_num_mapped_tasks_;
-=======
->>>>>>> 5f0d8abf
 };
 
 #endif