/*! @file policy.hpp
 *  @brief Interface for mapping policies.
 */

#ifndef PARLA_POLICY_HPP
#define PARLA_POLICY_HPP

#include "device.hpp"
#include "parray_tracker.hpp"
#include "runtime.hpp"

#include <memory>

/// The type of a suitability score of a device
using Score_t = double;

class Mapper;

/*!
 * @brief Interface for mapping (task to device assignment) policies.
 */
class MappingPolicy {
public:
  MappingPolicy(DeviceManager *device_manager, PArrayTracker *parray_tracker)
      : device_manager_(device_manager), parray_tracker_(parray_tracker) {}

  /// @brief Calculate a score of the device placement requirement.
  /// @details This function calculates a score of a device based on the current
  /// states of the device (e.g., available memory and the number of vcus).
  /// It returns a device giving the best score and its score.
  /// Note that it does not choose a device for a task, but
  /// the caller, so the task mapper, will choose one of the placement
  /// options.
  ///
  /// @param task Target task for task mapping.
  /// @param dev_placement_req Resource requirement of the device.
  /// @param sched Scheduler instance to get mapping information.
  /// @param score A pointer of a score of the device.
  /// @param parray_list A list of PArray instances used by the target task
  /// @return True if a device is available
  virtual bool calc_score_devplacement(
      InnerTask *task,
      const std::shared_ptr<DeviceRequirement> &dev_placement_req,
      InnerScheduler *sched, Score_t *score,
      const std::vector<std::pair<parray::InnerPArray *, AccessMode>>
          &parray_list) = 0;

  /// @brief Calculate a score of the architecture placement requirement.
  /// @details This function first iterates devices of the architecture, and
  /// calculates a score for each device based on the current states of the
  /// device (e.g., available memory and the number of vcus).
  /// It returns a device giving the best score and its score.
  /// Note that it does not choose a device for a task, but
  /// the caller, so the task mapper, will choose one of the placement
  /// options.
  ///
  /// @param task Target task for task mapping.
  /// @param arch_placement_req Resource requirement of the architecture.
  /// @param sched Scheduler instance to get mapping information.
  /// @param chosen_dev_req A pointer of a chosen device and its resource
  ///                       requirement. This is a reference type since
  ///                       this function chooses a device and updates its
  ///                       pointer to the device requirement.
  /// @param chosen_dev_score A pointer of a score of the chosen device.
  /// @param parray_list A list of PArray instances used by the target task
  /// @param is_dev_assigned Multi-device task is not allowed to be assigned
  ///                        to duplicated devices. This vector marks
  ///                        assigned devices and avoid that case.
  /// @return True if any device in the architecture is available
  virtual bool calc_score_archplacement(
      InnerTask *task, ArchitectureRequirement *arch_placement_req,
      InnerScheduler *sched, std::shared_ptr<DeviceRequirement> &chosen_dev_req,
      Score_t *chosen_dev_score,
      const std::vector<std::pair<parray::InnerPArray *, AccessMode>>
          &parray_list,
      std::vector<bool> *is_dev_assigned = nullptr) = 0;

  /// @brief Calculate a score of the multi-device placement that users passed.
  /// @details The placement requirement could contain multiple device or/and
  /// architecture requirements.
  /// This function calculates a score for each placement requirement by
  /// recursively calling a device or an architecture score calculation
  /// function and averages those scores.
  /// This average is used as a score of the multi-device placement
  /// and the caller, so the task mapper, will choose one of the placement
  /// options that give the best score.
  ///
  /// @param task Target task for task mapping.
  /// @param mdev_placement_req Resource requirement of the multiple devices.
  /// @param sched Scheduler instance to get mapping information.
  /// @param member_device_reqs A vector of the resource requirement of the
  ///                           member device.
  /// @param chosen_dev_score A pointer of a score of the multiple devices.
  /// @param parray_list A list of PArray instances used by the target task
  /// @return True if all devices in the multi-device placement are available.
  virtual bool calc_score_mdevplacement(
      InnerTask *task, MultiDeviceRequirements *mdev_placement_req,
      InnerScheduler *sched,
      std::vector<std::shared_ptr<DeviceRequirement>> *member_device_reqs,
      Score_t *average_score,
      const std::vector<
          std::vector<std::pair<parray::InnerPArray *, AccessMode>>>
          &parray_list) = 0;

  virtual void run_task_mapping(
      InnerTask *task, InnerScheduler *sched,
      std::vector<std::shared_ptr<DeviceRequirement>> *chosen_devices,
      const std::vector<
          std::vector<std::pair<parray::InnerPArray *, AccessMode>>>
          &parray_list,
      std::vector<std::shared_ptr<PlacementRequirementBase>>
          *placement_req_options_vec) = 0;

  virtual void evaluate_current_epoch(double exec_time_ms, double prev_exec_time_ms) = 0;

protected:
  DeviceManager *device_manager_;
  PArrayTracker *parray_tracker_;
  int rrcount = 0;
};

/*!
 *
 */
class LocalityLoadBalancingMappingPolicy : public MappingPolicy {
public:
  using MappingPolicy::MappingPolicy;

  bool calc_score_devplacement(
      InnerTask *task,
      const std::shared_ptr<DeviceRequirement> &dev_placement_req,
      InnerScheduler *sched, Score_t *score,
      const std::vector<std::pair<parray::InnerPArray *, AccessMode>>
          &parray_list) override;

  bool calc_score_archplacement(
      InnerTask *task, ArchitectureRequirement *arch_placement_req,
      InnerScheduler *sched, std::shared_ptr<DeviceRequirement> &chosen_dev_req,
      Score_t *chosen_dev_score,
      const std::vector<std::pair<parray::InnerPArray *, AccessMode>>
          &parray_list,
      std::vector<bool> *is_dev_assigned = nullptr) override;

  bool calc_score_mdevplacement(
      InnerTask *task, MultiDeviceRequirements *mdev_placement_req,
      InnerScheduler *sched,
      std::vector<std::shared_ptr<DeviceRequirement>> *member_device_reqs,
      Score_t *average_score,
      const std::vector<
          std::vector<std::pair<parray::InnerPArray *, AccessMode>>>
          &parray_list) override;


  void run_task_mapping(
      InnerTask *task, InnerScheduler *sched,
      std::vector<std::shared_ptr<DeviceRequirement>> *chosen_devices,
      const std::vector<
          std::vector<std::pair<parray::InnerPArray *, AccessMode>>>
          &parray_list,
<<<<<<< HEAD
      std::vector<std::shared_ptr<PlacementRequirementBase>> *placement_req_options_vec);

  void evaluate_current_epoch(double exec_time_ms, double prev_exec_time_ms) override {}
=======
      std::vector<std::shared_ptr<PlacementRequirementBase>>
          *placement_req_options_vec);
>>>>>>> e8bc127c
};

#endif<|MERGE_RESOLUTION|>--- conflicted
+++ resolved
@@ -157,14 +157,9 @@
       const std::vector<
           std::vector<std::pair<parray::InnerPArray *, AccessMode>>>
           &parray_list,
-<<<<<<< HEAD
       std::vector<std::shared_ptr<PlacementRequirementBase>> *placement_req_options_vec);
 
   void evaluate_current_epoch(double exec_time_ms, double prev_exec_time_ms) override {}
-=======
-      std::vector<std::shared_ptr<PlacementRequirementBase>>
-          *placement_req_options_vec);
->>>>>>> e8bc127c
 };
 
 #endif