#include "include/parray_tracker.hpp"
#include "include/device.hpp"
#include "include/parray.hpp"
#include "include/resources.hpp"
#include <atomic>
#include <stdexcept>

<<<<<<< HEAD
PArrayTracker::PArrayTracker(DeviceManager *device_manager)
    : device_manager_(device_manager) {
  this->managed_parrays_.resize(
      device_manager->template get_num_devices<ParlaDeviceType::All>());
}
=======
size_t PArrayTracker::do_parray_creation_(AccessMode access_mode,
                                          DevID_t dev_id, bool is_tracked,
                                          bool is_slice, InnerPArray *parray) {
>>>>>>> e8bc127c

  if (access_mode >= AccessMode::OUT || is_tracked) {
    return 0;
  } else {
    size_t to_move = parray->get_size();

    // std::cout << "PArrayTracker::do_parray_creation " << std::endl;
    
    this->set_parray_unsafe(dev_id, parray->get_id(), true);

<<<<<<< HEAD
void PArrayTracker::reserve_parray(const InnerPArray &parray, ParlaDevice *device) {
  DevID_t dev_global_id = device->get_global_id();
  bool first_reservation{false};
  this->mtx.lock();
  if (this->managed_parrays_[dev_global_id].find(parray.parent_id) ==
      this->managed_parrays_[dev_global_id].end()) {
    this->track_parray(parray, dev_global_id);
    first_reservation = true;
  }
  if (this->managed_parrays_[dev_global_id][parray.parent_id] == false or
      first_reservation) {
    this->managed_parrays_[dev_global_id][parray.parent_id] = true;
    // Allocate memory for a PArray to a specified device.
    ResourcePool_t &dev_mapped_pool = device->get_mapped_pool();
    ResourcePool_t parray_resource;
    parray_resource.set(Resource::Memory, parray.get_size());
    dev_mapped_pool.template increase<ResourceCategory::Persistent>(
        parray_resource);
    // std::cout << "[PArrayTracker] PArray ID:" << parray.id << "(parent id:"
    // <<
    //   parray.parent_id << ") allocates "
    //   << parray.get_size() << "Bytes in Device " << device->get_name() <<
    //   "\n";
=======
    // std::cout << "PArrayTracker::do_parray_creation set state" << std::endl;

    if (is_slice) {

      auto parent_id = parray->get_parent_id();

      if (access_mode == AccessMode::NEW) {
        // Record the parent -> child relation
        // parray objects do not contain backlinks
        // TODO(@yinengy): Maybe they should?
        this->add_child_parray_unsafe(parent_id, parray);
      }

      bool is_parent_tracked = this->is_valid_unsafe(dev_id, parent_id);

      if (is_parent_tracked) {
        // If the parent is on this device, we don't need to move data
        to_move = 0;
      } else {
        // Otherwise, add the parent to the table
        this->set_parray_unsafe(dev_id, parent_id, false);

        // Note (@dialecticDolt):
        // If this is AccessMode::NEW, then this is an error
      }
    }

    return to_move;
>>>>>>> e8bc127c
  }
}

<<<<<<< HEAD
void PArrayTracker::release_parray(const InnerPArray &parray, ParlaDevice *device) {
  DevID_t dev_global_id = device->get_global_id();
  this->mtx.lock();
  if (this->managed_parrays_[dev_global_id].find(parray.parent_id) ==
      this->managed_parrays_[dev_global_id].end()) {
    return;
  }
  if (this->managed_parrays_[dev_global_id][parray.parent_id] == true) {
    this->managed_parrays_[dev_global_id][parray.parent_id] = false;
    // Release memory for a PArray to a specified device.
    ResourcePool_t &dev_mapped_pool = device->get_mapped_pool();
    ResourcePool_t parray_resource;
    parray_resource.set(Resource::Memory, parray.get_size());
    // XXX It is possible that the memory size of the PArray is bigger than
    // the allocated memory size in the device. This is because in the PArray
    // coherency protocol, a parent PArray of the slice evicts its slices
    // from a device and in this case, the coherency protocol can only view
    // the parent, not its subarrays, so to speak slices.
    // Therefore, it is possible that the tracker allocates the memory size of
    // the slice, as it is set at __init__() of the slice PArray and can be
    // seen, but deallocates the memory byte size of its parent PArray. This
    // makes the mapped memory size counter to a negative number, which we do
    // not prefer. Instead, we set 0 if the counter could be a negative number.
    // This is more accurate than just using parent PArray size for allocation
    // and deallocation.
    // TODO(hc): To resolve this, we may need another slice control layer for
    //           each PArray that tracks the slices.
    if (dev_mapped_pool.template check_greater<ResourceCategory::Persistent>(
            parray_resource)) {
      dev_mapped_pool.template decrease<ResourceCategory::Persistent>(
          parray_resource);
=======
size_t PArrayTracker::do_parray_removal_(AccessMode access_mode, DevID_t dev_id,
                                         bool is_tracked, bool is_slice,
                                         InnerPArray *parray) {

  // std::cout << "PArrayTracker::do_parray_removal " << std::endl;

  if (access_mode >= AccessMode::INOUT && access_mode != AccessMode::DELETED) {

    auto parray_id = parray->get_id();

    // Invalidate the PArray on all devices except the target
    for (auto i = 0; i < this->managed_parrays_.size(); i++) {
      this->set_parray_unsafe(i, parray_id, false);
    }

    if (access_mode != AccessMode::FREED) {
      this->set_parray_unsafe(dev_id, parray_id, true);
    }

    if (is_slice) {

      // If the PArray is a slice, invalidate its parent on all devices except
      // the device that will be the owner of the slice at the time of the
      // removal
      // TODO (@dialecticDolt): I have no idea how parray ownership works or how
      // to fix this. I give up. I think this can't be done in the current model
      // because the owner is only known at runtime and I don't know how to
      // predict it.

      // int owner_id = dev_id;

      // Invalidating the parent of a slice by a slice is not
      // supported by the Parla runtime. Please contact the
      // PArray developers to fix this.

      /*
      for (auto i = 0; i < this->managed_parrays_.size(); i++) {
        if (i != owner_id) {
          this->log_parray_unsafe(i, parray->get_parent_id(), false);
        }
      }
      */
>>>>>>> e8bc127c
    } else {
      // If the PArray is not a slice, it is a parent
      // invalidate all its children on all devices except the target
      for (auto child : this->child_parrays_[parray_id]) {

        auto child_id = child->get_id();

        for (auto i = 0; i < this->managed_parrays_.size(); i++) {
          this->set_parray_unsafe(i, child_id, false);
        }

        if (access_mode != AccessMode::FREED) {
          this->set_parray_unsafe(dev_id, child_id, false);
        }
      }
    }
  } else if (access_mode == AccessMode::DELETED) {
    // If the PArray is deleted, remove it from the table
    this->remove_parray_unsafe(dev_id, parray);
  }

  // Note(@dialecticDolt): I don't have any cost estimates for data movement
  // caused by removals/writes
  return 0;
}

size_t PArrayTracker::do_log(const DevID_t dev_id,
                             PArrayAccess_t parray_access) {

  // Aside from modifying child_parrays_ this lock is overkill.
  // This should be refactored to be per device with this data structure.
  std::lock_guard<std::mutex> guard(this->mtx);

  const auto &[parray, access_mode] = parray_access;

  // std::cout << "PArrayTracker::do_log unpacked" << std::endl;

  bool is_valid = this->is_valid_unsafe(dev_id, parray->get_id());

  // std::cout << "Checked if tracked " << is_valid << std::endl;

  bool is_slice = parray->is_subarray();

  // std::cout << "Checked if slice: " << is_slice << std::endl;

  size_t to_move = this->do_parray_creation_(access_mode, dev_id, is_valid,
                                             is_slice, parray);

  to_move +=
      this->do_parray_removal_(access_mode, dev_id, is_valid, is_slice, parray);

  return to_move;
}

size_t PArrayTracker::check_parray_creation_(AccessMode access_mode,
                                             DevID_t dev_id, bool is_tracked,
                                             bool is_slice,
                                             InnerPArray *parray) {

  if (access_mode >= AccessMode::OUT || is_tracked) {
    return 0;
  } else {

    size_t to_move = parray->get_size();

    if (is_slice) {

      auto parent_id = parray->get_parent_id();
      bool is_parent_tracked = this->is_valid_unsafe(dev_id, parent_id);

      if (is_parent_tracked) {
        // If the parent is on this device, we don't need to move data
        to_move = 0;
      } else {
        // Note (@dialecticDolt):
        // If this is AccessMode::NEW, then this is an error
      }
    }

    return to_move;
  }
}

size_t PArrayTracker::check_parray_removal_(AccessMode access_mode,
                                            DevID_t dev_id, bool is_tracked,
                                            bool is_slice,
                                            InnerPArray *parray) {
  // Note(@dialecticDolt): I don't have any cost estimates for data movement
  // caused by removals/writes
  return 0;
}

size_t PArrayTracker::check_log(const DevID_t dev_id,
                                PArrayAccess_t parray_access) {

  // Aside from modifying child_parrays_ this lock is overkill.
  // This should be refactored to be per device with this data structure.
  std::lock_guard<std::mutex> guard(this->mtx);

  // std::cout << "PArrayTracker::check_log" << std::endl;

  const auto &[parray, access_mode] = parray_access;

  // std::cout << "PArrayTracker::check_log unpacked" << std::endl;

  bool is_tracked = this->is_valid_unsafe(dev_id, parray->get_id());

  // std::cout << "Checked if tracked " << is_tracked << std::endl;

  bool is_slice = parray->is_subarray();

  // std::cout << "Checked if slice: " << is_slice << std::endl;

  size_t to_move = this->check_parray_creation_(access_mode, dev_id, is_tracked,
                                                is_slice, parray);

  // std::cout << "Checked parray creation: " << to_move << std::endl;

  to_move += this->check_parray_removal_(access_mode, dev_id, is_tracked,
                                         is_slice, parray);

  // std::cout << "Checked parray removal: " << to_move << std::endl;

  return to_move;
}<|MERGE_RESOLUTION|>--- conflicted
+++ resolved
@@ -5,18 +5,9 @@
 #include <atomic>
 #include <stdexcept>
 
-<<<<<<< HEAD
-PArrayTracker::PArrayTracker(DeviceManager *device_manager)
-    : device_manager_(device_manager) {
-  this->managed_parrays_.resize(
-      device_manager->template get_num_devices<ParlaDeviceType::All>());
-}
-=======
 size_t PArrayTracker::do_parray_creation_(AccessMode access_mode,
                                           DevID_t dev_id, bool is_tracked,
                                           bool is_slice, InnerPArray *parray) {
->>>>>>> e8bc127c
-
   if (access_mode >= AccessMode::OUT || is_tracked) {
     return 0;
   } else {
@@ -26,31 +17,6 @@
     
     this->set_parray_unsafe(dev_id, parray->get_id(), true);
 
-<<<<<<< HEAD
-void PArrayTracker::reserve_parray(const InnerPArray &parray, ParlaDevice *device) {
-  DevID_t dev_global_id = device->get_global_id();
-  bool first_reservation{false};
-  this->mtx.lock();
-  if (this->managed_parrays_[dev_global_id].find(parray.parent_id) ==
-      this->managed_parrays_[dev_global_id].end()) {
-    this->track_parray(parray, dev_global_id);
-    first_reservation = true;
-  }
-  if (this->managed_parrays_[dev_global_id][parray.parent_id] == false or
-      first_reservation) {
-    this->managed_parrays_[dev_global_id][parray.parent_id] = true;
-    // Allocate memory for a PArray to a specified device.
-    ResourcePool_t &dev_mapped_pool = device->get_mapped_pool();
-    ResourcePool_t parray_resource;
-    parray_resource.set(Resource::Memory, parray.get_size());
-    dev_mapped_pool.template increase<ResourceCategory::Persistent>(
-        parray_resource);
-    // std::cout << "[PArrayTracker] PArray ID:" << parray.id << "(parent id:"
-    // <<
-    //   parray.parent_id << ") allocates "
-    //   << parray.get_size() << "Bytes in Device " << device->get_name() <<
-    //   "\n";
-=======
     // std::cout << "PArrayTracker::do_parray_creation set state" << std::endl;
 
     if (is_slice) {
@@ -79,43 +45,9 @@
     }
 
     return to_move;
->>>>>>> e8bc127c
   }
 }
 
-<<<<<<< HEAD
-void PArrayTracker::release_parray(const InnerPArray &parray, ParlaDevice *device) {
-  DevID_t dev_global_id = device->get_global_id();
-  this->mtx.lock();
-  if (this->managed_parrays_[dev_global_id].find(parray.parent_id) ==
-      this->managed_parrays_[dev_global_id].end()) {
-    return;
-  }
-  if (this->managed_parrays_[dev_global_id][parray.parent_id] == true) {
-    this->managed_parrays_[dev_global_id][parray.parent_id] = false;
-    // Release memory for a PArray to a specified device.
-    ResourcePool_t &dev_mapped_pool = device->get_mapped_pool();
-    ResourcePool_t parray_resource;
-    parray_resource.set(Resource::Memory, parray.get_size());
-    // XXX It is possible that the memory size of the PArray is bigger than
-    // the allocated memory size in the device. This is because in the PArray
-    // coherency protocol, a parent PArray of the slice evicts its slices
-    // from a device and in this case, the coherency protocol can only view
-    // the parent, not its subarrays, so to speak slices.
-    // Therefore, it is possible that the tracker allocates the memory size of
-    // the slice, as it is set at __init__() of the slice PArray and can be
-    // seen, but deallocates the memory byte size of its parent PArray. This
-    // makes the mapped memory size counter to a negative number, which we do
-    // not prefer. Instead, we set 0 if the counter could be a negative number.
-    // This is more accurate than just using parent PArray size for allocation
-    // and deallocation.
-    // TODO(hc): To resolve this, we may need another slice control layer for
-    //           each PArray that tracks the slices.
-    if (dev_mapped_pool.template check_greater<ResourceCategory::Persistent>(
-            parray_resource)) {
-      dev_mapped_pool.template decrease<ResourceCategory::Persistent>(
-          parray_resource);
-=======
 size_t PArrayTracker::do_parray_removal_(AccessMode access_mode, DevID_t dev_id,
                                          bool is_tracked, bool is_slice,
                                          InnerPArray *parray) {
@@ -158,7 +90,6 @@
         }
       }
       */
->>>>>>> e8bc127c
     } else {
       // If the PArray is not a slice, it is a parent
       // invalidate all its children on all devices except the target
