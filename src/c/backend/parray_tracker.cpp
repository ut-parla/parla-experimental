--- conflicted
+++ resolved
@@ -12,18 +12,10 @@
   if (access_mode >= AccessMode::OUT || is_tracked) {
     return 0;
   } else {
-<<<<<<< HEAD
     size_t to_move = parray->get_size();
 
     // std::cout << "PArrayTracker::do_parray_creation " << std::endl;
-
-=======
-
-    size_t to_move = parray->get_size();
-
-    // std::cout << "PArrayTracker::do_parray_creation " << std::endl;
-
->>>>>>> ac939216
+    
     this->set_parray_unsafe(dev_id, parray->get_id(), true);
 
     // std::cout << "PArrayTracker::do_parray_creation set state" << std::endl;
@@ -72,13 +64,8 @@
       this->set_parray_unsafe(i, parray_id, false);
     }
 
-<<<<<<< HEAD
     if (access_mode != AccessMode::FREED) {
       this->set_parray_unsafe(dev_id, parray_id, true);
-=======
-    if (access_mode != AccessMode::REMOVED) {
-      this->set_parray_unsafe(dev_id, parray_id, false);
->>>>>>> ac939216
     }
 
     if (is_slice) {
@@ -104,10 +91,6 @@
         }
       }
       */
-<<<<<<< HEAD
-=======
-
->>>>>>> ac939216
     } else {
       // If the PArray is not a slice, it is a parent
       // invalidate all its children on all devices except the target
@@ -119,11 +102,7 @@
           this->set_parray_unsafe(i, child_id, false);
         }
 
-<<<<<<< HEAD
         if (access_mode != AccessMode::FREED) {
-=======
-        if (access_mode != AccessMode::REMOVED) {
->>>>>>> ac939216
           this->set_parray_unsafe(dev_id, child_id, false);
         }
       }
@@ -236,4 +215,47 @@
   // std::cout << "Checked parray removal: " << to_move << std::endl;
 
   return to_move;
+}
+
+size_t PArrayTracker::check_parray_removal_(AccessMode access_mode,
+                                            DevID_t dev_id, bool is_tracked,
+                                            bool is_slice,
+                                            InnerPArray *parray) {
+  // Note(@dialecticDolt): I don't have any cost estimates for data movement
+  // caused by removals/writes
+  return 0;
+}
+
+size_t PArrayTracker::check_log(const DevID_t dev_id,
+                                PArrayAccess_t parray_access) {
+
+  // Aside from modifying child_parrays_ this lock is overkill.
+  // This should be refactored to be per device with this data structure.
+  std::lock_guard<std::mutex> guard(this->mtx);
+
+  // std::cout << "PArrayTracker::check_log" << std::endl;
+
+  const auto &[parray, access_mode] = parray_access;
+
+  // std::cout << "PArrayTracker::check_log unpacked" << std::endl;
+
+  bool is_tracked = this->is_valid_unsafe(dev_id, parray->get_id());
+
+  // std::cout << "Checked if tracked " << is_tracked << std::endl;
+
+  bool is_slice = parray->is_subarray();
+
+  // std::cout << "Checked if slice: " << is_slice << std::endl;
+
+  size_t to_move = this->check_parray_creation_(access_mode, dev_id, is_tracked,
+                                                is_slice, parray);
+
+  // std::cout << "Checked parray creation: " << to_move << std::endl;
+
+  to_move += this->check_parray_removal_(access_mode, dev_id, is_tracked,
+                                         is_slice, parray);
+
+  // std::cout << "Checked parray removal: " << to_move << std::endl;
+
+  return to_move;
 }