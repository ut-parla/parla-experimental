--- conflicted
+++ resolved
@@ -100,14 +100,6 @@
 template <typename AllWorkers_t, typename ActiveWorkers_t>
 int WorkerPool<AllWorkers_t, ActiveWorkers_t>::decrease_num_notified_workers() {
   int before = this->notified_workers.fetch_sub(1);
-<<<<<<< HEAD
-  this->cv.notify_all();
-  // if ((before - 1) == 0) {
-  //  std::cout << "Notifying waiting spawns: " << before << std::endl;
-  //  this->cv.notify_all();
-  //}
-=======
->>>>>>> 39f731cc
   return before;
 }
 
@@ -115,27 +107,6 @@
 void WorkerPool<AllWorkers_t, ActiveWorkers_t>::spawn_wait() {
 
   std::this_thread::sleep_for(std::chrono::nanoseconds(1000));
-<<<<<<< HEAD
-
-  // std::unique_lock<std::mutex> lck(mtx);
-
-  // auto status = this->cv.wait_for(lck, std::chrono::milliseconds(100),
-  // [this]{
-  //         return this->get_num_notified_workers() < 1;
-  //         });
-
-  // while(this->get_num_notified_workers()>0){
-  //
-  //   }
-  //  std::unique_lock<std::mutex> lck(mtx);
-  //  auto status = this->cv.wait_for(lck, std::chrono::milliseconds(100),
-  //  [this]
-  //  {
-  //   return this->get_num_notified_workers() < 1;
-  // });
-  //  std::cout << "Spawn wait status: " << status << std::endl;
-=======
->>>>>>> 39f731cc
 }
 
 template class WorkerPool<WorkerQueue, WorkerQueue>;
