#include "include/phases.hpp"
#include "include/runtime.hpp"
#include <new>

#ifdef PARLA_ENABLE_LOGGING
namespace binlog {
int global_reset_count = 0;
}
#endif

// Worker Implementation

void InnerWorker::wait() {
  NVTX_RANGE("worker:wait", NVTX_COLOR_CYAN)
  LOG_INFO(WORKER, "Worker waiting: {}", this->thread_idx);
  std::unique_lock<std::mutex> lck(mtx);
  // std::cout << "Waiting for task (C++) " << this->thread_idx << std::endl;
  cv.wait(lck, [this] { return this->notified; });
  // std::cout << "Task assigned (C++) " << this->thread_idx << " "
  //           << this->ready << std::endl;
  this->scheduler->increase_num_notified_workers();
}

void InnerWorker::assign_task(InnerTask *task) {
  NVTX_RANGE("worker:assign_task", NVTX_COLOR_CYAN)
  // std::cout << "Assigning task (C++) " << this->thread_idx << " "
  //           << this->ready << std::endl;
  assert(ready == false);
  std::unique_lock<std::mutex> lck(mtx);
  this->task = task;
  this->ready = true;
  this->notified = true;
  cv.notify_one();
}

InnerTask *InnerWorker::get_task() {
  this->scheduler->decrease_num_notified_workers();
  return this->task;
}

void InnerWorker::remove_task() {
  // std::cout << "Removing task (C++) " << this->thread_idx << " "
  //           << this->task->name << std::endl;
  std::unique_lock<std::mutex> lck(mtx);
  this->task = nullptr;
  this->ready = false;
  this->notified = false;
}

void InnerWorker::stop() {
  // signal cv so that we can terminate
  std::unique_lock<std::mutex> lck(mtx);
  LOG_INFO(WORKER, "Worker stopping: {}", this->thread_idx);
  this->notified = true;
  cv.notify_all();
}
// WorkerPool Implementation

template <typename AllWorkers_t, typename ActiveWorkers_t>
void WorkerPool<AllWorkers_t, ActiveWorkers_t>::enqueue_worker(
    InnerWorker *worker) {
  this->active_workers.push_back(worker);
  // std::cout << "Enqueued Worker ID: " << worker->thread_idx << std::endl;
  // std::cout << "Active workers: " << this->active_workers.atomic_size()
  //           << std::endl;
}

template <typename AllWorkers_t, typename ActiveWorkers_t>
InnerWorker *WorkerPool<AllWorkers_t, ActiveWorkers_t>::dequeue_worker() {
  InnerWorker *worker = this->active_workers.back_and_pop();
  // std::cout << "Dequeued Worker ID: " << worker->thread_idx << std::endl;
  return worker;
}

template <typename AllWorkers_t, typename ActiveWorkers_t>
void WorkerPool<AllWorkers_t, ActiveWorkers_t>::add_worker(
    InnerWorker *worker) {
  // std::cout << "Adding worker: " << worker->thread_idx << std::endl;
  this->all_workers.push_back(worker);
  assert(this->all_workers.size() <= this->max_workers);
}

template <typename AllWorkers_t, typename ActiveWorkers_t>
int WorkerPool<AllWorkers_t, ActiveWorkers_t>::get_num_available_workers() {
  auto num_workers = this->active_workers.atomic_size();
  // std::cout << "Available workers: " << num_workers << std::endl;
  return num_workers;
}

template <typename AllWorkers_t, typename ActiveWorkers_t>
int WorkerPool<AllWorkers_t, ActiveWorkers_t>::get_num_workers() {
  return this->max_workers;
}

template <typename AllWorkers_t, typename ActiveWorkers_t>
void WorkerPool<AllWorkers_t, ActiveWorkers_t>::set_num_workers(int nworkers) {
  this->max_workers = nworkers;
}

template <typename AllWorkers_t, typename ActiveWorkers_t>
int WorkerPool<AllWorkers_t, ActiveWorkers_t>::increase_num_notified_workers() {
  int before = this->notified_workers.fetch_add(1);
  return before;
}

template <typename AllWorkers_t, typename ActiveWorkers_t>
int WorkerPool<AllWorkers_t, ActiveWorkers_t>::decrease_num_notified_workers() {
  int before = this->notified_workers.fetch_sub(1);
<<<<<<< HEAD
  this->cv.notify_all();
  // if ((before - 1) == 0) {
  //  std::cout << "Notifying waiting spawns: " << before << std::endl;
  //  this->cv.notify_all();
  //}
=======
>>>>>>> 11a75d40
  return before;
}

template <typename AllWorkers_t, typename ActiveWorkers_t>
void WorkerPool<AllWorkers_t, ActiveWorkers_t>::spawn_wait() {

  std::this_thread::sleep_for(std::chrono::nanoseconds(1000));
<<<<<<< HEAD

  // std::unique_lock<std::mutex> lck(mtx);

  // auto status = this->cv.wait_for(lck, std::chrono::milliseconds(100),
  // [this]{
  //         return this->get_num_notified_workers() < 1;
  //         });

  // while(this->get_num_notified_workers()>0){
  //
  //   }
  //  std::unique_lock<std::mutex> lck(mtx);
  //  auto status = this->cv.wait_for(lck, std::chrono::milliseconds(100),
  //  [this]
  //  {
  //   return this->get_num_notified_workers() < 1;
  // });
  //  std::cout << "Spawn wait status: " << status << std::endl;
=======
>>>>>>> 11a75d40
}

template class WorkerPool<WorkerQueue, WorkerQueue>;

// Scheduler Implementation

InnerScheduler::InnerScheduler(DeviceManager* device_manager) : device_manager_(device_manager) {

  // A dummy task count is used to keep the scheduler alive.
  // NOTE: At least one task must be added to the scheduler by the main thread,
  // otherwise the runtime will finish immediately
  // this->increase_num_active_tasks();

  this->workers.set_num_workers(1);

  // Initialize the phases
  this->ready_phase = new ReadyPhase(this);
  this->spawned_phase = new SpawnedPhase();
  this->mapped_phase = new MappedPhase();
  this->launcher = new LauncherPhase(this);
  this->resources = new InnerResourcePool<float>();
  // TODO: Clean these up
}

void InnerScheduler::set_num_workers(int nworkers) {
  this->workers.set_num_workers(nworkers);
}

void InnerScheduler::set_resources(std::string resource_name,
                                   float resource_value) {
  this->resources->set(resource_name, resource_value);
}

void InnerScheduler::set_py_scheduler(void *py_scheduler) {
  this->py_scheduler = py_scheduler;
}

void InnerScheduler::set_stop_callback(stopfunc_t stop_callback) {
  this->stop_callback = stop_callback;
}

void InnerScheduler::set_launch_callback(launchfunc_t launch_callback) {
  this->launcher->set_launch_callback(launch_callback, this->py_scheduler);
}

void InnerScheduler::run() {
  NVTX_RANGE("Scheduler::run", NVTX_COLOR_RED)
  unsigned long long iteration_count = 0;
  while (this->should_run.load()) {
    auto status = this->activate();
    if (this->sleep_flag) {
      std::this_thread::sleep_for(std::chrono::milliseconds(this->sleep_time));
    }
  }
}

void InnerScheduler::stop() {
  LOG_INFO(SCHEDULER, "Stopping scheduler");
  this->should_run = false;
  launch_stop_callback(this->stop_callback, this->py_scheduler);
  LOG_INFO(SCHEDULER, "Stopped scheduler");
}

Scheduler::Status InnerScheduler::activate() {
  // std::cout<< "Scheduler Activated" << std::endl;
  // TODO(hc): the param should be mapped phase but use ready phase
  // for debugging.
  //this->spawned_phase->run(this->mapped_phase);
  this->spawned_phase->run(this->ready_phase, device_manager_);
  // this->mapped_phase->run(this->reserved_phase);
  // this->reserved_phase->run(this->ready_phase);
  this->ready_phase->run(this->launcher);
  // this->launcher->run();
  // this->ready_phase->status.print();
  // LOG_TRACE(SCHEDULER, "ReadyPhase Status: {}", this->ready_phase);
  return this->status;
}

void InnerScheduler::activate_wrapper() { this->activate(); }

void InnerScheduler::spawn_task(InnerTask *task, bool should_enqueue) {
  LOG_INFO(SCHEDULER, "Spawning task: {}", task);
  NVTX_RANGE("Scheduler::spawn_task", NVTX_COLOR_RED)
  this->increase_num_active_tasks();
  task->set_state(Task::spawned);

  if (should_enqueue) {
    this->enqueue_task(task);
  }
}

void InnerScheduler::enqueue_task(InnerTask *task) {
  // TODO: Change this to appropriate phase as it becomes implemented
  LOG_INFO(SCHEDULER, "Enqueing task: {}", task);
  //this->ready_phase->enqueue(task);
  this->spawned_phase->enqueue(task);
}

void InnerScheduler::enqueue_tasks(std::vector<InnerTask *> &tasks) {
  LOG_INFO(SCHEDULER, "Enqueing tasks: {}", tasks);
  //this->ready_phase->enqueue(tasks);
  this->spawned_phase->enqueue(tasks);
}

void InnerScheduler::add_worker(InnerWorker *worker) {
  LOG_INFO(SCHEDULER, "Adding worker {} to pool", worker);
  this->workers.add_worker(worker);
}

void InnerScheduler::enqueue_worker(InnerWorker *worker) {
  LOG_INFO(SCHEDULER, "Enqueuing worker: {} is ready.", worker);
  this->workers.enqueue_worker(worker);
}

void InnerScheduler::task_cleanup(InnerWorker *worker, InnerTask *task,
                                  int state) {
  NVTX_RANGE("Scheduler::task_cleanup", NVTX_COLOR_MAGENTA)
  LOG_INFO(WORKER, "Cleaning up: {} on  {}", task, worker);

  // TODO: Rethink this. Need to split and have better state names

  // std::cout << "Task Cleanup: " << task->name << " " << state << std::endl;

  /* Task::States are: spawned, mapped, reserved, ready, running, complete */

  // This will be called by EVERY thread that finishes a task
  // Everything in here needs to be thread safe

  // TODO: for runahead, we need to do this AFTER the task body is complete
  //      Need to add back to the pool after notify_dependents
  //      Movin this below but leaving my original placement here for now
  // this->resources->increase(task->resources);
  // this->launcher->num_running_tasks--;
  // this->workers.enqueue_worker(worker);

  // std::cout << "Task Cleanup: " << task->name << " " << state << std::endl;

  this->launcher->num_running_tasks--;

  if (state == Task::running) {
    // std::cout << "Task Continuation (C++) " << task->name << " " << state
    //          << std::endl;
    // Do continuation handling
    // TODO:
    //  - make sure state ids match
    //  - add and process dependencies
    //  - if true, enqueue task
    task->instance++;
    bool status = task->process_dependencies();

    if (status) {
      this->enqueue_task(task);
    }
  }

  if (state == Task::dispatched) {
    // When a task completes we need to notify all of its dependents
    // and enqueue them if they are ready

    // std::cout << "Task Complete: " << task->name << std::endl;

    auto &enqueue_buffer = worker->enqueue_buffer;
    task->notify_dependents(enqueue_buffer);
    if (enqueue_buffer.size() > 0) {
      this->enqueue_tasks(enqueue_buffer);
      enqueue_buffer.clear();
    }

    // TODO: Wait on CUDA events here for runahead
    // TODO: Should probably split this into two functions here
    //      Then they can be called separately in Python

    // We also need to decrease the number of active tasks
    // If this is the last active task, the scheduler is stopped
    this->decrease_num_active_tasks();
  }

  // TODO: for runahead, we need to do this AFTER the task body is complete
  //      Need to add back to the pool after notify_dependents
  worker->remove_task();
  this->resources->increase(task->resources);
  this->enqueue_worker(worker);
<<<<<<< HEAD
  task->set_state(Task::completed);
=======

  // NOTE: Task::complete is NOT equivalent to task->complete
  // Task->complete:
  //      - only signals that notify_dependencies has been completed
  //      - Has a valid state for use in dependency handling

  // Task::complete:
  //     - signals that the task has finished everything
  task->set_state(state);
>>>>>>> 11a75d40
}

int InnerScheduler::get_num_active_tasks() { return this->num_active_tasks; }

void InnerScheduler::increase_num_active_tasks() {
  int count = this->num_active_tasks.fetch_add(1);
  // std::cout << "Increasing num active tasks: " << count + 1 << std::endl;
}

void InnerScheduler::decrease_num_active_tasks() {

  int count = this->num_active_tasks.fetch_sub(1) - 1;

  // std::cout << "Decreasing num active tasks: " << count << std::endl;

  if (count == 0) {
    this->stop();
  }
}

int InnerScheduler::increase_num_notified_workers() {
  return this->workers.increase_num_notified_workers();
}

int InnerScheduler::decrease_num_notified_workers() {
  return this->workers.decrease_num_notified_workers();
}

int InnerScheduler::get_num_running_tasks() {
  return this->launcher->num_running_tasks;
}

int InnerScheduler::get_num_ready_tasks() {
  return this->ready_phase->get_count();
}

void InnerScheduler::spawn_wait() { this->workers.spawn_wait(); }<|MERGE_RESOLUTION|>--- conflicted
+++ resolved
@@ -106,14 +106,6 @@
 template <typename AllWorkers_t, typename ActiveWorkers_t>
 int WorkerPool<AllWorkers_t, ActiveWorkers_t>::decrease_num_notified_workers() {
   int before = this->notified_workers.fetch_sub(1);
-<<<<<<< HEAD
-  this->cv.notify_all();
-  // if ((before - 1) == 0) {
-  //  std::cout << "Notifying waiting spawns: " << before << std::endl;
-  //  this->cv.notify_all();
-  //}
-=======
->>>>>>> 11a75d40
   return before;
 }
 
@@ -121,27 +113,6 @@
 void WorkerPool<AllWorkers_t, ActiveWorkers_t>::spawn_wait() {
 
   std::this_thread::sleep_for(std::chrono::nanoseconds(1000));
-<<<<<<< HEAD
-
-  // std::unique_lock<std::mutex> lck(mtx);
-
-  // auto status = this->cv.wait_for(lck, std::chrono::milliseconds(100),
-  // [this]{
-  //         return this->get_num_notified_workers() < 1;
-  //         });
-
-  // while(this->get_num_notified_workers()>0){
-  //
-  //   }
-  //  std::unique_lock<std::mutex> lck(mtx);
-  //  auto status = this->cv.wait_for(lck, std::chrono::milliseconds(100),
-  //  [this]
-  //  {
-  //   return this->get_num_notified_workers() < 1;
-  // });
-  //  std::cout << "Spawn wait status: " << status << std::endl;
-=======
->>>>>>> 11a75d40
 }
 
 template class WorkerPool<WorkerQueue, WorkerQueue>;
@@ -317,6 +288,9 @@
     // We also need to decrease the number of active tasks
     // If this is the last active task, the scheduler is stopped
     this->decrease_num_active_tasks();
+    
+    //TODO: Move this when we do runahead
+    task->set_state(Task::completed);
   }
 
   // TODO: for runahead, we need to do this AFTER the task body is complete
@@ -324,19 +298,7 @@
   worker->remove_task();
   this->resources->increase(task->resources);
   this->enqueue_worker(worker);
-<<<<<<< HEAD
-  task->set_state(Task::completed);
-=======
-
-  // NOTE: Task::complete is NOT equivalent to task->complete
-  // Task->complete:
-  //      - only signals that notify_dependencies has been completed
-  //      - Has a valid state for use in dependency handling
-
-  // Task::complete:
-  //     - signals that the task has finished everything
-  task->set_state(state);
->>>>>>> 11a75d40
+
 }
 
 int InnerScheduler::get_num_active_tasks() { return this->num_active_tasks; }
