--- conflicted
+++ resolved
@@ -330,13 +330,9 @@
 
   // std::cout << "Task Cleanup Post Sync" << std::endl;
 
-<<<<<<< HEAD
   DeviceManager *device_manager = this->device_manager_;
 
-  if (state == Task::RUNAHEAD) {
-=======
   if (state == TaskState::RUNAHEAD) {
->>>>>>> bfdb9a63
     this->decrease_num_active_tasks();
     task->notify_dependents_completed();
   }
