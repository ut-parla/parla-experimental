--- conflicted
+++ resolved
@@ -126,7 +126,6 @@
 
 // Scheduler Implementation
 
-<<<<<<< HEAD
 InnerScheduler::InnerScheduler(LRUGlobalEvictionManager* memory_manager,
                                DeviceManager *device_manager)
     : device_manager_(device_manager), mm_(memory_manager) {
@@ -134,10 +133,6 @@
   // For now, it does not evict PArrays on CPU memory.
   this->memory_size_to_evict.resize(
       device_manager->template get_num_devices<DeviceType::All>());
-=======
-InnerScheduler::InnerScheduler(DeviceManager *device_manager)
-    : device_manager_(device_manager) {
->>>>>>> ac939216
 
   this->workers.set_num_workers(1);
 
@@ -246,11 +241,7 @@
     this->memory_reserver->enqueue(task);
   } else if (status.runnable && (task->get_state() == TaskState::RESERVED)) {
     task->set_status(TaskStatus::RUNNABLE);
-<<<<<<< HEAD
     //std::cout << "ENQUEUE FROM CALLBACK" << std::endl;
-=======
-    // std::cout << "ENQUEUE FROM CALLBACK" << std::endl;
->>>>>>> ac939216
     LOG_INFO(SCHEDULER, "Enqueing task: {} to runtime reserver", task);
     this->runtime_reserver->enqueue(task);
   }
@@ -307,16 +298,8 @@
 
   DevID_t global_dev_id = parrayid_to_globalid(parray_device_id);
 
-<<<<<<< HEAD
   size_t to_map = mapped_tracker->do_log(global_dev_id, parray_access);
   size_t to_reserve = reserved_tracker->do_log(global_dev_id, parray_access);
-=======
-  std::cout << "Updating trackers" << std::endl;
-  size_t to_map = mapped_tracker->do_log(global_dev_id, parray_access);
-  size_t to_reserve = reserved_tracker->do_log(global_dev_id, parray_access);
-  std::cout << "Updating trackers done" << std::endl;
->>>>>>> ac939216
-
   add_unmapped_created_parray(parray, global_dev_id, to_map);
   add_unreserved_created_parray(parray, global_dev_id, to_reserve);
 }
@@ -333,7 +316,6 @@
   // Could also be to call DELETED or REMOVED status on do_log
 }
 
-<<<<<<< HEAD
 void InnerScheduler::remove_parray_from_tracker(
     parray::InnerPArray *parray, DevID_t global_dev_id) {
   AccessMode access_mode = AccessMode::FREED;
@@ -343,8 +325,6 @@
       std::make_pair(parray, access_mode));
 }
 
-=======
->>>>>>> ac939216
 size_t InnerScheduler::get_mapped_memory(DevID_t global_dev_idx) {
   Device *device =
       this->device_manager_->get_device_by_global_id(global_dev_idx);
@@ -418,16 +398,12 @@
       for (size_t j = 0; j < parray_access_list.size(); ++j) {
         auto &parray_access = parray_access_list[j];
         InnerPArray *parray = parray_access.first;
-<<<<<<< HEAD
         parray->decr_num_referring_tasks(dev_id);
         // Decrease this PArray's reference count.
         // If this becomes 0, this instance will be release
         // when the PArray coherency protocol updates it
         // to eviction state.
         this->release_parray_reference(parray, dev_id);
-=======
-        parray->decr_num_active_tasks(dev_id);
->>>>>>> ac939216
       }
     }
 
