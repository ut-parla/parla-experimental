--- conflicted
+++ resolved
@@ -55,17 +55,14 @@
           # to map a task to three devices.
           placement: Collection[Union[Collection[PlacementSource],
                                       Any, None]] = None,
-<<<<<<< HEAD
           # TODO(hc): This should be PArray, not Any.
-          input: List[Tuple[PArray, int]] = None, output: List[Tuple[PArray, int]] = None,
-          inout: List[Tuple[PArray, int]] = None, vcus=1000, memory=0):
-=======
+          input: List[Tuple[PArray, int]] = None,
+          output: List[Tuple[PArray, int]] = None,
+          inout: List[Tuple[PArray, int]] = None,
           vcus=1000,
           memory=0,
-          runahead=SyncType.BLOCKING):
-
-    print("Spawn::spawn", task, flush=True)
->>>>>>> 50079410
+          runahead=SyncType.BLOCKING
+          ):
     nvtx.push_range(message="Spawn::spawn", domain="launch", color="blue")
 
     scheduler = get_scheduler_context().scheduler
@@ -121,17 +118,15 @@
         device_reqs = scheduler.get_device_reqs_from_placement(placement)
         task.set_device_reqs(device_reqs)
 
-        dataflow = Dataflow(input, output, inout) 
+        dataflow = Dataflow(input, output, inout)
         task.set_scheduler(scheduler)
         task.instantiate(function=_task_callback,
                          args=(separated_body,),
                          dependencies=flattened_dependencies,
                          constraints=vcus,
-<<<<<<< HEAD
-                         dataflow=dataflow)
-=======
-                         runahead=runahead)
->>>>>>> 50079410
+                         dataflow=dataflow
+                         runahead=runahead
+                         )
 
         scheduler.spawn_task(task)
         # scheduler.run_scheduler()
