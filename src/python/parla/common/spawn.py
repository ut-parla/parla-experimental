<<<<<<< HEAD
"""!
@file spawn.py
@brief Contains the core user-facing API to spawn tasks.
"""


from crosspy import CrossPyArray

=======
from __future__ import annotations # For type hints of unloaded classes
>>>>>>> 6fb5e06f
from parla.cython import scheduler
from parla.cython import core
from parla.cython import tasks
from parla.cython import device, device_manager
from parla.common.dataflow import Dataflow
from parla.common.parray.core import PArray
from parla.utility.tracer import NVTXTracer
from parla.common.globals import default_sync, VCU_BASELINE, SynchronizationType, crosspy, CROSSPY_ENABLED

import inspect

from parla.cython import tasks

from typing import Collection, Any, Union, List, Tuple

ComputeTask = tasks.ComputeTask
task_locals = tasks.task_locals
PyArchitecture = device_manager.PyArchitecture
PyDevice = device_manager.PyDevice
PlacementSource = device.PlacementSource

WorkerThread = scheduler.WorkerThread
_task_callback = scheduler._task_callback
get_scheduler_context = scheduler.get_scheduler_context

nvtx = NVTXTracer
nvtx.initialize()

Resources = core.Resources


# @profile


def _make_cell(val):
    """
    Create a new Python closure cell object.

    You should not be using this. I shouldn't be either, but I don't know a way around Python's broken semantics. (Arthur)
    """
    x = val

    def closure():
        return x

    return closure.__closure__[0]


# @profile
def spawn(task=None,
          dependencies =[],
          # This collection does not contain Union anymore, which was used by the
          # old Parla, since we now allow support {arch, arch, arch} placement
          # to map a task to three devices.
          placement: Collection[Union[Collection[PlacementSource],
                                      Any, None]] = None,
          # TODO(hc): this will be refined to support multi-dimensional CrossPy
          #           support
          input: List[Union[crosspy.CrossPyArray, Tuple[PArray, int]]] = None,
          output: List[Union[crosspy.CrossPyArray, Tuple[PArray, int]]] = None,
          inout: List[Union[crosspy.CrossPyArray, Tuple[PArray, int]]] = None,
          vcus: float =None,
          memory: int =None,
          runahead: SynchronizationType = default_sync
          ):
    nvtx.push_range(message="Spawn::spawn", domain="launch", color="blue")

    scheduler = get_scheduler_context().scheduler

    if not isinstance(task, tasks.Task):
        taskspace = scheduler.default_taskspace

        if task is None:
            idx = len(taskspace)
        else:
            idx = task
            
        task = taskspace[idx]

    # @profile
    def decorator(body):
        nonlocal vcus
        nonlocal memory
        nonlocal dependencies
        nonlocal task
        nonlocal placement
        nonlocal runahead

        # COMMENT(wlr): Just added this back to revert my commit 30 min ago.
        if vcus is not None:
            # Default behavior the same as Parla 0.2.
            # The baseline should not be multiplied when placement is None.
            # This is because architecture's __getitem__ also multiplies
            # the baseline, and it multiplies (baseline^2).
            if vcus <= 1 and placement is not None:
                vcus = int(vcus * VCU_BASELINE)
            else:
                # Only large values for ease of testing
                vcus = int(vcus)
        if memory is not None:
            memory = int(memory)

        if inspect.iscoroutine(body):
            separated_body = body
        else:
            separated_body = type(body)(
                body.__code__, body.__globals__, body.__name__, body.__defaults__,
                closure=body.__closure__ and tuple(_make_cell(x.cell_contents) for x in body.__closure__))
            separated_body.__annotations__ = body.__annotations__
            separated_body.__doc__ = body.__doc__
            separated_body.__kwdefaults__ = body.__kwdefaults__
            separated_body.__module__ = body.__module__

        flattened_dependencies = []
        tasks.flatten_tasks(dependencies, flattened_dependencies)

        scheduler = get_scheduler_context().scheduler

        device_manager = scheduler.device_manager

        # Get a set of candidate devices for a task.
        # If none of the placement is passed, make
        # all devices candidate.
        placement = placement if placement is not None else [
            arch[{'vcus': vcus if vcus is not None else 0,
                  'memory': memory if memory is not None else 0}]
            for arch in device_manager.get_all_architectures()]

        # print("placement: ", placement)

        device_reqs = scheduler.get_device_reqs_from_placement(
            placement, vcus, memory)
        task.set_device_reqs(device_reqs)

        dataflow = Dataflow(input, output, inout)
        task.set_scheduler(scheduler)
        task.instantiate(function=_task_callback,
                         args=(separated_body,),
                         dependencies=flattened_dependencies,
                         dataflow=dataflow,
                         runahead=runahead
                         )

        scheduler.spawn_task(task)
        # scheduler.run_scheduler()
        nvtx.pop_range(domain="launch")

        # This is a complete hack but somehow performs better than doing the "right" thing of signaling from waiting threads that the compute bound thread needs to release the GIL.
        # TODO: Make this an optional flag.
        if ((task_locals.spawn_count % 10 == 0)):
            scheduler.spawn_wait()
        task_locals.spawn_count += 1

        return task

    return decorator<|MERGE_RESOLUTION|>--- conflicted
+++ resolved
@@ -1,15 +1,9 @@
-<<<<<<< HEAD
 """!
 @file spawn.py
 @brief Contains the core user-facing API to spawn tasks.
 """
 
-
-from crosspy import CrossPyArray
-
-=======
 from __future__ import annotations # For type hints of unloaded classes
->>>>>>> 6fb5e06f
 from parla.cython import scheduler
 from parla.cython import core
 from parla.cython import tasks
@@ -18,7 +12,7 @@
 from parla.common.parray.core import PArray
 from parla.utility.tracer import NVTXTracer
 from parla.common.globals import default_sync, VCU_BASELINE, SynchronizationType, crosspy, CROSSPY_ENABLED
-
+from crosspy import CrossPyArray
 import inspect
 
 from parla.cython import tasks
