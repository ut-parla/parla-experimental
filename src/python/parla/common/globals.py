--- conflicted
+++ resolved
@@ -1,11 +1,10 @@
-<<<<<<< HEAD
 """!
 @file globals.py
 @brief Contains the core user-facing and internal global and configuration variables.
 """
-=======
+
 from __future__ import annotations # For type hints of unloaded classes
->>>>>>> 6fb5e06f
+
 
 from enum import IntEnum
 import threading
