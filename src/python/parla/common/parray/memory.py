from __future__ import annotations
from typing import TYPE_CHECKING, Union, List, Dict, Tuple, Any

import numpy
import ctypes

# TODO: Fix this to be more stable and less of a hack.
try:
    import cupy
except (ImportError, AttributeError):
    import numpy as cupy

from .coherence import CPU_INDEX

if TYPE_CHECKING:  # False at runtime
    import cupy
    ndarray = Union[numpy.ndarray, cupy.ndarray]
    SlicesType = Union[slice, int, tuple]
    IndicesMapType = List[Union[Dict[int, int], tuple]]
    from parla.cython.cyparray_state import CyPArrayState


class MultiDeviceBuffer:
    """Underlying Buffer of PArray.

    It holds per device array copy and also index mapping.
    """

    _buffer: Dict[int, ndarray | List[ndarray] | None]
    shape: tuple
    _indices_map: Dict[int, List[IndicesMapType] | None]
    _cyparray_state: CyPArrayState

    def __init__(self, num_gpu: int, cyparray_state: CyPArrayState):
        # per device buffer
        # key: device_id
        # val: single (complete) ndarray or list of (sub) ndarray
        self._buffer = {n: None for n in range(num_gpu)}  # add gpu id
        self._buffer[CPU_INDEX] = None  # add cpu id

        # per device indices mapping
        # key: device_id
        # val: list of {global_index: local_index} and tuple(begin, end, stop), and the tuple is a represent of slice(begin, end, stop)
        self._indices_map = {n: None for n in range(num_gpu)}
        self._indices_map[CPU_INDEX] = None

        # the shape of the complete array
        self.shape = ()

        self._cyparray_state = cyparray_state

    def nbytes_at(self, device_id: int) -> int:
        """
        Return the buffer size at `device_id`
        """
        buffer = self._buffer[device_id]
        if buffer is None:
            return 0
        elif isinstance(buffer, list):  # subarray at this device buffer
            # size is the sum
            nbytes = 0
            for subarray in buffer:
                nbytes += subarray.nbytes
            return nbytes
        else:  # complete array
            return buffer.nbytes

    def set_complete_array(self, array: ndarray) -> int:
        """
        Add array into the buffer (based on array's device).

        Args:
            array: :class:`cupy.ndarray` or :class:`numpy.array` object

        Return:
            a location (device_id) of the array
        """
        # get the array's location
        if isinstance(array, numpy.ndarray):
            location = CPU_INDEX
        else:
            location = int(array.device)

        self._buffer[location] = array
        self.shape = array.shape
        self._cyparray_state.set_exist_on_device(location, True)
        return location

    def set(self, device_id: int, array: ndarray, is_complete: bool = True, overwrite: bool = False) -> None:
        """
        Set copy at a device, also clean up existing `indices_map` if necessary

        Args:
            device_id: gpu device_id or CPU_INDEX
            array: :class:`cupy.ndarray` or :class:`numpy.array` object
            is_complete: True if `array` is a complete copy, otherwise `array` is a subarray
            overwrite: True if need to clean other subarray copy inside the device before assign the new array
        """
        if is_complete:
            self._indices_map[device_id] = None
            self._buffer[device_id] = array
        else:
            if not isinstance(self._buffer[device_id], List) or overwrite:
                self._indices_map[device_id] = None
                self._buffer[device_id] = [array]
            else:
                self._buffer[device_id].append(array)
        self._cyparray_state.set_exist_on_device(device_id, True)

    def get(self, device_id: int) -> ndarray | List[ndarray] | None:
        """
        Return the copy at a device

        Args:
            device_id: gpu device_id or CPU_INDEX

        Return
            :class:`cupy.ndarray` or :class:`numpy.array` object
        """
        return self._buffer[device_id]

    def get_global_slices(self, device_id: int, subarray_index: int) -> SlicesType | None:
        """
        Return global slices of one copy at the device.

        If the copy is complete, return None
        """
        if self._indices_map[device_id] is None:
            return None
        else:
            slices = []
            for device_indices in self._indices_map[device_id][subarray_index]:
                if isinstance(device_indices, dict):
                    index = list(device_indices.keys())
                    if len(index) == 1:
                        slices.append(index[0])
                    else:
                        slices.append(index)
                else:
                    slices.append(slice(*device_indices))

            return tuple(slices)

    @staticmethod
    def _map_int_with_int_map(n: int, int_map: Dict[int, int]) -> int | None:
        """
        Find the mapping of `n` in `int_map`

        if `n` not in `int_map`, return None

        example:
            n: 2
            int_map: {1:0, 2:1}
            return: 1
        """
        return None if n not in int_map else int_map[n]

    @staticmethod
    def _map_int_with_slice(n: int, target_slice: tuple) -> int | None:
        """
        Find the mapping of `n` in a `target_slice` (find index of `n` in `target_slice`)
        `target_slice` is a tuple(begin, end, step)

        if `n` not in `target_slice`, return None

        example:
            n: 2
            target_slice: (2, 4, 1)
            return: 0
        """
        # TODO: assume slice is simple (no neg value)
        begin, end, step = target_slice
        step = 1 if step is None else step

        # bound checking
        if n < begin or n >= end:
            return None
        if (n - begin) % step != 0:
            return None

        return (n - begin) // step

    @staticmethod
    def _map_slice_with_slice(input_slice: tuple, target_slice: tuple) -> tuple | None:
        """
        Find the mapping of `input_slice` in a `target_slice`
        `input_slice` and `target_slice` is a tuple(begin, end, step)

        if `input_slice` not a subset of `target_slice`, return None

        example:
            input_slice: (2, 10, 4)
            target_slice: (0, 10, 2)
            return: (1, 5, 2)
        """
        # TODO: assume slice is simple (no neg value)
        target_begin, target_end, target_step = target_slice
        target_step = 1 if target_step is None else target_step

        input_begin, input_end, input_step = input_slice
        input_step = 1 if input_step is None else input_step

        mapped_begin = MultiDeviceBuffer._map_int_with_slice(
            input_begin, target_slice)

        # get the last possible element in range of `input_slice`
        # TODO: what if last_element < input_begin ?
        last_element = input_end - input_step + \
            (input_end - input_begin) % input_step
        mapped_end = MultiDeviceBuffer._map_int_with_slice(
            last_element, target_slice)

        if mapped_begin is None or mapped_end is None:
            return None

        # adjust step
        if input_step % target_step != 0:
            return None
        mapped_step = input_step // target_step

        return mapped_begin, mapped_end + 1, mapped_step  # tuple

    def map_local_slices(self, device_id: int, global_slices: SlicesType) -> (int, SlicesType):
        """
        Map a given global slices to local slices wrt buffer at the device.

        Raise error if `global_slices` out of range

        Return subarray_index: the index of subarray in the list of `_buffer[device_id]`
               local_slices: the local slices which maps to the `global_slices`
        Note: this method assume a indices mapping exists for this device
        """
        # indexing into the whole array, index of out bound
        not_tuple = False
        if not isinstance(global_slices, tuple):  # if not a tuple, make it a tuple
            global_slices = tuple([global_slices])
            not_tuple = True

        local_slices = []

        if len(self.shape) < len(global_slices):
            raise IndexError(f"index out of range, index:{global_slices}")

        final_subarray_index = 0

        # for each subarray at this device
        for subarray_index in range(len(self._indices_map[device_id])):
            indices_map = self._indices_map[device_id][subarray_index]

            for d in range(len(global_slices)):
                size = self.shape[d]  # number of entries at this axis
                global_index = global_slices[d]
                index_map = None if d >= len(indices_map) else indices_map[d]

                if index_map is None:  # None means 1:1 map to all elements at this axis
                    local_index = global_index
                elif isinstance(index_map, dict) and len(index_map) == 1:
                    # special case, this axis was indexed by a int, so
                    # dimension was reduced by 1,
                    # need to ignore this axis, just check index match or not
                    # false if type or value doesn't match
                    if list(index_map.keys())[0] == global_index:
                        continue
                    else:
                        local_index = None
                elif isinstance(index_map, tuple):
                    if isinstance(global_index, int):  # int vs slice
                        local_index = MultiDeviceBuffer._map_int_with_slice(
                            global_index, index_map)
                    elif isinstance(global_index, list):  # List[int] vs slice
                        local_index = [MultiDeviceBuffer._map_int_with_slice(
                            i, index_map) for i in global_index]

                        # any index out of bound?
                        if None in local_index:
                            local_index = None
                    elif isinstance(global_index, slice):  # slice vs slice
                        # slice to tuple
                        slice_tuple = global_index.indices(size)
                        local_tuple = MultiDeviceBuffer._map_slice_with_slice(
                            slice_tuple, index_map)
                        if local_tuple is None:
                            local_index = None
                        else:
                            local_index = slice(*local_tuple)
                    else:
                        raise IndexError(
                            f"Unsupported slices type: {type(global_index)}")
                else:  # Map is int or list<int>
                    if isinstance(global_index, int):  # int vs int/list
                        local_index = self._map_int_with_int_map(
                            global_index, index_map)
                    elif isinstance(global_index, list):  # list vs int/list
                        local_index = [self._map_int_with_int_map(
                            i, index_map) for i in global_index]

                        if None in local_index:
                            local_index = None
                    elif isinstance(global_index, slice):  # slice vs int/list
                        # slice to tuple
                        slice_tuple = global_index.indices(size)
                        local_index = [self._map_int_with_int_map(
                            i, index_map) for i in range(*slice_tuple)]

                        if None in local_index:
                            local_index = None
                    else:
                        raise IndexError(
                            f"Unsupported slices type {type(global_index)}")

                # if None, it means index out of range at this axis
                if local_index is None:
                    # check next copy
                    local_slices = None
                    break

                local_slices.append(local_index)

            if local_slices is None:  # result is not found for this subarray
                # this is the last subarray
                if subarray_index == len(self._indices_map[device_id]) - 1:
                    local_slices = None  # non slices is found
                else:  # check next subarray
                    local_slices = []  # clear intermidate result
            else:
                final_subarray_index = subarray_index
                break

        if local_slices is None:
            raise IndexError(f"index out of range, index:{global_slices}")
        elif not_tuple:
            # only be possible when special case int vs int exists and all axis are ignored
            if len(local_slices) == 0:
                return final_subarray_index, slice(None, None, None)
            else:
                return final_subarray_index, local_slices[0]
        else:
            return final_subarray_index, tuple(local_slices)

    def set_slices_mapping(self, device_id: int, global_slices: SlicesType):
        """
        set a global slices to local slices mapping wrt buffer at the device.

        Raise error if `global_slices` is higher dim than shape
        Note: this call doesn't check slice is within range, if it is not in range
              exception will be trigger later when trying to index into the copy
        """
        if not isinstance(global_slices, tuple):  # if not a tuple, make it a tuple
            global_slices = tuple([global_slices])

        if len(self.shape) < len(global_slices):
            raise IndexError(f"index out of range, index:{global_slices}")

        slices_map_list = []
        for d in range(len(global_slices)):
            size = self.shape[d]  # number of entries at this axis
            global_slice = global_slices[d]

            if isinstance(global_slice, int):  # a single integer
                slice_map = {global_slice: 0}
            elif isinstance(global_slice, list):  # a list of integer
                slice_map = {global_slice[i]                             : i for i in range(len(global_slice))}
            elif isinstance(global_slice, slice):  # slice
                # save slice as a tuple
                # None in slice will be instantiated by concrete values
                slice_map = global_slice.indices(size)
            else:
                raise IndexError(
                    f"Unsupported slices type {type(global_slice)}")
            slices_map_list.append(slice_map)

        if self._indices_map[device_id] is None:
            self._indices_map[device_id] = [slices_map_list]
        else:
            self._indices_map[device_id].append(slices_map_list)

    def get_by_global_slices(self, device_id: int, global_slices: SlicesType):
        """
        Indexing/Slicing the buffer by `global_slices`.

        `global_slices` will be first converted into local slices

        Args:
            device_id: gpu device_id or CPU_INDEX
            global_slices: slice/ints/tuple/list<int>, use the same format as advance indexing of numpy

        Return
            :class:`cupy.ndarray` or :class:`numpy.array` object or `None` if there is no copy at that device
        """
        # check if a copy exists at this device
        #
        # This is needed for the usage of @spawn() annotation
        # sometimes device has no copy but still need a parray slices view object in advance
        # Example:
        # A = parray(numpy_array)
        # @spawn(inout=[A], placement=gpu(0))
        # def task1():
        #   ... a task move A to GPU. free CPU copy ...
        # @spawn(inout=[A[0]], placement=gpu(1))
        # def task2():
        #   error: cpu's copy is freed -> `inout=[A[0]]` trigger an exception,
        #   since it try a slice A at CPU (spawn() itself is happened at outer CPU task)
        if self._buffer[device_id] is None:
            return None

        # check if there is a mapping
        if self._indices_map[device_id] is None:
            return self._buffer[device_id].__getitem__(global_slices)
        else:
            # map global slices to local slices
            subarray_index, local_slices = self.map_local_slices(
                device_id, global_slices)
            return self._buffer[device_id][subarray_index].__getitem__(local_slices)

    def set_by_global_slices(self, device_id: int, global_slices: SlicesType, value: ndarray | Any):
        """
        Indexing/Slicing the buffer by `global_slices` and set value.

        `global_slices` will be first converted into local slices

        Args:
            device_id: gpu device_id or CPU_INDEX
            global_slices: slice/ints/tuple/list<int>, use the same format as advance indexing of numpy
            value: the data to set

        Return
            :class:`cupy.ndarray` or :class:`numpy.array` object
        """
        # check if there is a mapping
        if self._indices_map[device_id] is None:
            self._buffer[device_id].__setitem__(global_slices, value)
        else:
            # map global slices to local slices
            subarray_index, local_slices = self.map_local_slices(
                device_id, global_slices)
            self._buffer[device_id][subarray_index].__setitem__(
                local_slices, value)

    def _move_data(self, copy_func, dst: int, src: int, subarray_index: int, dst_slices: SlicesType, src_slices: SlicesType, dst_is_current_device: bool = True):
        """
        Helper function for copy_data_between_device
        """
        if dst_is_current_device:
            if dst_slices is None and src_slices is None:  # Complete to Complete
                self._buffer[dst] = copy_func(self._buffer[src])
            elif dst_slices is None and src_slices is not None:  # Incomplete to Complete
                self._buffer[dst][src_slices] = copy_func(
                    self._buffer[src][subarray_index])
            elif dst_slices is not None and src_slices is None:  # Complete to incomplete
                if self._buffer[dst] is None:
                    self._buffer[dst] = []
                self._buffer[dst].append(
                    copy_func(self._buffer[src][dst_slices]))
            else:  # incomplete to incomplete
                raise ValueError(
                    "Copy from subarray to subarray is unsupported")
        else:
            with cupy.cuda.Device(dst):  # switch device
                if dst_slices is None and src_slices is None:  # Complete to Complete
                    self._buffer[dst] = copy_func(self._buffer[src])
                elif dst_slices is None and src_slices is not None:  # Incomplete to Complete
                    self._buffer[dst][src_slices] = copy_func(
                        self._buffer[src][subarray_index])
                elif dst_slices is not None and src_slices is None:  # Complete to incomplete
                    if self._buffer[dst] is None:
                        self._buffer[dst] = []
                    self._buffer[dst].append(
                        copy_func(self._buffer[src][dst_slices]))
                else:  # incomplete to incomplete
                    raise ValueError(
                        "Copy from subarray to subarray is unsupported")

    def copy_data_between_device(self, dst: int, src: int, dst_is_current_device: bool = True) -> None:
        """
        Copy data from src to dst.

        dst is current device if `dst_is_current_device` is True
        """
        # a function to copy data between GPU devices async
        def copy_from_device_async(src):
            dst_data = cupy.empty_like(src)
            dst_data.data.copy_from_device_async(src.data, src.nbytes)
            return dst_data

        if self._indices_map[src] is None:
            src_slices_list = [None]
        else:
            src_slices_list = [self.get_global_slices(
                src, i) for i in range(len(self._indices_map[src]))]

        # TRICK: if there are multiple subarray in this device, always pick the last one
        # this is because load of data always comes together with create indices mapping
        # so the indices mapping will put at the end of self._indices_map
        dst_slices = self.get_global_slices(dst, -1)

        for subarray_index in range(len(src_slices_list)):
            src_slices = src_slices_list[subarray_index]
            if src == CPU_INDEX:  # copy from CPU to GPU
                self._move_data(cupy.asarray, dst, src, subarray_index,
                                dst_slices, src_slices, dst_is_current_device)
            elif dst != CPU_INDEX:  # copy from GPU to GPU
                self._move_data(copy_from_device_async, dst, src, subarray_index,
                                dst_slices, src_slices, dst_is_current_device)
            else:  # copy from GPU to CPU
                # dst_is_current_device is no need if dst is CPU
                self._move_data(cupy.asnumpy, dst, src,
                                subarray_index, dst_slices, src_slices)
        self._cyparray_state.set_exist_on_device(dst, True)

    def get_slices_hash(self, global_slices: SlicesType) -> int:
        """
        Get hash value of a slices of complete array.

        This could be done by replaing list and slice to tuple
        """
        # little chance to have collision, but what if it happened?
        hash_value = 17  # use a none zero hash value, so hash(0) != 0
        prime = 31
        if not isinstance(global_slices, tuple):
            if isinstance(global_slices, list):
                # Built-int hash() method might return negtive value.
                # c_size_t is to ensure it is not negative
                hash_value = hash_value * prime + \
                    ctypes.c_size_t(hash(tuple(global_slices))).value
            elif isinstance(global_slices, slice):
                hash_value = hash_value * prime + \
                    ctypes.c_size_t(
                        hash(global_slices.indices(self.shape[0]))).value
            else:
                hash_value = hash_value * prime + \
                    ctypes.c_size_t(hash(global_slices)).value
        else:
            if len(self.shape) < len(global_slices):
                raise IndexError(f"index out of range, index:{global_slices}")

            for d in range(len(global_slices)):
                index = global_slices[d]
                if isinstance(index, list):
                    hash_value = hash_value * prime + \
                        ctypes.c_size_t(hash(tuple(index))).value
                elif isinstance(index, slice):
                    hash_value = hash_value * prime + \
                        ctypes.c_size_t(
                            hash(index.indices(self.shape[d]))).value
                else:
                    hash_value = hash_value * prime + \
                        ctypes.c_size_t(hash(index)).value

        return hash_value

    def __str__(self):
        return str(self._buffer)

    def __contains__(self, device_id):
        """
        Return True if there is a copy in this device
        """
        return device_id in self._buffer and self._buffer[device_id] is not None

    def clear(self, device_id) -> int:
        """
        Clear data in device_id
        """
        self._indices_map[device_id] = None
        to_free = 0
        if self._buffer[device_id] is not None:
            data = self._buffer[device_id]
            if isinstance(data, list) or isinstance(data, dict):
                for subarray in data:
                    to_free += subarray.nbytes
            else:
                to_free = data.nbytes
        self._buffer[device_id] = None
        self._cyparray_state.set_exist_on_device(device_id, False)
<<<<<<< HEAD
        return to_free

    def __del__(self):
        for i in range(0, len(self._buffer)):
            self._cyparray_state.set_exist_on_device(i, False)
        self._indices_map = None
        self._buffer = None
=======
        return to_free
>>>>>>> ac939216
<|MERGE_RESOLUTION|>--- conflicted
+++ resolved
@@ -572,14 +572,10 @@
                 to_free = data.nbytes
         self._buffer[device_id] = None
         self._cyparray_state.set_exist_on_device(device_id, False)
-<<<<<<< HEAD
         return to_free
 
     def __del__(self):
         for i in range(0, len(self._buffer)):
             self._cyparray_state.set_exist_on_device(i, False)
         self._indices_map = None
-        self._buffer = None
-=======
-        return to_free
->>>>>>> ac939216
+        self._buffer = None