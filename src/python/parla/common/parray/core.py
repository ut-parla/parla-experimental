from __future__ import annotations
from typing import List, Dict, TYPE_CHECKING, Union, Any

from parla.cython.device import PyCPUDevice
from parla.common.globals import get_current_devices, get_scheduler, has_environment

from .coherence import MemoryOperation, Coherence, CPU_INDEX
from .memory import MultiDeviceBuffer
from parla.cython.cyparray_state import CyPArrayState
from parla.cython.cyparray import CyPArray

import threading
import numpy
try:  # if the system has no GPU
    import cupy
    num_gpu = cupy.cuda.runtime.getDeviceCount()
except ImportError:
    # PArray only considers numpy or cupy array
    # work around of checking cupy.ndarray when cupy could not be imported
    cupy = numpy
    num_gpu = 0

if TYPE_CHECKING:
    from parla.cython.device import PyDevice
    ndarray = Union[numpy.ndarray, cupy.ndarray]
    SlicesType = Union[slice, int, tuple]


UINT64_LIMIT = (1 << 64 - 1)


class PArray:
    """Multi-dimensional array on a CPU or CUDA device.

    This class is a wrapper around :class:`numpy.ndarray` and :class:`cupy.ndarray`,
    It is used to support Parla sheduler optimization and automatic data movement.

    Args:
        array: :class:`cupy.ndarray` or :class:`numpy.array` object

    Note: some methods should be called within the current task context
    """
    _array: MultiDeviceBuffer
    _coherence: Coherence
    _slices: List[SlicesType]
    _coherence_cv: Dict[int, threading.Condition]
    _cy_parray: CyPArray  # the wrapper class of C++ PArray class, which store the size and id
    _cyparray_state: CyPArrayState  # the wrapper class of C++ PArrayState class, which store the exist and valid state

    def __init__(self, array: ndarray, parent: "PArray" = None, slices=None) -> None:
        if parent is not None:  # create a view (a subarray) of a PArray
            # inherit parent's buffer and coherence states
            # so this PArray will becomes a 'view' of its parents
            self._array = parent._array
            self._coherence = parent._coherence
            self._cyparray_state = parent._cyparray_state

            # _slices is a list so subarray of subarray works
            self._slices = parent._slices.copy()  # copy parent's slices list
            # add current slices to the end
            self._slices.append(slices)

            # inherit parent's condition variables
            self._coherence_cv = parent._coherence_cv

            # identify the slices
            self._slices_hash = self._array.get_slices_hash(slices)

            # a unique ID for this subarray
            # which is the combine of parent id and slice hash
            self.parent_ID = parent.ID
            # use a prime number to avoid collision
            # modulo over uint64 to make it compatible with C++ end
            self.ID = (parent.ID * 31 + self._slices_hash) % UINT64_LIMIT  

            self.nbytes = parent.nbytes          # the bytes used by the complete array
            self.subarray_nbytes = array.nbytes  # the bytes used by this subarray
            self.parent = parent

            # no need to register again since parent already did that
        else:  # initialize a new PArray
            # init Cython PArrayState
            self._cyparray_state = CyPArrayState()

            # per device buffer of data
            self._array = MultiDeviceBuffer(num_gpu, self._cyparray_state)
            location = self._array.set_complete_array(array)

            # coherence protocol for managing data among multi device
            self._coherence = Coherence(location, num_gpu, self._cyparray_state)

            # no slices since it is a new array rather than a subarray
            self._slices = []

            # a condition variable to acquire when moving data on the device
            self._coherence_cv = {n:threading.Condition() for n in range(num_gpu)}
            self._coherence_cv[CPU_INDEX] = threading.Condition()

            # there is no slices
            self._slices_hash = None

            # use id() of buffer as unique ID
            self.parent_ID = id(self._array)  # no parent
            self.ID = self.parent_ID

            self.nbytes = array.nbytes
            self.subarray_nbytes = self.nbytes  # no subarray

            self.parent = self

        # record the size in Cython PArray
        scheduler = get_scheduler()
        num_devices = len(scheduler.device_manager.get_all_devices())
        self._cy_parray = CyPArray(self, self.ID, self.parent_ID, self.parent, self._cyparray_state, num_devices)
        self._cy_parray.set_size(self.subarray_nbytes)
        target_dev_id = -1 if isinstance(array, numpy.ndarray) else array.device.id
        if (target_dev_id >= 0):
            assert isinstance(array, cupy.ndarray)
        target_global_dev_id = scheduler.device_manager.parrayid_to_globalid(target_dev_id)
        scheduler.reserve_parray(self._cy_parray, target_global_dev_id)

    # Properties:

    @property
    def cy_parray(self):
        return self._cy_parray

    @property
    def array(self) -> ndarray:
        """
        The reference to cupy/numpy array on current device.
        Note: should be called within the current task context
        Note: should call A[valid_slices].array instead of A.array,
            when in a tasks which only subarray is auto-moved.
            `valid_slices` is a slices within the auto-moved subarray.
        """
        if self._slices:  # so this is a sub-parray object
            # index into origin array by saved slices
            ret = self._array.get_by_global_slices(self._current_device_index, self._slices[0])
            for s in self._slices[1:]:
                ret = ret[s]
            return ret
        else:  # this is a complete copy
            ret = self._array.get(self._current_device_index)

            if isinstance(ret, list): # get a subarray instead
                raise IndexError("Current device doesn't have a complete copy of this array")
            return ret

    @property
    def _on_gpu(self) -> bool:
        """
        True if the array is on GPU.
        Note: should be called within the current task context
        """
        return self._current_device_index != CPU_INDEX

    @property
    def _current_device_index(self) -> int:
        """
        -1 if the current device is CPU.
        Otherwise GPU ID.
        If called outside the current task context, return data owner's device_id by default
        """
        device = PArray._get_current_device()
        if device is None:  # not called inside current task
            return self._coherence.owner
        elif isinstance(device, PyCPUDevice):
            return CPU_INDEX
        else:
            # assume GPU here, won't check isinstance(device, PyCUDADevice)
            # to avoid import gpu context, which is slow to setup.
<<<<<<< HEAD
            print("PARRAY CURRENT DEVICE: ", device, device.device.id, flush=True)
=======
>>>>>>> 7f7731c4
            return device.device.id  # device.device should be a cupy.cuda.Device object

    # Public API:

    def nbytes_at(self, device_id:int):
        """ An estimate of bytes used in `device_id` after data is moved there.
        It is neither lower bound nor upper bound.
        """
        if self._slices:
            if isinstance(self._coherence._local_states[device_id], dict): # there are subarrays no this device
                if self._slices_hash in self._coherence._local_states[device_id].keys():  # this subarray is already there
                    return self._array.nbytes_at(device_id)
                else:  # the subarray will be moved to there
                    return self._array.nbytes_at(device_id) + self.subarray_nbytes  # add the incoming subarray size
            else: # there is a complete copy on this device, no need to prepare subarray
                return self.nbytes
        else:
            return self.nbytes   

    def exists_on_device(self, device_id:int):
        return (self._array._buffer[device_id] is not None)

    def update(self, array) -> None:
        """ Update the copy on current device.
        Previous copy on other device are lost.
        This will replace the internal buffer and coherence object completly.

        Args:
            array: :class:`cupy.ndarray` or :class:`numpy.array` object

        Note: should be called within the current task context
        Note: data should be put in OUT/INOUT fields of spawn
        """
        this_device = self._current_device_index

        # clean up data
        self._array._buffer = {n: None for n in range(num_gpu)}
        self._array._buffer[CPU_INDEX] = None

        # update it to cpp side
        for n in range(num_gpu):
            self._cyparray_state.set_exist_on_device(n, False)
        self._cyparray_state.set_exist_on_device(CPU_INDEX, False)

        # copy new data to buffer
        if isinstance(array, numpy.ndarray):
            if this_device != CPU_INDEX:  # CPU to GPU
                self._array.set(this_device, cupy.asarray(array))
            else: # data already in CPU
                self._array.set(this_device, array)
        else:
            if this_device == CPU_INDEX: # GPU to CPU
                self._array.set(this_device, cupy.asnumpy(array))
            else: # GPU to GPU
                if int(array.device) == this_device: # data already in this device
                    self._array.set(this_device, array)
                else:  # GPU to GPU
                    dst_data = cupy.empty_like(array)
                    dst_data.data.copy_from_device_async(array.data, array.nbytes)
                    self._array.set(this_device, dst_data)

        # update size
        self.nbytes = array.nbytes

        # reset coherence
        self._coherence = Coherence(this_device, num_gpu)

        # update shape
        self._array.shape = array.shape

        if num_gpu > 0:
            cupy.cuda.stream.get_current_stream().synchronize()

    def print_overview(self) -> None:
        """
        Print global overview of current PArray for debugging
        """
        state_str_map = {0: "INVALID",
                         1: "SHARED",
                         2: "MODIFIED"}

        print(f"---Overview of PArray\n"
              f"ID: {self.ID}, "
              f"Parent_ID: {self.parent_ID if self.ID != self.parent_ID else None}, "
              f"Slice: {self._slices[0] if self.ID != self.parent_ID else None}, "
              f"Bytes: {self.subarray_nbytes}, "
              f"Owner: {'GPU ' + str(self._coherence.owner) if self._coherence.owner != CPU_INDEX else 'CPU'}")
        for device_id, state in self._coherence._local_states.items():
            if device_id == CPU_INDEX:
                device_name = "CPU"
            else:
                device_name = f"GPU {device_id}"
            print(f"At {device_name}: ", end="")
            
            if isinstance(state, dict):
                print(f"state: {[state_str_map[s] for s in list(state.values())]}, including sliced copy:  # states of slices is unordered wrt the below slices")
                for slice, slice_id in zip(self._array._indices_map[device_id], range(len(self._array._indices_map[device_id]))):
                    print(f"\tslice {slice_id} - indices: {slice}, bytes: {self._array._buffer[device_id][slice_id].nbytes}")
            else:
                print(f"state: {state_str_map[state]}")
        print("---End of Overview")

    # slicing/indexing

    def __getitem__(self, slices: SlicesType) -> PArray | Any:
        if self._slices:  # resolve saved slices first
            ret = self.array[slices]
        else:
            ret = self._array.get_by_global_slices(self._current_device_index, slices)

        # ndarray.__getitem__() may return a ndarray
        if ret is None:
            # when current device has no copy (could happen when a slice annotation is needed at @spawn)
            # get ret from owner, so it could have an estimation of the number of bytes used
            ret = self._array.get_by_global_slices(self._coherence.owner, slices)
            return PArray(ret, parent=self, slices=slices)
        elif isinstance(ret, numpy.ndarray):
            return PArray(ret, parent=self, slices=slices)
        elif isinstance(ret, cupy.ndarray):
            if ret.shape == ():
                return ret.item()
            else:
                return PArray(ret, parent=self, slices=slices)
        else:
            return ret

    def __setitem__(self, slices: SlicesType, value: PArray | ndarray | Any) -> None:
        """
        Acceptable Slices: Slice, Int, tuple of (Slice, Int, List of Int)
        Example:
            A[0]  # int
            A[:]  # slice
            A[0,:,10]  # tuple of int slice int
            A[2:10:2, 0, [1, 3, 5]]  # tuple of slice int list of Int

        Note: `:` equals to slice(None, None, None)
        Note: `None` or tuple of `None` is not acceptable (even if `numpy.ndarray` accept `None`)
        # TODO: support `None` and `ndarray` as slices
        """
        if isinstance(value, PArray):
            value = value.array

        if self._slices:  # resolve saved slices first
            self.array.__setitem__(slices, value)
        else:
            self._array.set_by_global_slices(self._current_device_index, slices, value)

    def evict_all(self) -> None:
        """
        Evict all copies from buffer, and clean all related fields

        Note: this object should not be accessed anymore after called this method
        """
        self._array = None
        self._coherence = None

    def evict(self, device_id: int = None, keep_one_copy: bool = True) -> None:
        """
        Evict a device's copy and update coherence states.

        Args:
            device_id: if is this not None, data will be moved to this device,
                    else move to current device
            keep_one_copy: if it is True and this is the last copy, 
                    write it back to CPU before evict.

        Note: if this device has the last copy and `keep_one_copy` is false, 
            the whole protocol state will be INVALID then.
            And the system will lose the copy. Be careful when evict the last copy.
        """
        if device_id is None:
            device_id = self._current_device_index

        with self._coherence_cv[device_id]:
            operations = self._coherence.evict(device_id, keep_one_copy)
            self._process_operations(operations)


    # Coherence update operations:

    def _coherence_read(self, device_id: int = None, slices: SlicesType = None) -> None:
        """ Tell the coherence protocol a read happened on a device.

        And do data movement based on the operations given by protocol.

        Args:
            device_id: if is this not None, data will be moved to this device,
                    else move to current device
            slices: a slices of the subarray to be manipulated
                    by default equals to None, which means the whole array is manipulated

        Note: should be called within the current task context
        """
        if device_id is None:
            device_id = self._current_device_index

        # update protocol and get operation
        operations = self._coherence.read(device_id, self._slices_hash) # locks involve
        self._process_operations(operations, slices) # condition variable involve

    def _coherence_write(self, device_id: int = None, slices: SlicesType = None) -> None:
        """Tell the coherence protocol a write happened on a device.

        And do data movement based on the operations given by protocol.

        Args:
            device_id: if is this not None, data will be moved to this device,
                    else move to current device
            slices: a slices of the subarray to be manipulated
                    by default equals to None, which means the whole array is manipulated

        Note: should be called within the current task context
        """
        if device_id is None:
            device_id = self._current_device_index

        # update protocol and get operation
        operations = self._coherence.write(device_id, self._slices_hash) # locks involve
        self._process_operations(operations, slices) # condition variable involve

    # Device management methods:

    def _process_operations(self, operations: List[MemoryOperation], slices: SlicesType = None) -> None:
        """
        Process the given memory operations.
        Data will be moved, and protocol states is kept unchanged.
        """
        for op in operations:
            if op.inst == MemoryOperation.NOOP:
                pass  # do nothing
            elif op.inst == MemoryOperation.CHECK_DATA:
                if not self._coherence.data_is_ready(op.src):  # if data is not ready, wait
                    with self._coherence_cv[op.src]:
                        while not self._coherence.data_is_ready(op.src):
                            self._coherence_cv[op.src].wait()
            elif op.inst == MemoryOperation.LOAD:
                with self._coherence_cv[op.dst]:  # hold the CV when moving data

                    # if the flag is set, skip this checking
                    if MemoryOperation.SKIP_SRC_CHECK not in op.flag:
                        with self._coherence_cv[op.src]:  # wait on src until it is ready
                            while not self._coherence.data_is_ready(op.src):
                                self._coherence_cv[op.src].wait()

                    if MemoryOperation.LOAD_SUBARRAY in op.flag:
                        self._array.set_slices_mapping(op.dst, slices)  # build slices mapping first

                    # check flag to see if dst is current device
                    dst_is_current_device = op.flag != MemoryOperation.SWITCH_DEVICE_FLAG

                    # copy data
                    self._array.copy_data_between_device(op.dst, op.src, dst_is_current_device)

                    # sync stream before set it as ready, so asyc call is ensured to be done
                    if num_gpu > 0:
                        cupy.cuda.stream.get_current_stream().synchronize()

                    # data is ready now
                    if MemoryOperation.LOAD_SUBARRAY in op.flag:
                        self._coherence.set_data_as_ready(op.dst, self._slices_hash)  # mark it as done
                    else:
                         self._coherence.set_data_as_ready(op.dst)
                    self._coherence_cv[op.dst].notify_all()  # let other threads know the data is ready
            elif op.inst == MemoryOperation.EVICT:
                scheduler = get_scheduler()
                src_global_dev_id = scheduler.device_manager.parrayid_to_globalid(op.src)
                if self._cy_parray.get_num_active_tasks(src_global_dev_id) == 0:
                    # If none of visible tasks will refer this PArray, release
                    # this PArray instance of the source device from the PArray tracker.
                    scheduler.release_parray(self._cy_parray, src_global_dev_id)
                self._array.clear(op.src)  # decrement the reference counter, relying on GC to free the memory
                if MemoryOperation.NO_MARK_AS_READY not in op.flag:
                    self._coherence.set_data_as_ready(op.src, None)  # mark it as done
            elif op.inst == MemoryOperation.ERROR:
                raise RuntimeError("PArray gets an error from coherence protocol")
            else:
                raise RuntimeError(f"PArray gets invalid memory operation from coherence protocol, "
                                   f"detail: opcode {op.inst}, dst {op.dst}, src {op.src}")

    @staticmethod
    def _get_current_device() -> PyDevice | None:
        """
        Get current device from task environment.

        Return None if it is not called within the current task context

        Note: should not be called within multi-device task since that is ambigous
        """
        if has_environment():
            return get_current_devices()[0].get_parla_device()
        return None

    def _auto_move(self, device_id: int = None, do_write: bool = False) -> None:
        """ Automatically move data to current device.

        Multiple copies on different devices will be made based on coherence protocol.

        Args:
            device_id: current device id. CPU use CPU_INDEX as id
            do_write: True if want make the device MO in coherence protocol
                False if this is only for read only in current task

        Note: should be called within the current task context.
        Note: auto-move of subarray's subarray is not supported.
        """
        # this is the view of current array, only data within this range should be moved
        # currently, only use first slices, which means automove of subarray of subarray is not supported
        # TODO: support auto-move subarray of subarray
        slices = None if not self._slices else self._slices[0]

        if do_write:
            self._coherence_write(device_id, slices)
        else:
            self._coherence_read(device_id, slices)

    def _on_same_device(self, other: "PArray") -> bool:
        """
        Return True if the two PArrays are in the same device.
        Note: other has to be a PArray object.
        """
        this_device = self._current_device_index
        return this_device in other._array

    # NumPy/CuPy methods redirection

    def __getattr__(self, item):
        """
        A proxy method that redirect call to methods in :class:`numpy.ndarray` or :class:`cupy.ndarray`
        """
        return getattr(self.array, item)

    # Comparison operators:

    def __lt__(x, y):
        if isinstance(y, PArray):
            if not x._on_same_device(y):
                raise ValueError("Arrays are not on the same device")
            return x.array.__lt__(y.array)
        else:
            return x.array.__lt__(y)

    def __le__(x, y):
        if isinstance(y, PArray):
            if not x._on_same_device(y):
                raise ValueError("Arrays are not on the same device")
            return x.array.__le__(y.array)
        else:
            return x.array.__le__(y)

    def __eq__(x, y):
        if isinstance(y, PArray):
            if not x._on_same_device(y):
                raise ValueError("Arrays are not on the same device")
            return x.array.__eq__(y.array)
        else:
            return x.array.__eq__(y)

    def __ne__(x, y):
        if isinstance(y, PArray):
            if not x._on_same_device(y):
                raise ValueError("Arrays are not on the same device")
            return x.array.__ne__(y.array)
        else:
            return x.array.__ne__(y)

    def __gt__(x, y):
        if isinstance(y, PArray):
            if not x._on_same_device(y):
                raise ValueError("Arrays are not on the same device")
            return x.array.__gt__(y.array)
        else:
            return x.array.__gt__(y)

    def __ge__(x, y):
        if isinstance(y, PArray):
            if not x._on_same_device(y):
                raise ValueError("Arrays are not on the same device")
            return x.array.__ge__(y.array)
        else:
            return x.array.__ge__(y)


    # Truth value of an array (bool):

    def __nonzero__(self):
        return PArray(self.array.__nonzero__())

    # Unary operations:

    def __neg__(self):
        return PArray(self.array.__neg__())

    def __pos__(self):
        return PArray(self.array.__pos__())

    def __abs__(self):
        return PArray(self.array.__abs__())

    def __invert__(self):
        return PArray(self.array.__invert__())

    # Arithmetic:

    def __add__(x, y):
        if isinstance(y, PArray):
            if not x._on_same_device(y):
                raise ValueError("Arrays are not on the same device")
            return PArray(x.array + y.array)
        else:
            return PArray(x.array + y)

    def __sub__(x, y):
        if isinstance(y, PArray):
            if not x._on_same_device(y):
                raise ValueError("Arrays are not on the same device")
            return PArray(x.array - y.array)
        else:
            return PArray(x.array - y)

    def __mul__(x, y):
        if isinstance(y, PArray):
            if not x._on_same_device(y):
                raise ValueError("Arrays are not on the same device")
            return PArray(x.array * y.array)
        else:
            return PArray(x.array * y)

    def __matmul__(x, y):
        if isinstance(y, PArray):
            if not x._on_same_device(y):
                raise ValueError("Arrays are not on the same device")
            return PArray(x.array @ y.array)
        else:
            return PArray(x.array @ y)

    def __div__(x, y):
        if isinstance(y, PArray):
            if not x._on_same_device(y):
                raise ValueError("Arrays are not on the same device")
            return PArray(x.array / y.array)
        else:
            return PArray(x.array / y)

    def __truediv__(x, y):
        if isinstance(y, PArray):
            if not x._on_same_device(y):
                raise ValueError("Arrays are not on the same device")
            return PArray(x.array / y.array)
        else:
            return PArray(x.array / y)

    def __floordiv__(x, y):
        if isinstance(y, PArray):
            if not x._on_same_device(y):
                raise ValueError("Arrays are not on the same device")
            return PArray(x.array.__floordiv__(y.array))
        else:
            return PArray(x.array.__floordiv__(y))

    def __mod__(x, y):
        if isinstance(y, PArray):
            if not x._on_same_device(y):
                raise ValueError("Arrays are not on the same device")
            return PArray(x.array.__mod__(y.array))
        else:
            return PArray(x.array.__mod__(y))

    def __divmod__(x, y):
        if isinstance(y, PArray):
            if not x._on_same_device(y):
                raise ValueError("Arrays are not on the same device")
            return PArray(x.array.__divmod__(y.array))
        else:
            return PArray(x.array.__divmod__(y))

    def __pow__(x, y, modulo):
        if isinstance(y, PArray):
            if not x._on_same_device(y):
                raise ValueError("Arrays are not on the same device")
            return PArray(x.array.__pow__(y.array))
        else:
            return PArray(x.array.__pow__(y))

    def __lshift__(x, y):
        if isinstance(y, PArray):
            if not x._on_same_device(y):
                raise ValueError("Arrays are not on the same device")
            return PArray(x.array.__lshift__(y.array))
        else:
            return PArray(x.array.__lshift__(y))

    def __rshift__(x, y):
        if isinstance(y, PArray):
            if not x._on_same_device(y):
                raise ValueError("Arrays are not on the same device")
            return PArray(x.array.__rshift__(y.array))
        else:
            return PArray(x.array.__rshift__(y))

    def __and__(x, y):
        if isinstance(y, PArray):
            if not x._on_same_device(y):
                raise ValueError("Arrays are not on the same device")
            return PArray(x.array.__and__(y.array))
        else:
            return PArray(x.array.__and__(y))

    def __or__(x, y):
        if isinstance(y, PArray):
            if not x._on_same_device(y):
                raise ValueError("Arrays are not on the same device")
            return PArray(x.array.__or__(y.array))
        else:
            return PArray(x.array.__or__(y))

    def __xor__(x, y):
        if isinstance(y, PArray):
            if not x._on_same_device(y):
                raise ValueError("Arrays are not on the same device")
            return PArray(x.array.__xor__(y.array))
        else:
            return PArray(x.array.__xor__(y))

    # Arithmetic, in-place:
    def __iadd__(self, other):
        if isinstance(other, PArray):
            if not self._on_same_device(other):
                raise ValueError("Arrays are not on the same device")
            self.array.__iadd__(other.array)
        else:
            self.array.__iadd__(other)
        return self

    def __isub__(self, other):
        if isinstance(other, PArray):
            if not self._on_same_device(other):
                raise ValueError("Arrays are not on the same device")
            self.array.__isub__(other.array)
        else:
            self.array.__isub__(other)
        return self

    def __imul__(self, other):
        if isinstance(other, PArray):
            if not self._on_same_device(other):
                raise ValueError("Arrays are not on the same device")
            self.array.__imul__(other.array)
        else:
            self.array.__imul__(other)
        return self

    def __idiv__(self, other):
        if isinstance(other, PArray):
            if not self._on_same_device(other):
                raise ValueError("Arrays are not on the same device")
            self.array.__idiv__(other.array)
        else:
            self.array.__idiv__(other)
        return self

    def __itruediv__(self, other):
        if isinstance(other, PArray):
            if not self._on_same_device(other):
                raise ValueError("Arrays are not on the same device")
            self.array.__itruediv__(other.array)
        else:
            self.array.__itruediv__(other)
        return self

    def __ifloordiv__(self, other):
        if isinstance(other, PArray):
            if not self._on_same_device(other):
                raise ValueError("Arrays are not on the same device")
            self.array.__ifloordiv__(other.array)
        else:
            self.array.__ifloordiv__(other)
        return self

    def __imod__(self, other):
        if isinstance(other, PArray):
            if not self._on_same_device(other):
                raise ValueError("Arrays are not on the same device")
            self.array.__imod__(other.array)
        else:
            self.array.__imod__(other)
        return self

    def __ipow__(self, other):
        if isinstance(other, PArray):
            if not self._on_same_device(other):
                raise ValueError("Arrays are not on the same device")
            self.array.__ipow__(other.array)
        else:
            self.array.__ipow__(other)
        return self

    def __ilshift__(self, other):
        if isinstance(other, PArray):
            if not self._on_same_device(other):
                raise ValueError("Arrays are not on the same device")
            self.array.__ilshift__(other.array)
        else:
            self.array.__ilshift__(other)
        return self

    def __irshift__(self, other):
        if isinstance(other, PArray):
            if not self._on_same_device(other):
                raise ValueError("Arrays are not on the same device")
            self.array.__irshift__(other.array)
        else:
            self.array.__irshift__(other)
        return self

    def __iand__(self, other):
        if isinstance(other, PArray):
            if not self._on_same_device(other):
                raise ValueError("Arrays are not on the same device")
            self.array.__iand__(other.array)
        else:
            self.array.__iand__(other)
        return self

    def __ior__(self, other):
        if isinstance(other, PArray):
            if not self._on_same_device(other):
                raise ValueError("Arrays are not on the same device")
            self.array.__ior__(other.array)
        else:
            self.array.__ior__(other)
        return self

    def __ixor__(self, other):
        if isinstance(other, PArray):
            if not self._on_same_device(other):
                raise ValueError("Arrays are not on the same device")
            self.array.__ixor__(other.array)
        else:
            self.array.__ixor__(other)
        return self

    # Container customization:

    def __iter__(self):
        return self.array.__iter__()

    def __len__(self):
        return self.array.__len__()

    # Conversion:

    def __int__(self):
        return int(self.array)

    def __float__(self):
        return float(self.array)

    def __complex__(self):
        return complex(self.array)

    def __oct__(self):
        return oct(self.array)

    def __hex__(self):
        return hex(self.array)

    def __bytes__(self):
        return bytes(self.array)

    # String representations:

    def __repr__(self):
        return repr(self._array)

    def __str__(self):
        return str(self._array)

    def __format__(self, format_spec):
        return self._array.__format__(format_spec)

    # Member methods to test C++ PArray instances.

    def get_parray_parentid_from_cpp(self):
        return self._cy_parray.get_parray_parentid()


    def get_num_active_tasks(self, global_dev_id):
        return self._cy_parray.get_num_active_tasks(global_dev_id)<|MERGE_RESOLUTION|>--- conflicted
+++ resolved
@@ -170,10 +170,6 @@
         else:
             # assume GPU here, won't check isinstance(device, PyCUDADevice)
             # to avoid import gpu context, which is slow to setup.
-<<<<<<< HEAD
-            print("PARRAY CURRENT DEVICE: ", device, device.device.id, flush=True)
-=======
->>>>>>> 7f7731c4
             return device.device.id  # device.device should be a cupy.cuda.Device object
 
     # Public API:
