--- conflicted
+++ resolved
@@ -115,15 +115,10 @@
             self._name = name
 
         # record the size in Cython PArray
-<<<<<<< HEAD
-        # This is to track PArray declarations.
-        # Later, this PArray instances can be placed anywhere.
-=======
 
         # Note(@dialecticDolt):It should be valid to create PArrays outside of a scheduler context!!
         # FIXME
 
->>>>>>> e8bc127c
         scheduler = get_scheduler()
         if scheduler is None:
             raise NotImplementedError(
