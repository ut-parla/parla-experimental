from __future__ import annotations
from typing import List, TYPE_CHECKING, Dict, Union, Tuple

import threading

if TYPE_CHECKING:  # False at runtime
    SlicesType = Union[slice, int, tuple]
    from .cyparray_state import CyPArrayState

CPU_INDEX = -1


class MemoryOperation:
    """
    A memory operation representation.
    """

    inst: int
    dst: int
    src: int

    # OpCode
    ERROR = -1
    NOOP = 0
    LOAD = 1
    EVICT = 2

    # Flag
<<<<<<< HEAD
    SWITCH_DEVICE_FLAG = (
        101
    )  # if the flag is set, it means dst is not the current device
    LOAD_SUBARRAY = (
        102
    )  # if the flag is set, it means a subarray of src should be loaded
    ENSURE_IS_COMPLETE = (
        103
    )  # if the flag is set, check data will also check if the data is complete
=======

    # if the flag is set, it means dst is not the current device
    SWITCH_DEVICE_FLAG = 101
    # if the flag is set, it means a subarray of src should be loaded
    LOAD_SUBARRAY = 102
    # if the flag is set, check data will also check if the data is complete
    ENSURE_IS_COMPLETE = 103
>>>>>>> 9bf75e86

    def __init__(self, inst: int = NOOP, dst: int = -1, src: int = -1, flag: int = []):
        self.inst = inst
        self.dst = dst
        self.src = src
        self.flag = flag

    @staticmethod
    def noop() -> MemoryOperation:
        """no operation"""
        return MemoryOperation()

    @staticmethod
    def error() -> MemoryOperation:
        """there is an error"""
        return MemoryOperation(MemoryOperation.ERROR)

    @staticmethod
    def load(
        dst: int, src: int, on_different_device: bool = False, is_subarray: bool = False
    ) -> MemoryOperation:
        """load all data from src to dst

        Need to switch device if `on_different_device` is true
        This could known by checking flag = SWITCH_DEVICE_FLAG

        If `is_subarray` is True, it means a subarray of src will be loaded
        This could known by checking flag = MemoryOperation.LOAD_SUBARRAY
        """
        flag = []
        if is_subarray:
            flag.append(MemoryOperation.LOAD_SUBARRAY)
        if on_different_device:
            flag.append(MemoryOperation.SWITCH_DEVICE_FLAG)

        return MemoryOperation(MemoryOperation.LOAD, dst, src, flag)

    @staticmethod
    def evict(src: int) -> MemoryOperation:
        """invalidate the data in src"""
        return MemoryOperation(MemoryOperation.EVICT, src=src)


class Coherence:
    """
    Implements fine-grained MSI protocol.

    Each copy could be a subarray of a complete copy
    Assumption: all valid subarray are disjoint
    """

    INVALID = 0
    SHARED = 1
    MODIFIED = 2

    _local_states: Dict[int, int | Dict[int, int]]
    _versions: Dict[int, int | Dict[int, int]]
    _is_complete: Dict[int, bool]
    owner: int
    _latest_version: int
    _lock: threading.Lock
    _cyparray_state: CyPArrayState

    def __init__(self, init_owner: int, num_gpu: int, cyparray_state: CyPArrayState):
        """
        Args:
            init_owner: the owner of the first copy in the system
            num_gpu: number of GPU devices in the system
        """
        # If copy is complete, value is state
        # if not, value is a Dict{slices_hash: state}
        self._local_states = {
            n: self.INVALID for n in range(num_gpu)
        }  # init GPU status
<<<<<<< HEAD
        self._local_states[CPU_INDEX] = self.INVALID  # init CPU status

        # If copy is complete, value is version
        # if not, value is a Dict{slices_hash: version}
        self._versions = {
            n: -1 for n in range(num_gpu)
        }  # init copy version (-1 means no data)
        self._versions[CPU_INDEX] = -1

        # fields used to support fine grained data movement
        self._is_complete = {
            n: None for n in range(num_gpu)
        }  # does the device own a complete copy? None means neither
        self._is_complete[CPU_INDEX] = None

        self._local_states[init_owner] = self.MODIFIED  # initial state is MODIFIED
        self.owner = (
            init_owner
        )  # the device that has the complete copy (take the role of main memory)
        self._versions[init_owner] = 0  # the first version is 0
        self._is_complete[init_owner] = True  # the copy is complete
        self._latest_version = 0  # the latest version in the system
=======
        # init CPU status
        self._local_states[CPU_INDEX] = self.INVALID

        # If copy is complete, value is version
        # if not, value is a Dict{slices_hash: version}
        # init copy version (-1 means no data)
        self._versions = {n: -1 for n in range(num_gpu)}
        self._versions[CPU_INDEX] = -1

        # fields used to support fine grained data movement
        # does the device own a complete copy? None means neither
        self._is_complete = {n: None for n in range(num_gpu)}
        self._is_complete[CPU_INDEX] = None

        # initial state is MODIFIED
        self._local_states[init_owner] = self.MODIFIED
        # the device that has the complete copy (take the role of main memory)
        self.owner = init_owner
        # the first version is 0
        self._versions[init_owner] = 0
        # the copy is complete
        self._is_complete[init_owner] = True
        # the latest version in the system
        self._latest_version = 0
>>>>>>> 9bf75e86

        # held the lock when updating states
        self._lock = threading.Lock()

        self._cyparray_state = cyparray_state
        self._cyparray_state.set_valid_on_device(init_owner, True)

    def reset(self, new_owner: int):
        """
        Reset the coherence state to only `new_owner` has a valid modified copy
        """
        for device_id in self._local_states.keys():
            self._local_states[device_id] = self.INVALID
            self._versions[device_id] = -1
            self._is_complete[device_id] = None

        self._local_states[new_owner] = self.MODIFIED
        self.owner = new_owner
        self._versions[new_owner] = 0
        self._is_complete[new_owner] = True
        self._latest_version = 0

        self._cyparray_state.set_valid_on_device(new_owner, True)

    def _owner_is_latest(self) -> bool:
        """True if owner's has latest version"""
        return self._versions[self.owner] == self._latest_version

    def _write_back_to(
        self,
        device_id: int,
        new_state: int,
        on_different_device: bool = False,
        this_device_id: int = None,
    ) -> List[MemoryOperation]:
        """
        Generate the list of write back MemoryOperation.
        Which make `device_id` has the latest version with a complete copy.

        Args:
            device_id: id of dst device (where writeback to)
            new_state: new state of `dcvice_id`
            on_different_device: True if this device is not current deivce
            this_device_id: if `on_different_device` is True, this means current device ID. If None, ignore

        Return:
            operations, has_copy (true if need to copy data to the device)

        Note: version will be updated
        """
        # write back copies that
        # 1. not INVALID (INVALID copy already write back to owner when it get invalidate)
        # 2. has higher version than owner's
        current_version = self._versions[device_id]
        target = set()  # a tuple of (version, device_id)
        latest_complete_copy_id = None
        latest_complete_version = -1
        evict_list = []

        for id, state in self._local_states.items():
            if isinstance(state, dict):  # subarray need to write back
                target.add(id)

                if new_state == self.MODIFIED:
                    # invalidate all subarray
                    self._local_states[id] = self.INVALID
                    self._cyparray_state.set_valid_on_device(id, False)
                    self._versions[id] = -1
                    self._is_complete[id] = None
                    evict_list.append(id)
                else:
                    # change all states to SHARED
                    for hash, state in self._local_states[id].items():
                        self._local_states[id][hash] = self.SHARED
                    self._cyparray_state.set_valid_on_device(id, True)
            else:  # write back the latest complete array
                if self._versions[id] >= latest_complete_version:
                    latest_complete_version = self._versions[id]
                    latest_complete_copy_id = id

                # downgrade
                if id != device_id:
                    if self._local_states[id] == self.SHARED:
                        if new_state == self.MODIFIED:
                            self._local_states[id] = self.INVALID
                            self._cyparray_state.set_valid_on_device(id, False)
                            self._versions[id] = -1
                            self._is_complete[id] = None
                            evict_list.append(id)
                    elif self._local_states[id] == self.MODIFIED:
                        if new_state == self.SHARED:
                            self._local_states[id] = self.SHARED
                            self._cyparray_state.set_valid_on_device(id, True)
                        elif new_state == self.MODIFIED:
                            self._local_states[id] = self.INVALID
                            self._cyparray_state.set_valid_on_device(id, False)
                            self._versions[id] = -1
                            self._is_complete[id] = None
                            evict_list.append(id)

        if latest_complete_copy_id is None:
            raise RuntimeError("There is no valid complete copy")

        if new_state == self.MODIFIED:
            evict_list += list(target)

            # `this_device_id` is the device id of the final destionation
            # so should write it back but not evict it
            if this_device_id is not None:
                evict_list.remove(this_device_id)

        if current_version < latest_complete_version:
            target = [latest_complete_copy_id] + list(target)  # complete copy first

        # update latest version
        self._versions[device_id] = self._latest_version
        return [
            MemoryOperation.load(device_id, t, on_different_device=on_different_device)
            for t in target
        ] + [MemoryOperation.evict(t) for t in evict_list]

    def read(self, device_id: int, slices_hash: int = None) -> List[MemoryOperation]:
        """Tell the protocol that this device read from the copy.

        Args:
            device_id: id of this device
            slices_hash: hash code of the slices of the subarray to be manipulated
                         by default equals to None, which means the whole array is manipulated

        Return:
            List[MemoryOperation], which tell how data will be manipulated, and order matter.

        Note: lock will be acquired
        """
        operations = []

        if slices_hash is not None:  # move a subarray
<<<<<<< HEAD
            if (
                self._is_complete[device_id] is True
            ):  # use existing complete data at this device
=======
            # use existing complete data at this device
            if self._is_complete[device_id] is True:
>>>>>>> 9bf75e86
                device_local_state = self._local_states[device_id]
            else:
                if not isinstance(self._local_states[device_id], dict):
                    self._versions[device_id] = {}
                    self._local_states[device_id] = {}
                    device_local_state = self.INVALID
                elif slices_hash in self._local_states[device_id]:
                    device_local_state = self._local_states[device_id][slices_hash]
                else:
                    device_local_state = self.INVALID
                self._is_complete[device_id] = False  # this is a subarray
        elif self._is_complete[device_id] is False:
            # special case: need a complete copy but there are already subarrays in this deivce
            # writeback this subarrays and then copy complete data from owner

            # write back to owner
            operations.extend(
                self._write_back_to(self.owner, self.SHARED, on_different_device=True)
            )

            # evict previous subarries at device_id
            operations.append(MemoryOperation.evict(device_id))

            # copy from owner
            operations.append(MemoryOperation.load(device_id, self.owner))

            self._is_complete[device_id] = True
            self._versions[device_id] = self._versions[self.owner]
<<<<<<< HEAD
            self._local_states[
                self.owner
            ] = self.SHARED  # owner is updated, so it is in SHARED states
=======
            # owner is updated, so it is in SHARED states
            self._local_states[self.owner] = self.SHARED
>>>>>>> 9bf75e86
            self._local_states[device_id] = self.SHARED
            self._cyparray_state.set_valid_on_device(self.owner, True)
            self._cyparray_state.set_valid_on_device(device_id, True)

            # change owner
            if self._owner_is_latest():
                if self.owner == CPU_INDEX:
                    self.owner = device_id
                elif (
                    device_id % 2 == 0 and self.owner % 2 != 0
                ):  # prefer device 0/2 over 1/3
                    self.owner = device_id
            else:
                self.owner = device_id

            # skip the rest code
            return operations
        else:  # move a complete copy and current device has no subarrays
            device_local_state = self._local_states[device_id]
            self._is_complete[device_id] = True  # this is a complete array

        if device_id == self.owner:
            if device_local_state == self.INVALID:  # update it to latest
                operations.extend(self._write_back_to(device_id, self.SHARED))
            else:
                operations.append(MemoryOperation.noop())
        else:
            if device_local_state == self.INVALID:
                if self._is_complete[device_id]:
                    operations.extend(self._write_back_to(device_id, self.SHARED))

                    # change owner
                    if self._owner_is_latest():
                        if self.owner == CPU_INDEX:
                            self.owner = device_id
                        elif (
                            device_id % 2 == 0 and self.owner % 2 != 0
                        ):  # prefer device 0/2 over 1/3
                            self.owner = device_id
                    else:
                        self.owner = device_id
                    self._versions[device_id] = self._latest_version
                else:  # since we assume all array are disjoint, so could load directly
                    operations.append(
                        MemoryOperation.load(
                            dst=device_id, src=self.owner, is_subarray=True
                        )
                    )

                    self._versions[device_id][slices_hash] = self._versions[self.owner]
            else:
                operations.append(MemoryOperation.noop())

        # update status
        if self._is_complete[device_id]:
            if device_local_state == self.INVALID:
                self._local_states[device_id] = self.SHARED
                self._cyparray_state.set_valid_on_device(device_id, True)
        else:
            if device_local_state == self.INVALID:
                self._local_states[device_id][slices_hash] = self.SHARED
                self._cyparray_state.set_valid_on_device(device_id, True)

        return operations

    def write(self, device_id: int, slices_hash: int = None) -> List[MemoryOperation]:
        """Tell the protocol that this device write to the copy.

        Args:
            device_id: id of this device
            slices_hash: hash code of the slices of the subarray to be manipulated
                         by default equals to None, which means the whole array is manipulated

        Return:
            List[MemoryOperation], which tell how data will be manipulated, and order matter.
        """
        operations = []

        if slices_hash is not None:  # move a subarray
<<<<<<< HEAD
            if (
                self._is_complete[device_id] is True
            ):  # use existing complete data at this device
=======
            # use existing complete data at this device
            if self._is_complete[device_id] is True:
>>>>>>> 9bf75e86
                device_local_state = self._local_states[device_id]
            else:
                if not isinstance(self._local_states[device_id], dict):
                    self._versions[device_id] = {}
                    self._local_states[device_id] = {}
                    device_local_state = self.INVALID
                elif slices_hash in self._local_states[device_id]:
                    device_local_state = self._local_states[device_id][slices_hash]
                else:
                    device_local_state = self.INVALID
                self._is_complete[device_id] = False  # this is a subarray
        elif self._is_complete[device_id] is False:
            # special case: need a complete copy but there are already subarrays in this deivce
            # writeback this subarrays and then copy complete data from owner

            # write back to owner
            operations.extend(
                self._write_back_to(self.owner, self.MODIFIED, on_different_device=True)
            )

            # copy from owner
            operations.append(MemoryOperation.load(device_id, self.owner))

            self._is_complete[device_id] = True
            self._versions[device_id] = self._versions[self.owner]
            self._local_states[device_id] = self.MODIFIED
            # owner is invalid too
            self._local_states[self.owner] = self.INVALID
            self._cyparray_state.set_valid_on_device(device_id, True)
            self._cyparray_state.set_valid_on_device(self.owner, True)

            # change owner
            self.owner = device_id

            # skip the rest code
            return operations
        else:
            device_local_state = self._local_states[device_id]
            self._is_complete[device_id] = True  # this is a complete array

        if device_id == self.owner:
            if device_local_state != self.MODIFIED:
                operations.extend(self._write_back_to(device_id, self.MODIFIED))

                self._latest_version += 1
                self._versions[device_id] = self._latest_version
            else:
                operations.append(MemoryOperation.noop())
        else:
            if device_local_state == self.INVALID:
                if self._is_complete[device_id]:
                    operations.extend(self._write_back_to(device_id, self.MODIFIED))

                    self._latest_version += 1
                    self._versions[device_id] = self._latest_version

                    # change owner
                    self.owner = device_id
                else:  # since we assume all subarrays are disjoint, could load directly
                    operations.append(
                        MemoryOperation.load(
                            dst=device_id, src=self.owner, is_subarray=True
                        )
                    )

                    self._versions[device_id][slices_hash] = (
                        self._versions[self.owner] + 1
                    )
                    if self._owner_is_latest():
                        self._latest_version += 1
<<<<<<< HEAD
                    self._local_states[
                        self.owner
                    ] = self.INVALID  # invalidate overlapping copy
=======
                    # invalidate overlapping copy
                    self._local_states[self.owner] = self.INVALID
>>>>>>> 9bf75e86
                    self._cyparray_state.set_valid_on_device(self.owner, False)
            elif device_local_state == self.SHARED:
                if self._is_complete[device_id]:
                    self._latest_version += 1
                    self._versions[device_id] = self._latest_version

                    # change owner
                    self.owner = device_id

                    # evict others
                    operations.extend(self._write_back_to(device_id, self.MODIFIED))
                else:
                    self._latest_version += 1
                    self._versions[device_id][slices_hash] = self._latest_version

                    # invalidate other complete copies
                    for id, state in self._local_states.items():
                        # since we assume all subarrays are disjoint, so don't need to evict other subarrays
                        if not isinstance(state, dict):
                            if id != device_id:
                                self._local_states[id] = self.INVALID
                                self._cyparray_state.set_valid_on_device(id, False)

<<<<<<< HEAD
                                if (
                                    id != self.owner
                                ):  # owner's buffer will be kept (so won't lost the last complete copy)
=======
                                # owner's buffer will be kept (so won't lost the last complete copy)
                                if id != self.owner:
>>>>>>> 9bf75e86
                                    self._versions[id] = -1
                                    self._is_complete[id] = None
                                    operations.append(MemoryOperation.evict(id))
                    if len(operations) == 0:
                        operations.append(MemoryOperation.noop())
            else:
                operations.append(MemoryOperation.noop())

        # update status
        if self._is_complete[device_id]:
            if device_local_state != self.MODIFIED:
                self._local_states[device_id] = self.MODIFIED
                self._cyparray_state.set_valid_on_device(device_id, True)
        else:
            if device_local_state != self.MODIFIED:
                self._local_states[device_id][slices_hash] = self.MODIFIED
                self._cyparray_state.set_valid_on_device(device_id, True)
        return operations

    def evict(
        self, device_id: int, keep_one_copy: bool = True
    ) -> List[MemoryOperation]:
        """Tell the protocol that this device want to clear the copy.
        Args:
            device_id: id of this device
            keep_one_copy: if true, writeback the last copy to CPU
        Return:
            List[MemoryOperation], could return several MemoryOperations.
                And the order operations matter.
            Or [ERROR] if this device has the last copy and `keep_one_copy` is false,
            since eviction cannot be performed.
        """
        device_local_state = self._local_states[device_id]
        operations = []
        evict_last_copy = False

        if device_local_state == self.INVALID:  # already evicted, do nothing
            operations.append(MemoryOperation.noop())
        elif device_local_state == self.SHARED:
            if device_id == self.owner:  # has a chance this is the last copy
                # find new owner
                new_owner = None
                for device, state in self._local_states.items():
                    if (
                        state == self.SHARED and device != device_id
                    ):  # should not include this device itself
                        new_owner = device
                        break

                # this device owns the last copy
                if new_owner is None:
                    evict_last_copy = True
                else:
                    self.owner = new_owner
        else:  # Modified, this device owns the last copy
            evict_last_copy = True

        if evict_last_copy:
            if keep_one_copy:  # write back to CPU
                if device_id != CPU_INDEX:
                    operations.extend(
                        self._write_back_to(
                            CPU_INDEX,
                            self.MODIFIED,
                            on_different_device=True,
                            this_device_id=device_id,
                        )
                    )
                    # special case, since `this_device_id` is set, _write_back will not evict this devic
                    # need to do it manually
                    operations.append(MemoryOperation.evict(device_id))

                    self.owner = CPU_INDEX
                    self._local_states[CPU_INDEX] = self.MODIFIED
                    self._is_complete[device_id] = True
                else:
                    return [MemoryOperation.noop()]
            else:
                # do nothing and report error
                return [MemoryOperation.error()]
        else:
            # update states for eviction
            self._local_states[device_id] = self.INVALID
            self._versions[device_id] = -1
            self._is_complete[device_id] = None

            operations.append(MemoryOperation.evict(device_id))

        return operations
<|MERGE_RESOLUTION|>--- conflicted
+++ resolved
@@ -1,636 +1,569 @@
-from __future__ import annotations
-from typing import List, TYPE_CHECKING, Dict, Union, Tuple
-
-import threading
-
-if TYPE_CHECKING:  # False at runtime
-    SlicesType = Union[slice, int, tuple]
-    from .cyparray_state import CyPArrayState
-
-CPU_INDEX = -1
-
-
-class MemoryOperation:
-    """
-    A memory operation representation.
-    """
-
-    inst: int
-    dst: int
-    src: int
-
-    # OpCode
-    ERROR = -1
-    NOOP = 0
-    LOAD = 1
-    EVICT = 2
-
-    # Flag
-<<<<<<< HEAD
-    SWITCH_DEVICE_FLAG = (
-        101
-    )  # if the flag is set, it means dst is not the current device
-    LOAD_SUBARRAY = (
-        102
-    )  # if the flag is set, it means a subarray of src should be loaded
-    ENSURE_IS_COMPLETE = (
-        103
-    )  # if the flag is set, check data will also check if the data is complete
-=======
-
-    # if the flag is set, it means dst is not the current device
-    SWITCH_DEVICE_FLAG = 101
-    # if the flag is set, it means a subarray of src should be loaded
-    LOAD_SUBARRAY = 102
-    # if the flag is set, check data will also check if the data is complete
-    ENSURE_IS_COMPLETE = 103
->>>>>>> 9bf75e86
-
-    def __init__(self, inst: int = NOOP, dst: int = -1, src: int = -1, flag: int = []):
-        self.inst = inst
-        self.dst = dst
-        self.src = src
-        self.flag = flag
-
-    @staticmethod
-    def noop() -> MemoryOperation:
-        """no operation"""
-        return MemoryOperation()
-
-    @staticmethod
-    def error() -> MemoryOperation:
-        """there is an error"""
-        return MemoryOperation(MemoryOperation.ERROR)
-
-    @staticmethod
-    def load(
-        dst: int, src: int, on_different_device: bool = False, is_subarray: bool = False
-    ) -> MemoryOperation:
-        """load all data from src to dst
-
-        Need to switch device if `on_different_device` is true
-        This could known by checking flag = SWITCH_DEVICE_FLAG
-
-        If `is_subarray` is True, it means a subarray of src will be loaded
-        This could known by checking flag = MemoryOperation.LOAD_SUBARRAY
-        """
-        flag = []
-        if is_subarray:
-            flag.append(MemoryOperation.LOAD_SUBARRAY)
-        if on_different_device:
-            flag.append(MemoryOperation.SWITCH_DEVICE_FLAG)
-
-        return MemoryOperation(MemoryOperation.LOAD, dst, src, flag)
-
-    @staticmethod
-    def evict(src: int) -> MemoryOperation:
-        """invalidate the data in src"""
-        return MemoryOperation(MemoryOperation.EVICT, src=src)
-
-
-class Coherence:
-    """
-    Implements fine-grained MSI protocol.
-
-    Each copy could be a subarray of a complete copy
-    Assumption: all valid subarray are disjoint
-    """
-
-    INVALID = 0
-    SHARED = 1
-    MODIFIED = 2
-
-    _local_states: Dict[int, int | Dict[int, int]]
-    _versions: Dict[int, int | Dict[int, int]]
-    _is_complete: Dict[int, bool]
-    owner: int
-    _latest_version: int
-    _lock: threading.Lock
-    _cyparray_state: CyPArrayState
-
-    def __init__(self, init_owner: int, num_gpu: int, cyparray_state: CyPArrayState):
-        """
-        Args:
-            init_owner: the owner of the first copy in the system
-            num_gpu: number of GPU devices in the system
-        """
-        # If copy is complete, value is state
-        # if not, value is a Dict{slices_hash: state}
-        self._local_states = {
-            n: self.INVALID for n in range(num_gpu)
-        }  # init GPU status
-<<<<<<< HEAD
-        self._local_states[CPU_INDEX] = self.INVALID  # init CPU status
-
-        # If copy is complete, value is version
-        # if not, value is a Dict{slices_hash: version}
-        self._versions = {
-            n: -1 for n in range(num_gpu)
-        }  # init copy version (-1 means no data)
-        self._versions[CPU_INDEX] = -1
-
-        # fields used to support fine grained data movement
-        self._is_complete = {
-            n: None for n in range(num_gpu)
-        }  # does the device own a complete copy? None means neither
-        self._is_complete[CPU_INDEX] = None
-
-        self._local_states[init_owner] = self.MODIFIED  # initial state is MODIFIED
-        self.owner = (
-            init_owner
-        )  # the device that has the complete copy (take the role of main memory)
-        self._versions[init_owner] = 0  # the first version is 0
-        self._is_complete[init_owner] = True  # the copy is complete
-        self._latest_version = 0  # the latest version in the system
-=======
-        # init CPU status
-        self._local_states[CPU_INDEX] = self.INVALID
-
-        # If copy is complete, value is version
-        # if not, value is a Dict{slices_hash: version}
-        # init copy version (-1 means no data)
-        self._versions = {n: -1 for n in range(num_gpu)}
-        self._versions[CPU_INDEX] = -1
-
-        # fields used to support fine grained data movement
-        # does the device own a complete copy? None means neither
-        self._is_complete = {n: None for n in range(num_gpu)}
-        self._is_complete[CPU_INDEX] = None
-
-        # initial state is MODIFIED
-        self._local_states[init_owner] = self.MODIFIED
-        # the device that has the complete copy (take the role of main memory)
-        self.owner = init_owner
-        # the first version is 0
-        self._versions[init_owner] = 0
-        # the copy is complete
-        self._is_complete[init_owner] = True
-        # the latest version in the system
-        self._latest_version = 0
->>>>>>> 9bf75e86
-
-        # held the lock when updating states
-        self._lock = threading.Lock()
-
-        self._cyparray_state = cyparray_state
-        self._cyparray_state.set_valid_on_device(init_owner, True)
-
-    def reset(self, new_owner: int):
-        """
-        Reset the coherence state to only `new_owner` has a valid modified copy
-        """
-        for device_id in self._local_states.keys():
-            self._local_states[device_id] = self.INVALID
-            self._versions[device_id] = -1
-            self._is_complete[device_id] = None
-
-        self._local_states[new_owner] = self.MODIFIED
-        self.owner = new_owner
-        self._versions[new_owner] = 0
-        self._is_complete[new_owner] = True
-        self._latest_version = 0
-
-        self._cyparray_state.set_valid_on_device(new_owner, True)
-
-    def _owner_is_latest(self) -> bool:
-        """True if owner's has latest version"""
-        return self._versions[self.owner] == self._latest_version
-
-    def _write_back_to(
-        self,
-        device_id: int,
-        new_state: int,
-        on_different_device: bool = False,
-        this_device_id: int = None,
-    ) -> List[MemoryOperation]:
-        """
-        Generate the list of write back MemoryOperation.
-        Which make `device_id` has the latest version with a complete copy.
-
-        Args:
-            device_id: id of dst device (where writeback to)
-            new_state: new state of `dcvice_id`
-            on_different_device: True if this device is not current deivce
-            this_device_id: if `on_different_device` is True, this means current device ID. If None, ignore
-
-        Return:
-            operations, has_copy (true if need to copy data to the device)
-
-        Note: version will be updated
-        """
-        # write back copies that
-        # 1. not INVALID (INVALID copy already write back to owner when it get invalidate)
-        # 2. has higher version than owner's
-        current_version = self._versions[device_id]
-        target = set()  # a tuple of (version, device_id)
-        latest_complete_copy_id = None
-        latest_complete_version = -1
-        evict_list = []
-
-        for id, state in self._local_states.items():
-            if isinstance(state, dict):  # subarray need to write back
-                target.add(id)
-
-                if new_state == self.MODIFIED:
-                    # invalidate all subarray
-                    self._local_states[id] = self.INVALID
-                    self._cyparray_state.set_valid_on_device(id, False)
-                    self._versions[id] = -1
-                    self._is_complete[id] = None
-                    evict_list.append(id)
-                else:
-                    # change all states to SHARED
-                    for hash, state in self._local_states[id].items():
-                        self._local_states[id][hash] = self.SHARED
-                    self._cyparray_state.set_valid_on_device(id, True)
-            else:  # write back the latest complete array
-                if self._versions[id] >= latest_complete_version:
-                    latest_complete_version = self._versions[id]
-                    latest_complete_copy_id = id
-
-                # downgrade
-                if id != device_id:
-                    if self._local_states[id] == self.SHARED:
-                        if new_state == self.MODIFIED:
-                            self._local_states[id] = self.INVALID
-                            self._cyparray_state.set_valid_on_device(id, False)
-                            self._versions[id] = -1
-                            self._is_complete[id] = None
-                            evict_list.append(id)
-                    elif self._local_states[id] == self.MODIFIED:
-                        if new_state == self.SHARED:
-                            self._local_states[id] = self.SHARED
-                            self._cyparray_state.set_valid_on_device(id, True)
-                        elif new_state == self.MODIFIED:
-                            self._local_states[id] = self.INVALID
-                            self._cyparray_state.set_valid_on_device(id, False)
-                            self._versions[id] = -1
-                            self._is_complete[id] = None
-                            evict_list.append(id)
-
-        if latest_complete_copy_id is None:
-            raise RuntimeError("There is no valid complete copy")
-
-        if new_state == self.MODIFIED:
-            evict_list += list(target)
-
-            # `this_device_id` is the device id of the final destionation
-            # so should write it back but not evict it
-            if this_device_id is not None:
-                evict_list.remove(this_device_id)
-
-        if current_version < latest_complete_version:
-            target = [latest_complete_copy_id] + list(target)  # complete copy first
-
-        # update latest version
-        self._versions[device_id] = self._latest_version
-        return [
-            MemoryOperation.load(device_id, t, on_different_device=on_different_device)
-            for t in target
-        ] + [MemoryOperation.evict(t) for t in evict_list]
-
-    def read(self, device_id: int, slices_hash: int = None) -> List[MemoryOperation]:
-        """Tell the protocol that this device read from the copy.
-
-        Args:
-            device_id: id of this device
-            slices_hash: hash code of the slices of the subarray to be manipulated
-                         by default equals to None, which means the whole array is manipulated
-
-        Return:
-            List[MemoryOperation], which tell how data will be manipulated, and order matter.
-
-        Note: lock will be acquired
-        """
-        operations = []
-
-        if slices_hash is not None:  # move a subarray
-<<<<<<< HEAD
-            if (
-                self._is_complete[device_id] is True
-            ):  # use existing complete data at this device
-=======
-            # use existing complete data at this device
-            if self._is_complete[device_id] is True:
->>>>>>> 9bf75e86
-                device_local_state = self._local_states[device_id]
-            else:
-                if not isinstance(self._local_states[device_id], dict):
-                    self._versions[device_id] = {}
-                    self._local_states[device_id] = {}
-                    device_local_state = self.INVALID
-                elif slices_hash in self._local_states[device_id]:
-                    device_local_state = self._local_states[device_id][slices_hash]
-                else:
-                    device_local_state = self.INVALID
-                self._is_complete[device_id] = False  # this is a subarray
-        elif self._is_complete[device_id] is False:
-            # special case: need a complete copy but there are already subarrays in this deivce
-            # writeback this subarrays and then copy complete data from owner
-
-            # write back to owner
-            operations.extend(
-                self._write_back_to(self.owner, self.SHARED, on_different_device=True)
-            )
-
-            # evict previous subarries at device_id
-            operations.append(MemoryOperation.evict(device_id))
-
-            # copy from owner
-            operations.append(MemoryOperation.load(device_id, self.owner))
-
-            self._is_complete[device_id] = True
-            self._versions[device_id] = self._versions[self.owner]
-<<<<<<< HEAD
-            self._local_states[
-                self.owner
-            ] = self.SHARED  # owner is updated, so it is in SHARED states
-=======
-            # owner is updated, so it is in SHARED states
-            self._local_states[self.owner] = self.SHARED
->>>>>>> 9bf75e86
-            self._local_states[device_id] = self.SHARED
-            self._cyparray_state.set_valid_on_device(self.owner, True)
-            self._cyparray_state.set_valid_on_device(device_id, True)
-
-            # change owner
-            if self._owner_is_latest():
-                if self.owner == CPU_INDEX:
-                    self.owner = device_id
-                elif (
-                    device_id % 2 == 0 and self.owner % 2 != 0
-                ):  # prefer device 0/2 over 1/3
-                    self.owner = device_id
-            else:
-                self.owner = device_id
-
-            # skip the rest code
-            return operations
-        else:  # move a complete copy and current device has no subarrays
-            device_local_state = self._local_states[device_id]
-            self._is_complete[device_id] = True  # this is a complete array
-
-        if device_id == self.owner:
-            if device_local_state == self.INVALID:  # update it to latest
-                operations.extend(self._write_back_to(device_id, self.SHARED))
-            else:
-                operations.append(MemoryOperation.noop())
-        else:
-            if device_local_state == self.INVALID:
-                if self._is_complete[device_id]:
-                    operations.extend(self._write_back_to(device_id, self.SHARED))
-
-                    # change owner
-                    if self._owner_is_latest():
-                        if self.owner == CPU_INDEX:
-                            self.owner = device_id
-                        elif (
-                            device_id % 2 == 0 and self.owner % 2 != 0
-                        ):  # prefer device 0/2 over 1/3
-                            self.owner = device_id
-                    else:
-                        self.owner = device_id
-                    self._versions[device_id] = self._latest_version
-                else:  # since we assume all array are disjoint, so could load directly
-                    operations.append(
-                        MemoryOperation.load(
-                            dst=device_id, src=self.owner, is_subarray=True
-                        )
-                    )
-
-                    self._versions[device_id][slices_hash] = self._versions[self.owner]
-            else:
-                operations.append(MemoryOperation.noop())
-
-        # update status
-        if self._is_complete[device_id]:
-            if device_local_state == self.INVALID:
-                self._local_states[device_id] = self.SHARED
-                self._cyparray_state.set_valid_on_device(device_id, True)
-        else:
-            if device_local_state == self.INVALID:
-                self._local_states[device_id][slices_hash] = self.SHARED
-                self._cyparray_state.set_valid_on_device(device_id, True)
-
-        return operations
-
-    def write(self, device_id: int, slices_hash: int = None) -> List[MemoryOperation]:
-        """Tell the protocol that this device write to the copy.
-
-        Args:
-            device_id: id of this device
-            slices_hash: hash code of the slices of the subarray to be manipulated
-                         by default equals to None, which means the whole array is manipulated
-
-        Return:
-            List[MemoryOperation], which tell how data will be manipulated, and order matter.
-        """
-        operations = []
-
-        if slices_hash is not None:  # move a subarray
-<<<<<<< HEAD
-            if (
-                self._is_complete[device_id] is True
-            ):  # use existing complete data at this device
-=======
-            # use existing complete data at this device
-            if self._is_complete[device_id] is True:
->>>>>>> 9bf75e86
-                device_local_state = self._local_states[device_id]
-            else:
-                if not isinstance(self._local_states[device_id], dict):
-                    self._versions[device_id] = {}
-                    self._local_states[device_id] = {}
-                    device_local_state = self.INVALID
-                elif slices_hash in self._local_states[device_id]:
-                    device_local_state = self._local_states[device_id][slices_hash]
-                else:
-                    device_local_state = self.INVALID
-                self._is_complete[device_id] = False  # this is a subarray
-        elif self._is_complete[device_id] is False:
-            # special case: need a complete copy but there are already subarrays in this deivce
-            # writeback this subarrays and then copy complete data from owner
-
-            # write back to owner
-            operations.extend(
-                self._write_back_to(self.owner, self.MODIFIED, on_different_device=True)
-            )
-
-            # copy from owner
-            operations.append(MemoryOperation.load(device_id, self.owner))
-
-            self._is_complete[device_id] = True
-            self._versions[device_id] = self._versions[self.owner]
-            self._local_states[device_id] = self.MODIFIED
-            # owner is invalid too
-            self._local_states[self.owner] = self.INVALID
-            self._cyparray_state.set_valid_on_device(device_id, True)
-            self._cyparray_state.set_valid_on_device(self.owner, True)
-
-            # change owner
-            self.owner = device_id
-
-            # skip the rest code
-            return operations
-        else:
-            device_local_state = self._local_states[device_id]
-            self._is_complete[device_id] = True  # this is a complete array
-
-        if device_id == self.owner:
-            if device_local_state != self.MODIFIED:
-                operations.extend(self._write_back_to(device_id, self.MODIFIED))
-
-                self._latest_version += 1
-                self._versions[device_id] = self._latest_version
-            else:
-                operations.append(MemoryOperation.noop())
-        else:
-            if device_local_state == self.INVALID:
-                if self._is_complete[device_id]:
-                    operations.extend(self._write_back_to(device_id, self.MODIFIED))
-
-                    self._latest_version += 1
-                    self._versions[device_id] = self._latest_version
-
-                    # change owner
-                    self.owner = device_id
-                else:  # since we assume all subarrays are disjoint, could load directly
-                    operations.append(
-                        MemoryOperation.load(
-                            dst=device_id, src=self.owner, is_subarray=True
-                        )
-                    )
-
-                    self._versions[device_id][slices_hash] = (
-                        self._versions[self.owner] + 1
-                    )
-                    if self._owner_is_latest():
-                        self._latest_version += 1
-<<<<<<< HEAD
-                    self._local_states[
-                        self.owner
-                    ] = self.INVALID  # invalidate overlapping copy
-=======
-                    # invalidate overlapping copy
-                    self._local_states[self.owner] = self.INVALID
->>>>>>> 9bf75e86
-                    self._cyparray_state.set_valid_on_device(self.owner, False)
-            elif device_local_state == self.SHARED:
-                if self._is_complete[device_id]:
-                    self._latest_version += 1
-                    self._versions[device_id] = self._latest_version
-
-                    # change owner
-                    self.owner = device_id
-
-                    # evict others
-                    operations.extend(self._write_back_to(device_id, self.MODIFIED))
-                else:
-                    self._latest_version += 1
-                    self._versions[device_id][slices_hash] = self._latest_version
-
-                    # invalidate other complete copies
-                    for id, state in self._local_states.items():
-                        # since we assume all subarrays are disjoint, so don't need to evict other subarrays
-                        if not isinstance(state, dict):
-                            if id != device_id:
-                                self._local_states[id] = self.INVALID
-                                self._cyparray_state.set_valid_on_device(id, False)
-
-<<<<<<< HEAD
-                                if (
-                                    id != self.owner
-                                ):  # owner's buffer will be kept (so won't lost the last complete copy)
-=======
-                                # owner's buffer will be kept (so won't lost the last complete copy)
-                                if id != self.owner:
->>>>>>> 9bf75e86
-                                    self._versions[id] = -1
-                                    self._is_complete[id] = None
-                                    operations.append(MemoryOperation.evict(id))
-                    if len(operations) == 0:
-                        operations.append(MemoryOperation.noop())
-            else:
-                operations.append(MemoryOperation.noop())
-
-        # update status
-        if self._is_complete[device_id]:
-            if device_local_state != self.MODIFIED:
-                self._local_states[device_id] = self.MODIFIED
-                self._cyparray_state.set_valid_on_device(device_id, True)
-        else:
-            if device_local_state != self.MODIFIED:
-                self._local_states[device_id][slices_hash] = self.MODIFIED
-                self._cyparray_state.set_valid_on_device(device_id, True)
-        return operations
-
-    def evict(
-        self, device_id: int, keep_one_copy: bool = True
-    ) -> List[MemoryOperation]:
-        """Tell the protocol that this device want to clear the copy.
-        Args:
-            device_id: id of this device
-            keep_one_copy: if true, writeback the last copy to CPU
-        Return:
-            List[MemoryOperation], could return several MemoryOperations.
-                And the order operations matter.
-            Or [ERROR] if this device has the last copy and `keep_one_copy` is false,
-            since eviction cannot be performed.
-        """
-        device_local_state = self._local_states[device_id]
-        operations = []
-        evict_last_copy = False
-
-        if device_local_state == self.INVALID:  # already evicted, do nothing
-            operations.append(MemoryOperation.noop())
-        elif device_local_state == self.SHARED:
-            if device_id == self.owner:  # has a chance this is the last copy
-                # find new owner
-                new_owner = None
-                for device, state in self._local_states.items():
-                    if (
-                        state == self.SHARED and device != device_id
-                    ):  # should not include this device itself
-                        new_owner = device
-                        break
-
-                # this device owns the last copy
-                if new_owner is None:
-                    evict_last_copy = True
-                else:
-                    self.owner = new_owner
-        else:  # Modified, this device owns the last copy
-            evict_last_copy = True
-
-        if evict_last_copy:
-            if keep_one_copy:  # write back to CPU
-                if device_id != CPU_INDEX:
-                    operations.extend(
-                        self._write_back_to(
-                            CPU_INDEX,
-                            self.MODIFIED,
-                            on_different_device=True,
-                            this_device_id=device_id,
-                        )
-                    )
-                    # special case, since `this_device_id` is set, _write_back will not evict this devic
-                    # need to do it manually
-                    operations.append(MemoryOperation.evict(device_id))
-
-                    self.owner = CPU_INDEX
-                    self._local_states[CPU_INDEX] = self.MODIFIED
-                    self._is_complete[device_id] = True
-                else:
-                    return [MemoryOperation.noop()]
-            else:
-                # do nothing and report error
-                return [MemoryOperation.error()]
-        else:
-            # update states for eviction
-            self._local_states[device_id] = self.INVALID
-            self._versions[device_id] = -1
-            self._is_complete[device_id] = None
-
-            operations.append(MemoryOperation.evict(device_id))
-
-        return operations
+from __future__ import annotations
+from typing import List, TYPE_CHECKING, Dict, Union, Tuple
+
+import threading
+
+if TYPE_CHECKING:  # False at runtime
+    SlicesType = Union[slice, int, tuple]
+    from .cyparray_state import CyPArrayState
+
+CPU_INDEX = -1
+
+
+class MemoryOperation:
+    """
+    A memory operation representation.
+    """
+
+    inst: int
+    dst: int
+    src: int
+
+    # OpCode
+    ERROR = -1
+    NOOP = 0
+    LOAD = 1
+    EVICT = 2
+
+    # Flag
+
+    # if the flag is set, it means dst is not the current device
+    SWITCH_DEVICE_FLAG = 101
+    # if the flag is set, it means a subarray of src should be loaded
+    LOAD_SUBARRAY = 102
+    # if the flag is set, check data will also check if the data is complete
+    ENSURE_IS_COMPLETE = 103
+
+    def __init__(self, inst: int = NOOP, dst: int = -1, src: int = -1, flag: int = []):
+        self.inst = inst
+        self.dst = dst
+        self.src = src
+        self.flag = flag
+
+    @staticmethod
+    def noop() -> MemoryOperation:
+        """no operation"""
+        return MemoryOperation()
+
+    @staticmethod
+    def error() -> MemoryOperation:
+        """there is an error"""
+        return MemoryOperation(MemoryOperation.ERROR)
+
+    @staticmethod
+    def load(
+        dst: int, src: int, on_different_device: bool = False, is_subarray: bool = False
+    ) -> MemoryOperation:
+        """load all data from src to dst
+
+        Need to switch device if `on_different_device` is true
+        This could known by checking flag = SWITCH_DEVICE_FLAG
+
+        If `is_subarray` is True, it means a subarray of src will be loaded
+        This could known by checking flag = MemoryOperation.LOAD_SUBARRAY
+        """
+        flag = []
+        if is_subarray:
+            flag.append(MemoryOperation.LOAD_SUBARRAY)
+        if on_different_device:
+            flag.append(MemoryOperation.SWITCH_DEVICE_FLAG)
+
+        return MemoryOperation(MemoryOperation.LOAD, dst, src, flag)
+
+    @staticmethod
+    def evict(src: int) -> MemoryOperation:
+        """invalidate the data in src"""
+        return MemoryOperation(MemoryOperation.EVICT, src=src)
+
+
+class Coherence:
+    """
+    Implements fine-grained MSI protocol.
+
+    Each copy could be a subarray of a complete copy
+    Assumption: all valid subarray are disjoint
+    """
+
+    INVALID = 0
+    SHARED = 1
+    MODIFIED = 2
+
+    _local_states: Dict[int, int | Dict[int, int]]
+    _versions: Dict[int, int | Dict[int, int]]
+    _is_complete: Dict[int, bool]
+    owner: int
+    _latest_version: int
+    _lock: threading.Lock
+    _cyparray_state: CyPArrayState
+
+    def __init__(self, init_owner: int, num_gpu: int, cyparray_state: CyPArrayState):
+        """
+        Args:
+            init_owner: the owner of the first copy in the system
+            num_gpu: number of GPU devices in the system
+        """
+        # If copy is complete, value is state
+        # if not, value is a Dict{slices_hash: state}
+        self._local_states = {
+            n: self.INVALID for n in range(num_gpu)
+        }  # init GPU status
+        # init CPU status
+        self._local_states[CPU_INDEX] = self.INVALID
+
+        # If copy is complete, value is version
+        # if not, value is a Dict{slices_hash: version}
+        # init copy version (-1 means no data)
+        self._versions = {n: -1 for n in range(num_gpu)}
+        self._versions[CPU_INDEX] = -1
+
+        # fields used to support fine grained data movement
+        # does the device own a complete copy? None means neither
+        self._is_complete = {n: None for n in range(num_gpu)}
+        self._is_complete[CPU_INDEX] = None
+
+        # initial state is MODIFIED
+        self._local_states[init_owner] = self.MODIFIED
+        # the device that has the complete copy (take the role of main memory)
+        self.owner = init_owner
+        # the first version is 0
+        self._versions[init_owner] = 0
+        # the copy is complete
+        self._is_complete[init_owner] = True
+        # the latest version in the system
+        self._latest_version = 0
+
+        # held the lock when updating states
+        self._lock = threading.Lock()
+
+        self._cyparray_state = cyparray_state
+        self._cyparray_state.set_valid_on_device(init_owner, True)
+
+    def reset(self, new_owner: int):
+        """
+        Reset the coherence state to only `new_owner` has a valid modified copy
+        """
+        for device_id in self._local_states.keys():
+            self._local_states[device_id] = self.INVALID
+            self._versions[device_id] = -1
+            self._is_complete[device_id] = None
+
+        self._local_states[new_owner] = self.MODIFIED
+        self.owner = new_owner
+        self._versions[new_owner] = 0
+        self._is_complete[new_owner] = True
+        self._latest_version = 0
+
+        self._cyparray_state.set_valid_on_device(new_owner, True)
+
+    def _owner_is_latest(self) -> bool:
+        """True if owner's has latest version"""
+        return self._versions[self.owner] == self._latest_version
+
+    def _write_back_to(
+        self,
+        device_id: int,
+        new_state: int,
+        on_different_device: bool = False,
+        this_device_id: int = None,
+    ) -> List[MemoryOperation]:
+        """
+        Generate the list of write back MemoryOperation.
+        Which make `device_id` has the latest version with a complete copy.
+
+        Args:
+            device_id: id of dst device (where writeback to)
+            new_state: new state of `dcvice_id`
+            on_different_device: True if this device is not current deivce
+            this_device_id: if `on_different_device` is True, this means current device ID. If None, ignore
+
+        Return:
+            operations, has_copy (true if need to copy data to the device)
+
+        Note: version will be updated
+        """
+        # write back copies that
+        # 1. not INVALID (INVALID copy already write back to owner when it get invalidate)
+        # 2. has higher version than owner's
+        current_version = self._versions[device_id]
+        target = set()  # a tuple of (version, device_id)
+        latest_complete_copy_id = None
+        latest_complete_version = -1
+        evict_list = []
+
+        for id, state in self._local_states.items():
+            if isinstance(state, dict):  # subarray need to write back
+                target.add(id)
+
+                if new_state == self.MODIFIED:
+                    # invalidate all subarray
+                    self._local_states[id] = self.INVALID
+                    self._cyparray_state.set_valid_on_device(id, False)
+                    self._versions[id] = -1
+                    self._is_complete[id] = None
+                    evict_list.append(id)
+                else:
+                    # change all states to SHARED
+                    for hash, state in self._local_states[id].items():
+                        self._local_states[id][hash] = self.SHARED
+                    self._cyparray_state.set_valid_on_device(id, True)
+            else:  # write back the latest complete array
+                if self._versions[id] >= latest_complete_version:
+                    latest_complete_version = self._versions[id]
+                    latest_complete_copy_id = id
+
+                # downgrade
+                if id != device_id:
+                    if self._local_states[id] == self.SHARED:
+                        if new_state == self.MODIFIED:
+                            self._local_states[id] = self.INVALID
+                            self._cyparray_state.set_valid_on_device(id, False)
+                            self._versions[id] = -1
+                            self._is_complete[id] = None
+                            evict_list.append(id)
+                    elif self._local_states[id] == self.MODIFIED:
+                        if new_state == self.SHARED:
+                            self._local_states[id] = self.SHARED
+                            self._cyparray_state.set_valid_on_device(id, True)
+                        elif new_state == self.MODIFIED:
+                            self._local_states[id] = self.INVALID
+                            self._cyparray_state.set_valid_on_device(id, False)
+                            self._versions[id] = -1
+                            self._is_complete[id] = None
+                            evict_list.append(id)
+
+        if latest_complete_copy_id is None:
+            raise RuntimeError("There is no valid complete copy")
+
+        if new_state == self.MODIFIED:
+            evict_list += list(target)
+
+            # `this_device_id` is the device id of the final destionation
+            # so should write it back but not evict it
+            if this_device_id is not None:
+                evict_list.remove(this_device_id)
+
+        if current_version < latest_complete_version:
+            target = [latest_complete_copy_id] + list(target)  # complete copy first
+
+        # update latest version
+        self._versions[device_id] = self._latest_version
+        return [
+            MemoryOperation.load(device_id, t, on_different_device=on_different_device)
+            for t in target
+        ] + [MemoryOperation.evict(t) for t in evict_list]
+
+    def read(self, device_id: int, slices_hash: int = None) -> List[MemoryOperation]:
+        """Tell the protocol that this device read from the copy.
+
+        Args:
+            device_id: id of this device
+            slices_hash: hash code of the slices of the subarray to be manipulated
+                         by default equals to None, which means the whole array is manipulated
+
+        Return:
+            List[MemoryOperation], which tell how data will be manipulated, and order matter.
+
+        Note: lock will be acquired
+        """
+        operations = []
+
+        if slices_hash is not None:  # move a subarray
+            # use existing complete data at this device
+            if self._is_complete[device_id] is True:
+                device_local_state = self._local_states[device_id]
+            else:
+                if not isinstance(self._local_states[device_id], dict):
+                    self._versions[device_id] = {}
+                    self._local_states[device_id] = {}
+                    device_local_state = self.INVALID
+                elif slices_hash in self._local_states[device_id]:
+                    device_local_state = self._local_states[device_id][slices_hash]
+                else:
+                    device_local_state = self.INVALID
+                self._is_complete[device_id] = False  # this is a subarray
+        elif self._is_complete[device_id] is False:
+            # special case: need a complete copy but there are already subarrays in this deivce
+            # writeback this subarrays and then copy complete data from owner
+
+            # write back to owner
+            operations.extend(
+                self._write_back_to(self.owner, self.SHARED, on_different_device=True)
+            )
+
+            # evict previous subarries at device_id
+            operations.append(MemoryOperation.evict(device_id))
+
+            # copy from owner
+            operations.append(MemoryOperation.load(device_id, self.owner))
+
+            self._is_complete[device_id] = True
+            self._versions[device_id] = self._versions[self.owner]
+            # owner is updated, so it is in SHARED states
+            self._local_states[self.owner] = self.SHARED
+            self._local_states[device_id] = self.SHARED
+            self._cyparray_state.set_valid_on_device(self.owner, True)
+            self._cyparray_state.set_valid_on_device(device_id, True)
+
+            # change owner
+            if self._owner_is_latest():
+                if self.owner == CPU_INDEX:
+                    self.owner = device_id
+                elif (
+                    device_id % 2 == 0 and self.owner % 2 != 0
+                ):  # prefer device 0/2 over 1/3
+                    self.owner = device_id
+            else:
+                self.owner = device_id
+
+            # skip the rest code
+            return operations
+        else:  # move a complete copy and current device has no subarrays
+            device_local_state = self._local_states[device_id]
+            self._is_complete[device_id] = True  # this is a complete array
+
+        if device_id == self.owner:
+            if device_local_state == self.INVALID:  # update it to latest
+                operations.extend(self._write_back_to(device_id, self.SHARED))
+            else:
+                operations.append(MemoryOperation.noop())
+        else:
+            if device_local_state == self.INVALID:
+                if self._is_complete[device_id]:
+                    operations.extend(self._write_back_to(device_id, self.SHARED))
+
+                    # change owner
+                    if self._owner_is_latest():
+                        if self.owner == CPU_INDEX:
+                            self.owner = device_id
+                        elif (
+                            device_id % 2 == 0 and self.owner % 2 != 0
+                        ):  # prefer device 0/2 over 1/3
+                            self.owner = device_id
+                    else:
+                        self.owner = device_id
+                    self._versions[device_id] = self._latest_version
+                else:  # since we assume all array are disjoint, so could load directly
+                    operations.append(
+                        MemoryOperation.load(
+                            dst=device_id, src=self.owner, is_subarray=True
+                        )
+                    )
+
+                    self._versions[device_id][slices_hash] = self._versions[self.owner]
+            else:
+                operations.append(MemoryOperation.noop())
+
+        # update status
+        if self._is_complete[device_id]:
+            if device_local_state == self.INVALID:
+                self._local_states[device_id] = self.SHARED
+                self._cyparray_state.set_valid_on_device(device_id, True)
+        else:
+            if device_local_state == self.INVALID:
+                self._local_states[device_id][slices_hash] = self.SHARED
+                self._cyparray_state.set_valid_on_device(device_id, True)
+
+        return operations
+
+    def write(self, device_id: int, slices_hash: int = None) -> List[MemoryOperation]:
+        """Tell the protocol that this device write to the copy.
+
+        Args:
+            device_id: id of this device
+            slices_hash: hash code of the slices of the subarray to be manipulated
+                         by default equals to None, which means the whole array is manipulated
+
+        Return:
+            List[MemoryOperation], which tell how data will be manipulated, and order matter.
+        """
+        operations = []
+
+        if slices_hash is not None:  # move a subarray
+            # use existing complete data at this device
+            if self._is_complete[device_id] is True:
+                device_local_state = self._local_states[device_id]
+            else:
+                if not isinstance(self._local_states[device_id], dict):
+                    self._versions[device_id] = {}
+                    self._local_states[device_id] = {}
+                    device_local_state = self.INVALID
+                elif slices_hash in self._local_states[device_id]:
+                    device_local_state = self._local_states[device_id][slices_hash]
+                else:
+                    device_local_state = self.INVALID
+                self._is_complete[device_id] = False  # this is a subarray
+        elif self._is_complete[device_id] is False:
+            # special case: need a complete copy but there are already subarrays in this deivce
+            # writeback this subarrays and then copy complete data from owner
+
+            # write back to owner
+            operations.extend(
+                self._write_back_to(self.owner, self.MODIFIED, on_different_device=True)
+            )
+
+            # copy from owner
+            operations.append(MemoryOperation.load(device_id, self.owner))
+
+            self._is_complete[device_id] = True
+            self._versions[device_id] = self._versions[self.owner]
+            self._local_states[device_id] = self.MODIFIED
+            # owner is invalid too
+            self._local_states[self.owner] = self.INVALID
+            self._cyparray_state.set_valid_on_device(device_id, True)
+            self._cyparray_state.set_valid_on_device(self.owner, True)
+
+            # change owner
+            self.owner = device_id
+
+            # skip the rest code
+            return operations
+        else:
+            device_local_state = self._local_states[device_id]
+            self._is_complete[device_id] = True  # this is a complete array
+
+        if device_id == self.owner:
+            if device_local_state != self.MODIFIED:
+                operations.extend(self._write_back_to(device_id, self.MODIFIED))
+
+                self._latest_version += 1
+                self._versions[device_id] = self._latest_version
+            else:
+                operations.append(MemoryOperation.noop())
+        else:
+            if device_local_state == self.INVALID:
+                if self._is_complete[device_id]:
+                    operations.extend(self._write_back_to(device_id, self.MODIFIED))
+
+                    self._latest_version += 1
+                    self._versions[device_id] = self._latest_version
+
+                    # change owner
+                    self.owner = device_id
+                else:  # since we assume all subarrays are disjoint, could load directly
+                    operations.append(
+                        MemoryOperation.load(
+                            dst=device_id, src=self.owner, is_subarray=True
+                        )
+                    )
+
+                    self._versions[device_id][slices_hash] = (
+                        self._versions[self.owner] + 1
+                    )
+                    if self._owner_is_latest():
+                        self._latest_version += 1
+                    # invalidate overlapping copy
+                    self._local_states[self.owner] = self.INVALID
+                    self._cyparray_state.set_valid_on_device(self.owner, False)
+            elif device_local_state == self.SHARED:
+                if self._is_complete[device_id]:
+                    self._latest_version += 1
+                    self._versions[device_id] = self._latest_version
+
+                    # change owner
+                    self.owner = device_id
+
+                    # evict others
+                    operations.extend(self._write_back_to(device_id, self.MODIFIED))
+                else:
+                    self._latest_version += 1
+                    self._versions[device_id][slices_hash] = self._latest_version
+
+                    # invalidate other complete copies
+                    for id, state in self._local_states.items():
+                        # since we assume all subarrays are disjoint, so don't need to evict other subarrays
+                        if not isinstance(state, dict):
+                            if id != device_id:
+                                self._local_states[id] = self.INVALID
+                                self._cyparray_state.set_valid_on_device(id, False)
+
+                                # owner's buffer will be kept (so won't lost the last complete copy)
+                                if id != self.owner:
+                                    self._versions[id] = -1
+                                    self._is_complete[id] = None
+                                    operations.append(MemoryOperation.evict(id))
+                    if len(operations) == 0:
+                        operations.append(MemoryOperation.noop())
+            else:
+                operations.append(MemoryOperation.noop())
+
+        # update status
+        if self._is_complete[device_id]:
+            if device_local_state != self.MODIFIED:
+                self._local_states[device_id] = self.MODIFIED
+                self._cyparray_state.set_valid_on_device(device_id, True)
+        else:
+            if device_local_state != self.MODIFIED:
+                self._local_states[device_id][slices_hash] = self.MODIFIED
+                self._cyparray_state.set_valid_on_device(device_id, True)
+        return operations
+
+    def evict(
+        self, device_id: int, keep_one_copy: bool = True
+    ) -> List[MemoryOperation]:
+        """Tell the protocol that this device want to clear the copy.
+        Args:
+            device_id: id of this device
+            keep_one_copy: if true, writeback the last copy to CPU
+        Return:
+            List[MemoryOperation], could return several MemoryOperations.
+                And the order operations matter.
+            Or [ERROR] if this device has the last copy and `keep_one_copy` is false,
+            since eviction cannot be performed.
+        """
+        device_local_state = self._local_states[device_id]
+        operations = []
+        evict_last_copy = False
+
+        if device_local_state == self.INVALID:  # already evicted, do nothing
+            operations.append(MemoryOperation.noop())
+        elif device_local_state == self.SHARED:
+            if device_id == self.owner:  # has a chance this is the last copy
+                # find new owner
+                new_owner = None
+                for device, state in self._local_states.items():
+                    if (
+                        state == self.SHARED and device != device_id
+                    ):  # should not include this device itself
+                        new_owner = device
+                        break
+
+                # this device owns the last copy
+                if new_owner is None:
+                    evict_last_copy = True
+                else:
+                    self.owner = new_owner
+        else:  # Modified, this device owns the last copy
+            evict_last_copy = True
+
+        if evict_last_copy:
+            if keep_one_copy:  # write back to CPU
+                if device_id != CPU_INDEX:
+                    operations.extend(
+                        self._write_back_to(
+                            CPU_INDEX,
+                            self.MODIFIED,
+                            on_different_device=True,
+                            this_device_id=device_id,
+                        )
+                    )
+                    # special case, since `this_device_id` is set, _write_back will not evict this devic
+                    # need to do it manually
+                    operations.append(MemoryOperation.evict(device_id))
+
+                    self.owner = CPU_INDEX
+                    self._local_states[CPU_INDEX] = self.MODIFIED
+                    self._is_complete[device_id] = True
+                else:
+                    return [MemoryOperation.noop()]
+            else:
+                # do nothing and report error
+                return [MemoryOperation.error()]
+        else:
+            # update states for eviction
+            self._local_states[device_id] = self.INVALID
+            self._versions[device_id] = -1
+            self._is_complete[device_id] = None
+
+            operations.append(MemoryOperation.evict(device_id))
+
+        return operations