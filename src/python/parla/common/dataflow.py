--- conflicted
+++ resolved
@@ -1,12 +1,10 @@
-<<<<<<< HEAD
 """!
 @file dataflow.py
 @brief Implements internal CrossPy containers for automatic datamovement.
 """
 
 from crosspy import CrossPyArray
-=======
->>>>>>> 6fb5e06f
+
 
 from __future__ import annotations # For type hints of unloaded classes
 from parla.common.parray.core import PArray
