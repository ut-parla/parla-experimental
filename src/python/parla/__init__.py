import os
import sys
import signal
from .cython import tasks
from .cython import scheduler
from .cython import core
from .cython import device_manager
from .cython import device
from .cython import variants
from .cython import mm
from .common.spawn import spawn
from .common import parray
from .common.globals import PyMappingPolicyType

specialize = variants.specialize

sleep_gil = core.cpu_bsleep_gil
sleep_nogil = core.cpu_bsleep_nogil

gpu_sleep_gil = core.gpu_bsleep_gil
gpu_sleep_nogil = core.gpu_bsleep_nogil

TaskSpace = tasks.TaskSpace
Tasks = tasks.TaskCollection

DeviceManager = device_manager.PyDeviceManager
PyMM = mm.PyMM

Stream = device.Stream
create_env = tasks.create_env
TaskEnvironment = tasks.TaskEnvironment
GPUEnvironment = tasks.GPUEnvironment


__all__ = ['spawn', 'TaskSpace', 'Parla', 'sleep_gil',
           'sleep_nogil', 'Tasks', 'parla_num_threads',
           'parray']


def signal_handler(signal, frame):
    print("You pressed Ctrl+C!")
    sys.exit(0)


parla_num_threads = os.environ.get("PARLA_NUM_THREADS", None)
if parla_num_threads is None:
    import psutil
    parla_num_threads = int(psutil.cpu_count(logical=False))
else:
    parla_num_threads = int(parla_num_threads)


class Parla:

    def __init__(self,
                 mapping_policy: PyMappingPolicyType=PyMappingPolicyType.LoadBalancingLocality,
                 scheduler_class=scheduler.Scheduler,
                 sig_type=signal.SIGINT, logfile=None, n_workers=None,
                 dev_config_file=None, **kwds):
        assert issubclass(scheduler_class, scheduler.Scheduler)

        self.mapping_policy = mapping_policy
        self.scheduler_class = scheduler_class
        self.kwds = kwds
        self.sig = sig_type
        self.handle_interrupt = True
        self._device_manager = DeviceManager(dev_config_file)
        self._memory_manager = PyMM(self._device_manager)

        if logfile is None:
            logfile = os.environ.get("PARLA_LOGFILE", None)
        if logfile is None:
            logfile = "parla.blog"

        core.py_init_log(logfile)

        self.logfile = logfile
        if n_workers is None:
            n_workers = parla_num_threads

        self.kwds["n_threads"] = n_workers

    def __enter__(self):
        if hasattr(self, "_sched"):
            raise ValueError(
                "Do not use the same Parla object more than once.")
<<<<<<< HEAD
        self._sched = self.scheduler_class(self.mapping_policy, self._device_manager, **self.kwds)
=======
        self._sched = self.scheduler_class(self._memory_manager,
                                           self._device_manager,
                                           **self.kwds)
>>>>>>> e8bc127c

        self.interuppted = False
        self.released = False

        try:
            self.original_handler = signal.getsignal(self.sig)

            def handler(signum, frame):
                print("YOU PRESSED CTRL+C, INTERRUPTING ALL TASKS", flush=True)
                self._sched.stop()
                self.release()
                self.interrupted = True

            signal.signal(self.sig, handler)
        except ValueError:
            # This happens if Parla is not running in the main thread.
            self.handle_interrupt = False
        finally:
            return self._sched.__enter__()

    def __exit__(self, exc_type, exc_val, exc_tb):
        try:
            return self._sched.__exit__(exc_type, exc_val, exc_tb)
        finally:
            self.release()
            del self._sched
            del self._device_manager
            # TODO(hc):This should not be necessary but without this,
            # cpu/gpu are not initialized even though Parla context
            # is completed and destroyed, and so if an outer loop
            # iterates more than 1 iterations, these are not initialized,
            # append devices while the device manager is initialized,
            # and finally, doubles the cpu/gpu devices.
            device_manager.cpu = device.PyCPUArchitecture()
            device_manager.gpu = device.PyCUDAArchitecture()
            core.py_write_log(self.logfile)

    def release(self):
        if self.released:
            return False

        try:
            if self.handle_interrupt:
                signal.signal(self.sig, self.original_handler)
        except ValueError:
            # This happens if Parla is not running in the main thread.
            pass
        finally:
            self.released = True
            return True<|MERGE_RESOLUTION|>--- conflicted
+++ resolved
@@ -84,14 +84,10 @@
         if hasattr(self, "_sched"):
             raise ValueError(
                 "Do not use the same Parla object more than once.")
-<<<<<<< HEAD
-        self._sched = self.scheduler_class(self.mapping_policy, self._device_manager, **self.kwds)
-=======
-        self._sched = self.scheduler_class(self._memory_manager,
+        self._sched = self.scheduler_class(self.mapping_policy,
+                                           self._memory_manager,
                                            self._device_manager,
                                            **self.kwds)
->>>>>>> e8bc127c
-
         self.interuppted = False
         self.released = False
 
