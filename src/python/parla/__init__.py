--- conflicted
+++ resolved
@@ -92,13 +92,9 @@
     def __enter__(self):
         if hasattr(self, "_sched"):
             raise ValueError("Do not use the same Parla object more than once.")
-<<<<<<< HEAD
-        self._sched = self.scheduler_class(self._device_manager, **self.kwds)
-=======
         self._sched = self.scheduler_class(
             self._memory_manager, self._device_manager, **self.kwds
         )
->>>>>>> 9bf75e86
 
         self.interuppted = False
         self.released = False
