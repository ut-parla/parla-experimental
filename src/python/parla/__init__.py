import os
import sys
import signal
from .cython import tasks
from .cython import scheduler
from .cython import core
from .cython import device_manager
from .cython import device
from .cython import variants
from .cython import mm
from .common.spawn import spawn
from .common import parray

specialize = variants.specialize

sleep_gil = core.cpu_bsleep_gil
sleep_nogil = core.cpu_bsleep_nogil

gpu_sleep_gil = core.gpu_bsleep_gil
gpu_sleep_nogil = core.gpu_bsleep_nogil

TaskSpace = tasks.TaskSpace
Tasks = tasks.TaskCollection

DeviceManager = device_manager.PyDeviceManager
PyMM = mm.PyMM

Stream = device.Stream
create_env = tasks.create_env
TaskEnvironment = tasks.TaskEnvironment
GPUEnvironment = tasks.GPUEnvironment


__all__ = [
    "spawn",
    "TaskSpace",
    "Parla",
    "sleep_gil",
    "sleep_nogil",
    "Tasks",
    "parla_num_threads",
    "parray",
]


def signal_handler(signal, frame):
    print("You pressed Ctrl+C!")
    sys.exit(0)


parla_num_threads = os.environ.get("PARLA_NUM_THREADS", None)
if parla_num_threads is None:
    import psutil

    parla_num_threads = int(psutil.cpu_count(logical=False))
else:
    parla_num_threads = int(parla_num_threads)


class Parla:
    def __init__(
        self,
        scheduler_class=scheduler.Scheduler,
        sig_type=signal.SIGINT,
        logfile=None,
        n_workers=None,
        dev_config_file=None,
        **kwds,
    ):
        assert issubclass(scheduler_class, scheduler.Scheduler)

        self.scheduler_class = scheduler_class
        self.kwds = kwds
        self.sig = sig_type
        self.handle_interrupt = True
        self._device_manager = DeviceManager(dev_config_file)
        self._memory_manager = PyMM(self._device_manager)

        if logfile is None:
            logfile = os.environ.get("PARLA_LOGFILE", None)
        if logfile is None:
            logfile = "parla.blog"

        core.py_init_log(logfile)

        self.logfile = logfile
        if n_workers is None:
            n_workers = parla_num_threads

        self.kwds["n_threads"] = n_workers

    def __enter__(self):
        if hasattr(self, "_sched"):
<<<<<<< HEAD
            raise ValueError("Do not use the same Parla object more than once.")
        self._sched = self.scheduler_class(self._device_manager, **self.kwds)
=======
            raise ValueError(
                "Do not use the same Parla object more than once.")
        self._sched = self.scheduler_class(self._memory_manager,
                                           self._device_manager,
                                           **self.kwds)
>>>>>>> cd15df46

        self.interuppted = False
        self.released = False

        try:
            self.original_handler = signal.getsignal(self.sig)

            def handler(signum, frame):
                print("YOU PRESSED CTRL+C, INTERRUPTING ALL TASKS", flush=True)
                self._sched.stop()
                self.release()
                self.interrupted = True

            signal.signal(self.sig, handler)
        except ValueError:
            # This happens if Parla is not running in the main thread.
            self.handle_interrupt = False
        finally:
            return self._sched.__enter__()

    def __exit__(self, exc_type, exc_val, exc_tb):
        try:
            return self._sched.__exit__(exc_type, exc_val, exc_tb)
        finally:
            self.release()
            del self._sched
            del self._device_manager
            core.py_write_log(self.logfile)

    def release(self):
        if self.released:
            return False

        try:
            if self.handle_interrupt:
                signal.signal(self.sig, self.original_handler)
        except ValueError:
            # This happens if Parla is not running in the main thread.
            pass
        finally:
            self.released = True
            return True<|MERGE_RESOLUTION|>--- conflicted
+++ resolved
@@ -91,16 +91,10 @@
 
     def __enter__(self):
         if hasattr(self, "_sched"):
-<<<<<<< HEAD
             raise ValueError("Do not use the same Parla object more than once.")
-        self._sched = self.scheduler_class(self._device_manager, **self.kwds)
-=======
-            raise ValueError(
-                "Do not use the same Parla object more than once.")
-        self._sched = self.scheduler_class(self._memory_manager,
-                                           self._device_manager,
-                                           **self.kwds)
->>>>>>> cd15df46
+        self._sched = self.scheduler_class(
+            self._memory_manager, self._device_manager, **self.kwds
+        )
 
         self.interuppted = False
         self.released = False
