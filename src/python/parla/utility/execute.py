--- conflicted
+++ resolved
@@ -25,12 +25,8 @@
 from parla import sleep_gil as lock_sleep
 from parla import sleep_nogil as free_sleep
 from parla.common.array import clone_here
-<<<<<<< HEAD
-from parla.common.globals import get_current_devices, get_current_stream
 from parla.common.globals import PyMappingPolicyType
-=======
 from parla.common.globals import get_current_devices, get_current_stream, get_current_context
->>>>>>> e8bc127c
 from parla.common.parray.from_data import asarray
 from parla.cython.device_manager import cpu, gpu
 from parla.cython.variants import specialize
@@ -49,11 +45,7 @@
     return parray_list
 
 
-<<<<<<< HEAD
-def estimate_frequency(n_samples= 30, ticks=1900000000):
-=======
 def estimate_frequency(n_samples=10, ticks=1900000000):
->>>>>>> e8bc127c
     import cupy as cp
     stream = cp.cuda.get_current_stream()
     cycles = ticks
@@ -85,11 +77,8 @@
 class GPUInfo():
     #approximate average on frontera RTX
     #cycles_per_second = 1919820866.3481758
-<<<<<<< HEAD
     cycles_per_second = 867404498.3008006
-=======
     #cycles_per_second = 875649327.7713356
->>>>>>> e8bc127c
     #cycles_per_second = 47994628114801.04
 #cycles_per_second = 1949802881.4819772
 #cycles_per_second = 875649327771.3356
@@ -234,18 +223,10 @@
         print("Task target duration:", total_time, " Wall clock duration:", task_internal_duration, ", user passed total time:", total_time, ", ticks:", ticks , flush=True)
         return task_internal_duration
 
-<<<<<<< HEAD
     task_internal_end_t = time.perf_counter()
     task_internal_duration = task_internal_end_t - task_internal_start_t
     print("Task target duration:", total_time, " Wall clock duration:", task_internal_duration, ", user passed total time:", total_time, ", ticks:", ticks , flush=True)
     return task_internal_duration
-=======
-    #task_internal_end_t = time.perf_counter()
-    #task_internal_duration = task_internal_end_t - task_internal_start_t
-    #print("Wall clock duration:", task_internal_duration, ", user passed total time:", total_time, ", ticks:", ticks , flush=True)
-
-    return None
->>>>>>> e8bc127c
 
 
 def create_task_no_data(task, taskspaces, config, data_list=None):
@@ -288,17 +269,6 @@
 
         if config.gil_fraction is not None:
             gil_fraction = config.gil_fraction
-
-<<<<<<< HEAD
-        """
-        print("task idx:", task_idx, " dependencies:", dependencies, " vcu:", device_fraction,
-              " placement:", placement_set, " placement key:", placement_set_str)
-        print("total time:", total_time)
-        """
-=======
-        # print("task idx:", task_idx, " dependencies:", dependencies, " vcu:", device_fraction,
-        #      " placement:", placement_set, " placement key:", placement_set_str)
->>>>>>> e8bc127c
 
         @spawn(taskspace[task_idx], dependencies=dependencies, vcus=device_fraction, placement=placement_set)
         async def task_func():
@@ -396,13 +366,6 @@
         if config.gil_fraction is not None:
             gil_fraction = config.gil_fraction
 
-<<<<<<< HEAD
-        #print("Eager data in:", IN, " out:", OUT, " inout:", INOUT, flush=True)
-        #print("task idx:", task_idx, " dependencies:", dependencies, " vcu:", device_fraction,
-        #    " placement:", placement_set)
-        # TODO(hc): Add data checking.
-        @spawn(taskspace[task_idx], dependencies=dependencies, vcus=device_fraction, placement=placement_set, input=IN, output=OUT, inout=INOUT, memory=memory_sz)
-=======
         """
         print("Eager data in:", IN, " out:", OUT, " inout:", INOUT, flush=True)
         print("task idx:", task_idx, " dependencies:", dependencies, " vcu:", device_fraction,
@@ -410,7 +373,6 @@
         # TODO(hc): Add data checking.
         """
         @spawn(taskspace[task_idx], dependencies=dependencies, vcus=device_fraction, placement=[placement_set], input=IN, output=OUT, inout=INOUT)
->>>>>>> e8bc127c
         async def task_func():
             if config.verbose:
                 print(f"+{task.task_id} Running", flush=True)
@@ -489,18 +451,13 @@
 
         if config.gil_fraction is not None:
             gil_fraction = config.gil_fraction
-<<<<<<< HEAD
-        #print("task idx:", task_idx, " dependencies:", dependencies, " vcu:", device_fraction,
-        #            " placement:", placement_set)
-        @spawn(taskspace[task_idx], dependencies=dependencies, vcus=device_fraction, placement=placement_set)
-=======
+
         """
         print("task idx:", task_idx, " dependencies:", dependencies, " vcu:", device_fraction,
               " placement:", placement_set)
         """
 
         @spawn(taskspace[task_idx], dependencies=dependencies, vcus=device_fraction, placement=[placement_set])
->>>>>>> e8bc127c
         async def task_func():
             if config.verbose:
                 print(f"+{task.task_id} Running", flush=True)
@@ -556,7 +513,6 @@
 
 
 def execute_graph(data_config: Dict[int, DataInfo], tasks: Dict[TaskID, TaskInfo], run_config: RunConfig, timing: List[TimeSample]):
-<<<<<<< HEAD
 
     @spawn(vcus=0, placement=cpu)
     async def main_task():
@@ -575,15 +531,6 @@
                 #print("Start RL")
             await begin_rl_ts[0]
 
-=======
-    @spawn(vcus=0)
-    async def main_task():
-
-        graph_times = []
-        # Generate data once for multiple iterations.
-        data_list = generate_data(data_config, run_config.data_scale, run_config.movement_type)
-        for i in range(0, run_config.inner_iterations):
->>>>>>> e8bc127c
             # Initialize task spaces
             taskspaces = {}
 
@@ -602,81 +549,7 @@
             graph_end_t = time.perf_counter()
 
             graph_elapsed = graph_end_t - graph_start_t
-            graph_times.append(graph_elapsed)
-
-        graph_times = np.asarray(graph_times)
-        graph_t = TimeSample(np.mean(graph_times), np.median(graph_times), np.std(
-            graph_times), np.min(graph_times), np.max(graph_times), len(graph_times))
-
-        timing.append(graph_t)
-
-
-def execute_eviction_manager_benchmark(
-    data_config: Dict[int, DataInfo], tasks: Dict[TaskID, TaskInfo],
-    run_config: RunConfig, timing: List[TimeSample]):
-    """
-    This function is used to benchmark the Parla eviction manager.
-    It first generates a list of PArray lists, and iteratively passes
-    one of them to task graph execution.
-    So, the PArray list passed at the last iteration remains on memory
-    as an evictable state, but no task would refer to this. 
-    The eviction manager would evicts those evictable PArrays if more
-    memory is necessary for the further execution.
-    """
-    #TODO(hc): it might be a separate test.
-    @spawn(vcus=0)
-    async def main_task():
-
-        graph_times = []
-        data_list = []
-        max_memory = 0
-        num_data = 20
-        for i in range(0, num_data):
-            data_list.append(
-                generate_data(
-                  data_config, run_config.data_scale,
-                  run_config.movement_type))
-        data_id = 0
-        for i in range(0, run_config.inner_iterations):
-            import cupy
-            # Initialize task spaces
-            taskspaces = {}
-
-            # Create a task space with the postfix of the current iteration.
-            for task, details in tasks.items():
-                space_name = details.task_id.taskspace
-                if space_name not in taskspaces:
-                    taskspaces[space_name] = TaskSpace(space_name)
-            """
-            for k in range(0, 4):
-                with cupy.cuda.Device(k):
-                    mempool = cupy.get_default_memory_pool()
-                    print(f"\t Right Before {k} Used GPU{k}: {mempool.used_bytes()}, Free Mmeory: {mempool.free_bytes()}") 
-            """
-            graph_start_t = time.perf_counter()
-
-            execute_tasks(taskspaces, tasks, run_config, data_list=data_list[data_id])
-            data_id += 1
-            if data_id == num_data:
-                data_id = 0
-
-            for taskspace in taskspaces.values():
-                await taskspace
-            taskspace = None
-            graph_end_t = time.perf_counter()
-            """
-            for k in range(0, 4):
-                with cupy.cuda.Device(k):
-                    mempool = cupy.get_default_memory_pool()
-                    print(f"\t Right After {k} Used GPU{k}: {mempool.used_bytes()}, Free Mmeory: {mempool.free_bytes()}") 
-            """
-
-            graph_elapsed = graph_end_t - graph_start_t
-<<<<<<< HEAD
             print("Episode :", i, ", elapsed time:", graph_elapsed)
-=======
-            print("Iteration:", i, ", execution time:", graph_elapsed, flush=True)
->>>>>>> e8bc127c
             graph_times.append(graph_elapsed)
 
             @spawn(end_rl_ts[0])
@@ -706,7 +579,6 @@
         print("Unsupported mode:", exec_mode, " so use Parla policy")
         return PyMappingPolicyType.LoadBalancingLocality
  
-
 
 def run(tasks: Dict[TaskID, TaskInfo], data_config: Dict[int, DataInfo] = None, run_config: RunConfig = None) -> TimeSample:
 
@@ -880,11 +752,7 @@
 
 class GraphContext(object):
 
-<<<<<<< HEAD
     def __init__(self, config: GraphConfig, name: str, graph_path = None, graph_generation = True):
-=======
-    def __init__(self, config: GraphConfig, name: str, graph_path=None):
->>>>>>> e8bc127c
         self.config = config
         self.graph = None
         self.data_config = None
@@ -919,7 +787,6 @@
             self.dir, 'test_'+str(self.name)+'_.blog')
 
         print("Graph Path:", self.tmpfilepath)
-<<<<<<< HEAD
         if self.graph_generation == True:
             print("Graph write starts")
             with open(self.tmpfilepath, 'w') as tmpfile:
@@ -928,36 +795,13 @@
                 tmpfile.write(graph)
         else:
             print("Graph read starts")
-=======
-        with open(self.tmpfilepath, 'w') as tmpfile:
-            graph = self.graph_function(self.config)
-            # print(graph)
-            tmpfile.write(graph)
->>>>>>> e8bc127c
 
         self.data_config, self.graph = read_pgraph(self.tmpfilepath)
 
         return self
 
-<<<<<<< HEAD
     def run(self, run_config: RunConfig, max_time: int = 10000):
-
-#@timeout(max_time)
-#def run_with_timeout():
         return run(self.graph, self.data_config, run_config)
-
-#return run_with_timeout()
-=======
-    def run(self, run_config: RunConfig, max_time: int = 100):
-        return run(self.graph, self.data_config, run_config)
-        """
-        @timeout(max_time)
-        def run_with_timeout():
-            return run(self.graph, self.data_config, run_config)
-
-        return run_with_timeout()
-        """
->>>>>>> e8bc127c
 
     def __exit__(self, type, value, traceback):
         self.diro.__exit__(type, value, traceback)
