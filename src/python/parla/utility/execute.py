"""!
@file execute.py
@brief Provides mechanisms to launch and log synthetic task graphs.
"""

import functools
import threading
from typing import Dict, Tuple, Union, List
from dataclasses import dataclass, field

from .threads import Propagate

from .graphs import (
    LogState,
    DeviceType,
    MovementType,
    DataInitType,
    TaskID,
    TaskRuntimeInfo,
    TaskDataInfo,
    TaskInfo,
    DataInfo,
    TaskTime,
    TimeSample,
)
from .graphs import (
    RunConfig,
    GraphConfig,
    TaskConfig,
    TaskConfigs,
    SerialConfig,
    IndependentConfig,
    ReductionConfig,
    ReductionScatterConfig,
)
from .graphs import (
    generate_serial_graph,
    generate_independent_graph,
    generate_reduction_graph,
    generate_reduction_scatter_graph,
    shuffle_tasks,
)
from .graphs import read_pgraph, parse_blog

import os
import tempfile
from enum import Enum
import time
import itertools

from parla import Parla, spawn, TaskSpace, parray
from parla import sleep_gil as lock_sleep
from parla import sleep_nogil as free_sleep
from parla.common.array import clone_here
<<<<<<< HEAD
from parla.common.globals import (
    get_current_devices,
    get_current_stream,
    cupy,
    CUPY_ENABLED,
    get_current_context,
)
=======
from parla.common.globals import get_current_devices, get_current_stream, get_current_context
>>>>>>> cd15df46
from parla.common.parray.from_data import asarray
from parla.cython.device_manager import cpu, gpu
from parla.cython.variants import specialize
from parla.cython.core import gpu_bsleep_nogil
from typing import Tuple

import numpy as np

from fractions import Fraction

PArray = parray.core.PArray


def make_parrays(data_list):
    parray_list = list()
    for i, data in enumerate(data_list):
<<<<<<< HEAD
        parray_list.append(asarray(data, name="data" + str(i)))
=======
        parray_list.append(asarray(data, name="data"+str(i)) )
>>>>>>> cd15df46
    return parray_list

def _get_time_for_cycles(sleep_func: Callable, cycles: int, samples=10) -> Tuple[float, float]:
    import cupy as cp
<<<<<<< HEAD

    stream = cp.cuda.get_current_stream()
    cycles = ticks
    device_id = 0

    print("Starting GPU Frequency benchmark.")
    times = np.zeros(n_samples)
    for i in range(n_samples):
=======
    import numpy as np

    observed_times = []
    for k in range(samples):
        stream = cp.cuda.get_current_stream()
>>>>>>> cd15df46
        start = time.perf_counter()
        sleep_func(0, cycles, stream)
        stream.synchronize()
        end = time.perf_counter()
<<<<<<< HEAD
        print(f"...collected frequency sample {i} ", end - start)

        times[i] = end - start

    times = times[2:]
    elapsed = np.mean(times)
    estimated_speed = cycles / np.mean(times)
    median_speed = cycles / np.median(times)

    print("Finished Benchmark.")
    print(
        "Estimated GPU Frequency: Mean: ",
        estimated_speed,
        ", Median: ",
        median_speed,
        flush=True,
    )

    return estimated_speed


class GPUInfo:
    # approximate average on frontera RTX
    # cycles_per_second = 1919820866.3481758
    # cycles_per_second = 867404498.3008006
    # cycles_per_second = 47994628114801.04
    cycles_per_second = 1949802881.4819772

    def update_cycles(self, cycles=None):
        if cycles is None:
            cycles = estimate_frequency()

        self.cycles_per_second = cycles
=======
        elapsed = end - start
        observed_times.append(elapsed)

    times = np.asarray(observed_times)
    return np.mean(times), np.std(times)


def _get_time_for_cycles_event(sleep_func: Callable, cycles: int, samples=10) -> Tuple[float, float]:
    import cupy as cp
    import numpy as np
    observed_times = []
    for k in range(samples):
        stream = cp.cuda.get_current_stream()
        start_event = cp.cuda.Event()
        end_event = cp.cuda.Event()

        start_event.record(stream)
        sleep_func(0, cycles, stream)
        end_event.record(stream)
        stream.synchronize()
        event_elapsed = cp.cuda.get_elapsed_time(
            start_event, end_event)/1000
        observed_times.append(event_elapsed)

    times = np.asarray(observed_times)
    return np.mean(times), np.std(times)

def estimate_frequency(sleep_func: Callable, samples=30, initial: int = 100000000, target_time=10000, verbose=False, use_event=True, tol=10) -> int:
    import cupy as cp
    import numpy as cp

    target_time = target_time / (1000 * 1000)
    tol = tol / (1000 * 1000)

    ticks = initial * target_time

    if verbose:
        print("Starting GPU Frequency benchmark.")
        print("Target Time: ", target_time, flush=True)

    times = []

    for k in range(samples):

        if use_event:
            mean_time, std_time = _get_time_for_cycles_event(
                sleep_func, ticks, samples=k+10)
        else:
            mean_time, std_time = _get_time_for_cycles(
                sleep_func, ticks, samples=k+10)

        times.append(mean_time)

        # Update Estimate
        ticks = (ticks) * (target_time/times[-1])

        if verbose:
            print(f"Observed Time: {mean_time}, STD: {std_time}", flush=True)
            print(f"Estimated Frequency: {ticks / times[-1]} Hz", flush=True)

        if k > 0:
            diff = np.abs(mean_time - target_time)
            if diff < tol:
                break

    final_estimate = ticks
    return int(final_estimate)


class GPUInfo():
    #approximate average on frontera RTX
    #cycles_per_second = 1919820866.3481758
    #cycles_per_second = 875649327.7713356
    #cycles_per_second = 47994628114801.04
    cycles_per_second = 1949802881.4819772

    def update(self, cycles):
        if cycles is None:
            self.cycles_per_second = cycles
>>>>>>> cd15df46

    def get_cycles_per_second(self):
        return self.cycles_per_second


_GPUInfo = GPUInfo()


_GPUInfo = GPUInfo()

def get_placement_set_from(ps_str_set, num_gpus):
    ps_set = []
    # TODO(hc): This assumes a single device task.
    for ps_str in ps_str_set[0]:
        dev_type = int(ps_str)
        if dev_type == DeviceType.ANY_GPU_DEVICE:
            ps_set.append(gpu)
        elif dev_type == DeviceType.CPU_DEVICE:
            ps_set.append(cpu)
        # TODO(hc): just assume that system has 4 gpus.
        elif dev_type == DeviceType.GPU_0:
            ps_set.append(gpu(0))
        elif dev_type == DeviceType.GPU_1:
            ps_set.append(gpu(1))
        elif dev_type == DeviceType.GPU_2:
            ps_set.append(gpu(2))
        elif dev_type == DeviceType.GPU_3:
            ps_set.append(gpu(3))
        elif dev_type >= DeviceType.USER_CHOSEN_DEVICE:
            gpu_idx = (dev_type - DeviceType.USER_CHOSEN_DEVICE) % num_gpus
            ps_set.append(gpu(gpu_idx))
        else:
            raise ValueError("Does not support this placement:", dev_type)
    return tuple(ps_set)


<<<<<<< HEAD
# TODO(wlr): Rewrite this supporting multiple device placement.
def generate_data(
    data_config: Dict[int, DataInfo], data_scale: float, data_movement_type
) -> List[np.ndarray]:
    if data_movement_type == MovementType.NO_MOVEMENT:
        return None

    elif data_movement_type == MovementType.LAZY_MOVEMENT:
        data_list = create_arrays(data_config, data_scale)

=======
def generate_data(data_config: Dict[int, DataInfo], data_scale: float, data_movement_type) -> List[np.ndarray]:
    value = 0
    data_list = []
    # If data does not exist, this loop will not be iterated.
    for data_idx in data_config:
        data_location = data_config[data_idx].location
        data_size = data_config[data_idx].size

        if data_location == DeviceType.CPU_DEVICE:
            data = np.zeros([data_size, data_scale],
                            dtype=np.float32) + value + 1
            data_list.append(data)

        elif data_location > DeviceType.ANY_GPU_DEVICE:
            import cupy as cp
            with cp.cuda.Device(data_location - 1) as device:
                data = cp.zeros([data_size, data_scale],
                                dtyp=np.float32) + value + 1
                device.synchronize()
                data_list.append(data)
        else:
            raise NotImplementedError("This device is not supported for data")
        value += 1
>>>>>>> cd15df46
    if data_movement_type == MovementType.EAGER_MOVEMENT:
        data_list = make_parrays(data_list)
        if len(data_list) > 0:
            assert isinstance(data_list[0], PArray)
<<<<<<< HEAD
    """
    if len(data_list) > 0:
        print("[validation] Generated data type:", type(data_list[0]))
    """
=======
>>>>>>> cd15df46
    return data_list


@specialize
def synthetic_kernel(
    total_time: int,
    gil_fraction: Union[Fraction, float],
    gil_accesses: int,
    config: RunConfig,
):
    """
    A simple synthetic kernel that simulates a task that takes a given amount of time
    and accesses the GIL a given number of times. The GIL is accessed in a fraction of
    the total time given.
    """
    if config.verbose:
        task_internal_start_t = time.perf_counter()

    # Simulate task work
    kernel_time = total_time / gil_accesses
    free_time = kernel_time * (1 - gil_fraction)
    gil_time = kernel_time * gil_fraction

<<<<<<< HEAD
    # print(f"gil accesses: {gil_accesses}, free time: {free_time}, gil time: {gil_time}", flush=True)
=======
    #print(f"gil accesses: {gil_accesses}, free time: {free_time}, gil time: {gil_time}")
>>>>>>> cd15df46

    for i in range(gil_accesses):
        free_sleep(free_time)
        lock_sleep(gil_time)

    if config.verbose:
        task_internal_end_t = time.perf_counter()
        task_internal_duration = task_internal_end_t - task_internal_start_t
        return task_internal_duration

    return None


@synthetic_kernel.variant(architecture=gpu)
def synthetic_kernel_gpu(
    total_time: int,
    gil_fraction: Union[Fraction, float],
    gil_accesses: int,
    config: RunConfig,
):
    """
    A simple synthetic kernel that simulates a task that takes a given amount of time
    and accesses the GIL a given number of times. The GIL is accessed in a fraction of
    the total time given.
    """
    if config.verbose:
        task_internal_start_t = time.perf_counter()

    # Simulate task work
    kernel_time = total_time / gil_accesses

    free_time = kernel_time * (1 - gil_fraction)
    gil_time = kernel_time * gil_fraction

<<<<<<< HEAD
    free_ticks = int((free_time / (10**6)) * cycles_per_second)
    gil_ticks = int((gil_time / (10**6)) * cycles_per_second)
=======
    cycles_per_second = _GPUInfo.get_cycles_per_second()
    parla_cuda_stream = get_current_stream()
    ticks = int((total_time/(10**6))*cycles_per_second)

    #print("device id:", dev_id, " ticks:", ticks, " stream:", stream, flush=True)
>>>>>>> cd15df46

    dev_id = get_current_devices()[0]
    #print(f"gil accesses: {gil_accesses}, free time: {free_time}, gil time: {gil_time}")
    for i in range(gil_accesses):
<<<<<<< HEAD
        print(dev_id[0]().device_id, parla_cuda_stream.stream, flush=True)
        gpu_bsleep_nogil(dev_id[0]().device_id, int(ticks), parla_cuda_stream.stream)
        parla_cuda_stream.stream.synchronize()
        lock_sleep(gil_time)

    context = get_current_context()

    for device in context.loop():
        device_idx = device.gpu_id
        stream = device.cupy_stream

        for i in range(gil_accesses):
            gpu_bsleep_nogil(device_idx, free_ticks, stream)
            gpu_bsleep_gil(device_idx, gil_ticks, stream)

            if config.inner_sync:
                stream.synchronize()

    if config.outer_sync:
        context.synchronize()

=======
        #print(dev_id[0]().device_id, parla_cuda_stream.stream, flush=True)
        gpu_bsleep_nogil(dev_id[0]().device_id, int(
            ticks), parla_cuda_stream.stream)
        parla_cuda_stream.stream.synchronize()
        lock_sleep(gil_time)

>>>>>>> cd15df46
    if config.verbose:
        task_internal_end_t = time.perf_counter()
        task_internal_duration = task_internal_end_t - task_internal_start_t
        return task_internal_duration

    #task_internal_end_t = time.perf_counter()
    #task_internal_duration = task_internal_end_t - task_internal_start_t
    #print("Wall clock duration:", task_internal_duration, ", user passed total time:", total_time, ", ticks:", ticks , flush=True)

    return None


def create_task_no_data(task, taskspaces, config, data_list=None):
    try:
        # Task ID
        task_idx = task.task_id.task_idx
        taskspace = taskspaces[task.task_id.taskspace]

        # Dependency Info
        dependencies = [
            taskspaces[dep.taskspace][dep.task_idx] for dep in task.task_dependencies
        ]

        # Valid Placement Set
        num_gpus = config.num_gpus
        placement_key = task.task_runtime.keys()
        placement_set_str = list(placement_key)
        placement_set = get_placement_set_from(placement_set_str, num_gpus)

        # TODO: This needs rework with Device support
        # TODO(hc): This assumes that this task is a single task
        #           and does not have multiple placement options.
        runtime_info = task.task_runtime[placement_set_str[0]]

        # Task Constraints
        device_fraction = runtime_info.device_fraction
        if config.device_fraction is not None:
            device_fraction = config.device_fraction

        # Task Work
        total_time = runtime_info.task_time
        gil_accesses = runtime_info.gil_accesses
        gil_fraction = runtime_info.gil_fraction

        if config.task_time is not None:
            total_time = config.task_time

        if config.gil_accesses is not None:
            gil_accesses = config.gil_accesses

        if config.gil_fraction is not None:
            gil_fraction = config.gil_fraction

        # print("task idx:", task_idx, " dependencies:", dependencies, " vcu:", device_fraction,
        #      " placement:", placement_set, " placement key:", placement_set_str)

        @spawn(
            taskspace[task_idx],
            dependencies=dependencies,
            vcus=device_fraction,
            placement=[placement_set],
        )
        async def task_func():
            if config.verbose:
                print(f"+{task.task_id} Running", flush=True)

            elapsed = synthetic_kernel(
                total_time, gil_fraction, gil_accesses, config=config
            )

            if config.verbose:
                print(f"-{task.task_id} Finished: {elapsed} seconds", flush=True)

    except Exception as e:
        print(f"Failed creating Task {task.task_id}: {e}", flush=True)
    finally:
        return


def create_task_eager_data(task, taskspaces, config=None, data_list=None):
    try:
        # Task ID
        task_idx = task.task_id.task_idx
        taskspace = taskspaces[task.task_id.taskspace]

        # Dependency Info
        dependencies = [
            taskspaces[dep.taskspace][dep.task_idx] for dep in task.task_dependencies
        ]

        # Valid Placement Set
        num_gpus = config.num_gpus
        placement_key = task.task_runtime.keys()
        placement_set_str = list(placement_key)
        placement_set = get_placement_set_from(placement_set_str, num_gpus)

        # In/out/inout data information
        # read: list, write: list, read_write: list
        data_information = task.data_dependencies
        read_data_list = data_information.read
        write_data_list = data_information.write
        rw_data_list = data_information.read_write

        # Remove duplicated data blocks between in/out and inout
        if len(read_data_list) > 0 and len(rw_data_list) > 0:
            read_data_list = list(set(read_data_list).difference(set(rw_data_list)))
        if len(write_data_list) > 0 and len(rw_data_list) > 0:
            write_data_list = list(set(write_data_list).difference(set(rw_data_list)))

        """
        print("RW data list:", rw_data_list)
        print("R data list:", read_data_list)
        print("W data list:", write_data_list)
        print("Data list:", data_list)
        """

        # Construct data blocks.
        INOUT = (
            [] if len(rw_data_list) == 0 else [(data_list[d], 0) for d in rw_data_list]
        )
        IN = (
            []
            if len(read_data_list) == 0
            else [(data_list[d], 0) for d in read_data_list]
        )
        OUT = (
            []
            if len(write_data_list) == 0
            else [(data_list[d], 0) for d in write_data_list]
        )

        # TODO: This needs rework with Device support
        # TODO(hc): This assumes that this task is a single task
        #           and does not have multiple placement options.
        runtime_info = task.task_runtime[placement_set_str[0]]

        # Task Constraints
        device_fraction = runtime_info.device_fraction
        if config.device_fraction is not None:
            device_fraction = config.device_fraction

        # Task Work
        total_time = runtime_info.task_time
        gil_accesses = runtime_info.gil_accesses
        gil_fraction = runtime_info.gil_fraction

        if config.task_time is not None:
            total_time = config.task_time

        if config.gil_accesses is not None:
            gil_accesses = config.gil_accesses

        if config.gil_fraction is not None:
            gil_fraction = config.gil_fraction

        """
        print("Eager data in:", IN, " out:", OUT, " inout:", INOUT, flush=True)
        print("task idx:", task_idx, " dependencies:", dependencies, " vcu:", device_fraction,
            " placement:", placement_set)
        # TODO(hc): Add data checking.
<<<<<<< HEAD
        @spawn(
            taskspace[task_idx],
            dependencies=dependencies,
            vcus=device_fraction,
            placement=[placement_set],
            input=IN,
            output=OUT,
            inout=INOUT,
        )
=======
        """
        @spawn(taskspace[task_idx], dependencies=dependencies, vcus=device_fraction, placement=[placement_set], input=IN, output=OUT, inout=INOUT)
>>>>>>> cd15df46
        async def task_func():
            if config.verbose:
                print(f"+{task.task_id} Running", flush=True)

            elapsed = synthetic_kernel(
                total_time, gil_fraction, gil_accesses, config=config
            )

            if config.verbose:
                print(f"-{task.task_id} Finished: {elapsed} seconds", flush=True)

    except Exception as e:
        print(f"Failed creating Task {task.task_id}: {e}", flush=True)
    finally:
        return


def create_task_lazy_data(task, taskspaces, config=None, data_list=None):
    try:
        # Task ID
        task_idx = task.task_id.task_idx
        taskspace = taskspaces[task.task_id.taskspace]

        # Dependency Info
        dependencies = [
            taskspaces[dep.taskspace][dep.task_idx] for dep in task.task_dependencies
        ]

        # Valid Placement Set
        num_gpus = config.num_gpus
        placement_key = task.task_runtime.keys()
        placement_set_str = list(placement_key)
        placement_set = get_placement_set_from(placement_set_str, num_gpus)

        # In/out/inout data information
        # read: list, write: list, read_write: list
        data_information = task.data_dependencies
        read_data_list = data_information.read
        write_data_list = data_information.write
        rw_data_list = data_information.read_write

        # Remove duplicated data blocks between in/out and inout
        if len(read_data_list) > 0 and len(rw_data_list) > 0:
            read_data_list = list(set(read_data_list).difference(set(rw_data_list)))
        if len(write_data_list) > 0 and len(rw_data_list) > 0:
            write_data_list = list(set(write_data_list).difference(set(rw_data_list)))

        """
        print("RW data list:", rw_data_list)
        print("R data list:", read_data_list)
        print("W data list:", write_data_list)
        print("Data list:", data_list)
        """

        # TODO: This needs rework with Device support
        # TODO(hc): This assumes that this task is a single task
        #           and does not have multiple placement options.
        runtime_info = task.task_runtime[placement_set_str[0]]

        # Task Constraints
        device_fraction = runtime_info.device_fraction
        if config.device_fraction is not None:
            device_fraction = config.device_fraction

        # Task Work
        total_time = runtime_info.task_time
        gil_accesses = runtime_info.gil_accesses
        gil_fraction = runtime_info.gil_fraction

        if config.task_time is not None:
            total_time = config.task_time

        if config.gil_accesses is not None:
            gil_accesses = config.gil_accesses

        if config.gil_fraction is not None:
            gil_fraction = config.gil_fraction
<<<<<<< HEAD
        print(
            "task idx:",
            task_idx,
            " dependencies:",
            dependencies,
            " vcu:",
            device_fraction,
            " placement:",
            placement_set,
        )

        @spawn(
            taskspace[task_idx],
            dependencies=dependencies,
            vcus=device_fraction,
            placement=[placement_set],
        )
=======
        """
        print("task idx:", task_idx, " dependencies:", dependencies, " vcu:", device_fraction,
              " placement:", placement_set)
        """

        @spawn(taskspace[task_idx], dependencies=dependencies, vcus=device_fraction, placement=[placement_set])
>>>>>>> cd15df46
        async def task_func():
            if config.verbose:
                print(f"+{task.task_id} Running", flush=True)

            local_data = dict()

            for d in itertools.chain(read_data_list, rw_data_list):
                data = data_list[d]
                where = -1 if isinstance(data, np.ndarray) else data.device.id
                local_data[d] = clone_here(data)
                old = None
                if config.do_check:
                    old = np.copy(data[0, 1])
                    local_data[d][0, 1] = -old
                if config.verbose:
                    print(
                        f"=Task {task_idx} moved Data[{d}] from Device[{where}]. Block=[{local_data[d][0, 0]}] | Value=[{local_data[d][0, 1]}], <{old}>",
                        flush=True,
                    )

            elapsed = synthetic_kernel(
                total_time, gil_fraction, gil_accesses, config=config
            )

            for d in itertools.chain(write_data_list, rw_data_list):
                data_list[d] = local_data[d]

            if config.verbose:
                print(f"-{task.task_id} Finished: {elapsed} seconds", flush=True)

    except Exception as e:
        print(f"Failed creating Task {task.task_id}: {e}", flush=True)
    finally:
        return


def execute_tasks(
    taskspaces, tasks: Dict[TaskID, TaskInfo], run_config: RunConfig, data_list=None
):
    spawn_start_t = time.perf_counter()

    # Spawn tasks
    for task, details in tasks.items():
        if run_config.movement_type == MovementType.NO_MOVEMENT:
<<<<<<< HEAD
            # print("No data movement")
            create_task_no_data(
                details, taskspaces, config=run_config, data_list=data_list
            )
        elif run_config.movement_type == MovementType.EAGER_MOVEMENT:
            # print("Eager data movement")
            create_task_eager_data(
                details, taskspaces, config=run_config, data_list=data_list
            )
        elif run_config.movement_type == MovementType.LAZY_MOVEMENT:
            # print("Lazy data movement")
            create_task_lazy_data(
                details, taskspaces, config=run_config, data_list=data_list
            )
=======
            create_task_no_data(details, taskspaces,
                                config=run_config, data_list=data_list)
        elif run_config.movement_type == MovementType.EAGER_MOVEMENT:
            create_task_eager_data(details, taskspaces,
                                   config=run_config, data_list=data_list)
        elif run_config.movement_type == MovementType.LAZY_MOVEMENT:
            create_task_lazy_data(details, taskspaces,
                                  config=run_config, data_list=data_list)
>>>>>>> cd15df46

    spawn_end_t = time.perf_counter()

    return taskspaces


<<<<<<< HEAD
def execute_graph(
    data_config: Dict[int, DataInfo],
    tasks: Dict[TaskID, TaskInfo],
    run_config: RunConfig,
    timing: List[TimeSample],
):
=======
def execute_graph(data_config: Dict[int, DataInfo], tasks: Dict[TaskID, TaskInfo], run_config: RunConfig, timing: List[TimeSample]):
>>>>>>> cd15df46
    @spawn(vcus=0)
    async def main_task():
        graph_times = []
<<<<<<< HEAD

        for i in range(run_config.inner_iterations):
            data_list = generate_data(
                data_config, run_config.data_scale, run_config.movement_type
            )

=======
        # Generate data once for multiple iterations.
        data_list = generate_data(data_config, run_config.data_scale, run_config.movement_type)
        for i in range(0, run_config.inner_iterations):
>>>>>>> cd15df46
            # Initialize task spaces
            taskspaces = {}

            for task, details in tasks.items():
                space_name = details.task_id.taskspace
                if space_name not in taskspaces:
                    taskspaces[space_name] = TaskSpace(space_name)

            graph_start_t = time.perf_counter()

            execute_tasks(taskspaces, tasks, run_config, data_list=data_list)

            for taskspace in taskspaces.values():
                await taskspace
            graph_end_t = time.perf_counter()

            graph_elapsed = graph_end_t - graph_start_t
            graph_times.append(graph_elapsed)

        graph_times = np.asarray(graph_times)
        graph_t = TimeSample(np.mean(graph_times), np.median(graph_times), np.std(
            graph_times), np.min(graph_times), np.max(graph_times), len(graph_times))

        timing.append(graph_t)


def execute_eviction_manager_benchmark(
    data_config: Dict[int, DataInfo], tasks: Dict[TaskID, TaskInfo],
    run_config: RunConfig, timing: List[TimeSample]):
    """
    This function is used to benchmark the Parla eviction manager.
    It first generates a list of PArray lists, and iteratively passes
    one of them to task graph execution.
    So, the PArray list passed at the last iteration remains on memory
    as an evictable state, but no task would refer to this. 
    The eviction manager would evicts those evictable PArrays if more
    memory is necessary for the further execution.
    """
    #TODO(hc): it might be a separate test.
    @spawn(vcus=0)
    async def main_task():

        graph_times = []
        data_list = []
        max_memory = 0
        num_data = 20
        for i in range(0, num_data):
            data_list.append(
                generate_data(
                  data_config, run_config.data_scale,
                  run_config.movement_type))
        data_id = 0
        for i in range(0, run_config.inner_iterations):
            import cupy
            # Initialize task spaces
            taskspaces = {}

            # Create a task space with the postfix of the current iteration.
            for task, details in tasks.items():
                space_name = details.task_id.taskspace
                if space_name not in taskspaces:
                    taskspaces[space_name] = TaskSpace(space_name)
            """
            for k in range(0, 4):
                with cupy.cuda.Device(k):
                    mempool = cupy.get_default_memory_pool()
                    print(f"\t Right Before {k} Used GPU{k}: {mempool.used_bytes()}, Free Mmeory: {mempool.free_bytes()}") 
            """
            graph_start_t = time.perf_counter()

            execute_tasks(taskspaces, tasks, run_config, data_list=data_list[data_id])
            data_id += 1
            if data_id == num_data:
                data_id = 0

            for taskspace in taskspaces.values():
                await taskspace
            taskspace = None
            graph_end_t = time.perf_counter()
            """
            for k in range(0, 4):
                with cupy.cuda.Device(k):
                    mempool = cupy.get_default_memory_pool()
                    print(f"\t Right After {k} Used GPU{k}: {mempool.used_bytes()}, Free Mmeory: {mempool.free_bytes()}") 
            """

            graph_elapsed = graph_end_t - graph_start_t
            print("Iteration:", i, ", execution time:", graph_elapsed, flush=True)
            graph_times.append(graph_elapsed)

        graph_times = np.asarray(graph_times)
        graph_t = TimeSample(
            np.mean(graph_times),
            np.median(graph_times),
            np.std(graph_times),
            np.min(graph_times),
            np.max(graph_times),
            len(graph_times),
        )

        timing.append(graph_t)


def run(
    tasks: Dict[TaskID, TaskInfo],
    data_config: Dict[int, DataInfo] = None,
    run_config: RunConfig = None,
) -> TimeSample:
    if run_config is None:
        run_config = RunConfig(
            outer_iterations=1,
            inner_iterations=1,
            verbose=False,
            threads=1,
            data_scale=1,
        )

    timing = []

    for outer in range(run_config.outer_iterations):
        outer_start_t = time.perf_counter()

        with Parla(logfile=run_config.logfile):
            internal_start_t = time.perf_counter()
            execute_eviction_manager_benchmark(
                data_config, tasks, run_config, timing)
            internal_end_t = time.perf_counter()

        outer_end_t = time.perf_counter()

        parla_total_elapsed = outer_end_t - outer_start_t
        parla_internal_elapsed = internal_end_t - internal_start_t

    return timing[0]


def verify_order(
    log_times: Dict[TaskID, TaskTime], truth_graph: Dict[TaskID, List[TaskID]]
) -> bool:
    """
    Verify that all tasks have run in the correct order in the log graph.
    """

    for task in truth_graph:
        details = truth_graph[task]

        for dependency in details.task_dependencies:
            if log_times[task].start_t < log_times[dependency].end_t:
                print("Task {task} started before dependency {dependency}")
                return False

    return True


def verify_dependencies(
    log_graph: Dict[TaskID, List[TaskID]], truth_graph: Dict[TaskID, List[TaskID]]
):
    """
    Verify that all dependencies in the truth graph have completed execution in the log graph.
    """

    for task in truth_graph:
        details = truth_graph[task]

        for dependency in details.task_dependencies:
            if dependency not in log_graph:
                print(f"Dependency {dependency} of task {task} not in log graph")
                return False

    return True


def verify_complete(
    log_graph: Dict[TaskID, List[TaskID]], truth_graph: Dict[TaskID, List[TaskID]]
) -> bool:
    """
    Verify that all tasks in the truth graph have completed exceution in the log graph.
    """

    for task in truth_graph:
        if task not in log_graph:
            print(f"Task {task} not in log graph")
            return False

    return True


def verify_time(
    log_times: Dict[TaskID, TaskTime],
    truth_graph: Dict[TaskID, List[TaskID]],
    factor: float = 2.0,
) -> bool:
    """
    Verify that all tasks execute near their expected time.
    """

    for task in truth_graph:
        details = truth_graph[task]

        # TODO: This needs to be fixed for device support
        device_idx = (-1,)  # CPU
        expected_time = details.task_runtime[device_idx].task_time
        observed_time = log_times[task].duration / 1000

        if observed_time > expected_time * factor:
            print(
                f"Task {task} took too long to execute. Expected {expected_time} us, took {observed_time} us"
            )
            return False

    return True


def verify_ntasks(
    log_times: Dict[TaskID, TaskTime], truth_graph: Dict[TaskID, List[TaskID]]
):
    """
    Verify that the number of tasks in the log graph is the same as the number of tasks in the truth graph.
    """

    if len(log_times) != len(truth_graph) + 1:
        print(
            f"Number of tasks in log graph ({len(log_times)}) does not match number of tasks in truth graph ({len(truth_graph)})"
        )
        return False

    return True


def verify_states(log_states) -> bool:
    """
    Verify that all tasks have visited all states in a valid order.
    """

    for task in log_states:
        states = log_states[task]
        instance = task.instance

        # if ('SPAWNED' not in states):
        #    print(f"Task {task} did not spawn", flush=True)
        #    return False
        if "MAPPED" not in states:
            print(f"Task {task} was not mapped.", states, flush=True)
            return False
        if "RESERVED" not in states:
            print(f"Task {task} was not reserved.", states, flush=True)
            return False
        # if ('RUNNING' not in states):
        #    print(f"Task {task} did not run.", states, flush=True)
        #    return False
        if "RUNAHEAD" not in states:
            print(f"Task {task} was not runahead", states, flush=True)
            return False

    return True


def timeout(seconds_before_timeout):
    """
    Decorator that raises an exception if the function takes longer than seconds_before_timeout to execute.
    https://stackoverflow.com/questions/21827874/timeout-a-function-windows
    """

    def deco(func):
        @functools.wraps(func)
        def wrapper(*args, **kwargs):
            res = [
                Exception(
                    "function [%s] timeout [%s seconds] exceeded!"
                    % (func.__name__, seconds_before_timeout)
                )
            ]

            def newFunc():
                try:
                    res[0] = func(*args, **kwargs)
                except Exception as e:
                    res[0] = e

            t = Propagate(target=newFunc)
            t.daemon = True
            try:
                t.start()
                t.join(seconds_before_timeout)
                r = t.value
            except Exception as e:
                print("Unhandled exception in Propagate wrapper", flush=True)
                raise e
            ret = res[0]
            if isinstance(ret, BaseException):
                raise ret
            return ret

        return wrapper

    return deco


class GraphContext(object):
    def __init__(self, config: GraphConfig, name: str, graph_path=None):
        self.config = config
        self.graph = None
        self.data_config = None

        self.name = name
        self.graph_function = None

        if isinstance(config, SerialConfig):
            self.graph_function = generate_serial_graph
        elif isinstance(config, IndependentConfig):
            self.graph_function = generate_independent_graph
        elif isinstance(config, ReductionConfig):
            self.graph_function = generate_reduction_graph
        elif isinstance(config, ReductionScatterConfig):
            self.graph_function = generate_reduction_scatter_graph

        if graph_path is not None:
            self.tmpfilepath = graph_path
        else:
            self.tmpfilepath = None

    def __enter__(self):
        self.diro = tempfile.TemporaryDirectory()
        self.dir = self.diro.__enter__()

        if self.tmpfilepath is None:
            self.tmpfilepath = os.path.join(
                self.dir, "test_" + str(self.name) + ".graph"
            )
        self.tmplogpath = os.path.join(self.dir, "test_" + str(self.name) + "_.blog")

        print("Graph Path:", self.tmpfilepath)
        with open(self.tmpfilepath, "w") as tmpfile:
            graph = self.graph_function(self.config)
            # print(graph)
            tmpfile.write(graph)

        self.data_config, self.graph = read_pgraph(self.tmpfilepath)

        return self

    def run(self, run_config: RunConfig, max_time: int = 100):
<<<<<<< HEAD
=======
        return run(self.graph, self.data_config, run_config)
        """
>>>>>>> cd15df46
        @timeout(max_time)
        def run_with_timeout():
            return run(self.graph, self.data_config, run_config)

        return run_with_timeout()
        """

    def __exit__(self, type, value, traceback):
        self.diro.__exit__(type, value, traceback)


__all__ = [
    run,
    verify_order,
    verify_dependencies,
    verify_complete,
    verify_time,
    timeout,
    GraphContext,
]<|MERGE_RESOLUTION|>--- conflicted
+++ resolved
@@ -52,7 +52,6 @@
 from parla import sleep_gil as lock_sleep
 from parla import sleep_nogil as free_sleep
 from parla.common.array import clone_here
-<<<<<<< HEAD
 from parla.common.globals import (
     get_current_devices,
     get_current_stream,
@@ -60,9 +59,11 @@
     CUPY_ENABLED,
     get_current_context,
 )
-=======
-from parla.common.globals import get_current_devices, get_current_stream, get_current_context
->>>>>>> cd15df46
+from parla.common.globals import (
+    get_current_devices,
+    get_current_stream,
+    get_current_context,
+)
 from parla.common.parray.from_data import asarray
 from parla.cython.device_manager import cpu, gpu
 from parla.cython.variants import specialize
@@ -79,70 +80,23 @@
 def make_parrays(data_list):
     parray_list = list()
     for i, data in enumerate(data_list):
-<<<<<<< HEAD
         parray_list.append(asarray(data, name="data" + str(i)))
-=======
-        parray_list.append(asarray(data, name="data"+str(i)) )
->>>>>>> cd15df46
     return parray_list
 
-def _get_time_for_cycles(sleep_func: Callable, cycles: int, samples=10) -> Tuple[float, float]:
+
+def _get_time_for_cycles(
+    sleep_func: Callable, cycles: int, samples=10
+) -> Tuple[float, float]:
     import cupy as cp
-<<<<<<< HEAD
-
-    stream = cp.cuda.get_current_stream()
-    cycles = ticks
-    device_id = 0
-
-    print("Starting GPU Frequency benchmark.")
-    times = np.zeros(n_samples)
-    for i in range(n_samples):
-=======
     import numpy as np
 
     observed_times = []
     for k in range(samples):
         stream = cp.cuda.get_current_stream()
->>>>>>> cd15df46
         start = time.perf_counter()
         sleep_func(0, cycles, stream)
         stream.synchronize()
         end = time.perf_counter()
-<<<<<<< HEAD
-        print(f"...collected frequency sample {i} ", end - start)
-
-        times[i] = end - start
-
-    times = times[2:]
-    elapsed = np.mean(times)
-    estimated_speed = cycles / np.mean(times)
-    median_speed = cycles / np.median(times)
-
-    print("Finished Benchmark.")
-    print(
-        "Estimated GPU Frequency: Mean: ",
-        estimated_speed,
-        ", Median: ",
-        median_speed,
-        flush=True,
-    )
-
-    return estimated_speed
-
-
-class GPUInfo:
-    # approximate average on frontera RTX
-    # cycles_per_second = 1919820866.3481758
-    # cycles_per_second = 867404498.3008006
-    # cycles_per_second = 47994628114801.04
-    cycles_per_second = 1949802881.4819772
-
-    def update_cycles(self, cycles=None):
-        if cycles is None:
-            cycles = estimate_frequency()
-
-        self.cycles_per_second = cycles
-=======
         elapsed = end - start
         observed_times.append(elapsed)
 
@@ -150,9 +104,12 @@
     return np.mean(times), np.std(times)
 
 
-def _get_time_for_cycles_event(sleep_func: Callable, cycles: int, samples=10) -> Tuple[float, float]:
+def _get_time_for_cycles_event(
+    sleep_func: Callable, cycles: int, samples=10
+) -> Tuple[float, float]:
     import cupy as cp
     import numpy as np
+
     observed_times = []
     for k in range(samples):
         stream = cp.cuda.get_current_stream()
@@ -163,14 +120,22 @@
         sleep_func(0, cycles, stream)
         end_event.record(stream)
         stream.synchronize()
-        event_elapsed = cp.cuda.get_elapsed_time(
-            start_event, end_event)/1000
+        event_elapsed = cp.cuda.get_elapsed_time(start_event, end_event) / 1000
         observed_times.append(event_elapsed)
 
     times = np.asarray(observed_times)
     return np.mean(times), np.std(times)
 
-def estimate_frequency(sleep_func: Callable, samples=30, initial: int = 100000000, target_time=10000, verbose=False, use_event=True, tol=10) -> int:
+
+def estimate_frequency(
+    sleep_func: Callable,
+    samples=30,
+    initial: int = 100000000,
+    target_time=10000,
+    verbose=False,
+    use_event=True,
+    tol=10,
+) -> int:
     import cupy as cp
     import numpy as cp
 
@@ -186,18 +151,19 @@
     times = []
 
     for k in range(samples):
-
         if use_event:
             mean_time, std_time = _get_time_for_cycles_event(
-                sleep_func, ticks, samples=k+10)
+                sleep_func, ticks, samples=k + 10
+            )
         else:
             mean_time, std_time = _get_time_for_cycles(
-                sleep_func, ticks, samples=k+10)
+                sleep_func, ticks, samples=k + 10
+            )
 
         times.append(mean_time)
 
         # Update Estimate
-        ticks = (ticks) * (target_time/times[-1])
+        ticks = (ticks) * (target_time / times[-1])
 
         if verbose:
             print(f"Observed Time: {mean_time}, STD: {std_time}", flush=True)
@@ -212,17 +178,16 @@
     return int(final_estimate)
 
 
-class GPUInfo():
-    #approximate average on frontera RTX
-    #cycles_per_second = 1919820866.3481758
-    #cycles_per_second = 875649327.7713356
-    #cycles_per_second = 47994628114801.04
+class GPUInfo:
+    # approximate average on frontera RTX
+    # cycles_per_second = 1919820866.3481758
+    # cycles_per_second = 875649327.7713356
+    # cycles_per_second = 47994628114801.04
     cycles_per_second = 1949802881.4819772
 
     def update(self, cycles):
         if cycles is None:
             self.cycles_per_second = cycles
->>>>>>> cd15df46
 
     def get_cycles_per_second(self):
         return self.cycles_per_second
@@ -232,6 +197,7 @@
 
 
 _GPUInfo = GPUInfo()
+
 
 def get_placement_set_from(ps_str_set, num_gpus):
     ps_set = []
@@ -259,19 +225,9 @@
     return tuple(ps_set)
 
 
-<<<<<<< HEAD
-# TODO(wlr): Rewrite this supporting multiple device placement.
 def generate_data(
     data_config: Dict[int, DataInfo], data_scale: float, data_movement_type
 ) -> List[np.ndarray]:
-    if data_movement_type == MovementType.NO_MOVEMENT:
-        return None
-
-    elif data_movement_type == MovementType.LAZY_MOVEMENT:
-        data_list = create_arrays(data_config, data_scale)
-
-=======
-def generate_data(data_config: Dict[int, DataInfo], data_scale: float, data_movement_type) -> List[np.ndarray]:
     value = 0
     data_list = []
     # If data does not exist, this loop will not be iterated.
@@ -280,32 +236,23 @@
         data_size = data_config[data_idx].size
 
         if data_location == DeviceType.CPU_DEVICE:
-            data = np.zeros([data_size, data_scale],
-                            dtype=np.float32) + value + 1
+            data = np.zeros([data_size, data_scale], dtype=np.float32) + value + 1
             data_list.append(data)
 
         elif data_location > DeviceType.ANY_GPU_DEVICE:
             import cupy as cp
+
             with cp.cuda.Device(data_location - 1) as device:
-                data = cp.zeros([data_size, data_scale],
-                                dtyp=np.float32) + value + 1
+                data = cp.zeros([data_size, data_scale], dtyp=np.float32) + value + 1
                 device.synchronize()
                 data_list.append(data)
         else:
             raise NotImplementedError("This device is not supported for data")
         value += 1
->>>>>>> cd15df46
     if data_movement_type == MovementType.EAGER_MOVEMENT:
         data_list = make_parrays(data_list)
         if len(data_list) > 0:
             assert isinstance(data_list[0], PArray)
-<<<<<<< HEAD
-    """
-    if len(data_list) > 0:
-        print("[validation] Generated data type:", type(data_list[0]))
-    """
-=======
->>>>>>> cd15df46
     return data_list
 
 
@@ -329,11 +276,7 @@
     free_time = kernel_time * (1 - gil_fraction)
     gil_time = kernel_time * gil_fraction
 
-<<<<<<< HEAD
-    # print(f"gil accesses: {gil_accesses}, free time: {free_time}, gil time: {gil_time}", flush=True)
-=======
-    #print(f"gil accesses: {gil_accesses}, free time: {free_time}, gil time: {gil_time}")
->>>>>>> cd15df46
+    # print(f"gil accesses: {gil_accesses}, free time: {free_time}, gil time: {gil_time}")
 
     for i in range(gil_accesses):
         free_sleep(free_time)
@@ -368,58 +311,28 @@
     free_time = kernel_time * (1 - gil_fraction)
     gil_time = kernel_time * gil_fraction
 
-<<<<<<< HEAD
-    free_ticks = int((free_time / (10**6)) * cycles_per_second)
-    gil_ticks = int((gil_time / (10**6)) * cycles_per_second)
-=======
     cycles_per_second = _GPUInfo.get_cycles_per_second()
     parla_cuda_stream = get_current_stream()
-    ticks = int((total_time/(10**6))*cycles_per_second)
-
-    #print("device id:", dev_id, " ticks:", ticks, " stream:", stream, flush=True)
->>>>>>> cd15df46
+    ticks = int((total_time / (10**6)) * cycles_per_second)
+
+    # print("device id:", dev_id, " ticks:", ticks, " stream:", stream, flush=True)
 
     dev_id = get_current_devices()[0]
-    #print(f"gil accesses: {gil_accesses}, free time: {free_time}, gil time: {gil_time}")
+    # print(f"gil accesses: {gil_accesses}, free time: {free_time}, gil time: {gil_time}")
     for i in range(gil_accesses):
-<<<<<<< HEAD
-        print(dev_id[0]().device_id, parla_cuda_stream.stream, flush=True)
+        # print(dev_id[0]().device_id, parla_cuda_stream.stream, flush=True)
         gpu_bsleep_nogil(dev_id[0]().device_id, int(ticks), parla_cuda_stream.stream)
         parla_cuda_stream.stream.synchronize()
         lock_sleep(gil_time)
 
-    context = get_current_context()
-
-    for device in context.loop():
-        device_idx = device.gpu_id
-        stream = device.cupy_stream
-
-        for i in range(gil_accesses):
-            gpu_bsleep_nogil(device_idx, free_ticks, stream)
-            gpu_bsleep_gil(device_idx, gil_ticks, stream)
-
-            if config.inner_sync:
-                stream.synchronize()
-
-    if config.outer_sync:
-        context.synchronize()
-
-=======
-        #print(dev_id[0]().device_id, parla_cuda_stream.stream, flush=True)
-        gpu_bsleep_nogil(dev_id[0]().device_id, int(
-            ticks), parla_cuda_stream.stream)
-        parla_cuda_stream.stream.synchronize()
-        lock_sleep(gil_time)
-
->>>>>>> cd15df46
     if config.verbose:
         task_internal_end_t = time.perf_counter()
         task_internal_duration = task_internal_end_t - task_internal_start_t
         return task_internal_duration
 
-    #task_internal_end_t = time.perf_counter()
-    #task_internal_duration = task_internal_end_t - task_internal_start_t
-    #print("Wall clock duration:", task_internal_duration, ", user passed total time:", total_time, ", ticks:", ticks , flush=True)
+    # task_internal_end_t = time.perf_counter()
+    # task_internal_duration = task_internal_end_t - task_internal_start_t
+    # print("Wall clock duration:", task_internal_duration, ", user passed total time:", total_time, ", ticks:", ticks , flush=True)
 
     return None
 
@@ -572,7 +485,8 @@
         print("task idx:", task_idx, " dependencies:", dependencies, " vcu:", device_fraction,
             " placement:", placement_set)
         # TODO(hc): Add data checking.
-<<<<<<< HEAD
+        """
+
         @spawn(
             taskspace[task_idx],
             dependencies=dependencies,
@@ -582,10 +496,6 @@
             output=OUT,
             inout=INOUT,
         )
-=======
-        """
-        @spawn(taskspace[task_idx], dependencies=dependencies, vcus=device_fraction, placement=[placement_set], input=IN, output=OUT, inout=INOUT)
->>>>>>> cd15df46
         async def task_func():
             if config.verbose:
                 print(f"+{task.task_id} Running", flush=True)
@@ -663,17 +573,10 @@
 
         if config.gil_fraction is not None:
             gil_fraction = config.gil_fraction
-<<<<<<< HEAD
-        print(
-            "task idx:",
-            task_idx,
-            " dependencies:",
-            dependencies,
-            " vcu:",
-            device_fraction,
-            " placement:",
-            placement_set,
-        )
+        """
+        print("task idx:", task_idx, " dependencies:", dependencies, " vcu:", device_fraction,
+              " placement:", placement_set)
+        """
 
         @spawn(
             taskspace[task_idx],
@@ -681,14 +584,6 @@
             vcus=device_fraction,
             placement=[placement_set],
         )
-=======
-        """
-        print("task idx:", task_idx, " dependencies:", dependencies, " vcu:", device_fraction,
-              " placement:", placement_set)
-        """
-
-        @spawn(taskspace[task_idx], dependencies=dependencies, vcus=device_fraction, placement=[placement_set])
->>>>>>> cd15df46
         async def task_func():
             if config.verbose:
                 print(f"+{task.task_id} Running", flush=True)
@@ -733,62 +628,37 @@
     # Spawn tasks
     for task, details in tasks.items():
         if run_config.movement_type == MovementType.NO_MOVEMENT:
-<<<<<<< HEAD
-            # print("No data movement")
             create_task_no_data(
                 details, taskspaces, config=run_config, data_list=data_list
             )
         elif run_config.movement_type == MovementType.EAGER_MOVEMENT:
-            # print("Eager data movement")
             create_task_eager_data(
                 details, taskspaces, config=run_config, data_list=data_list
             )
         elif run_config.movement_type == MovementType.LAZY_MOVEMENT:
-            # print("Lazy data movement")
             create_task_lazy_data(
                 details, taskspaces, config=run_config, data_list=data_list
             )
-=======
-            create_task_no_data(details, taskspaces,
-                                config=run_config, data_list=data_list)
-        elif run_config.movement_type == MovementType.EAGER_MOVEMENT:
-            create_task_eager_data(details, taskspaces,
-                                   config=run_config, data_list=data_list)
-        elif run_config.movement_type == MovementType.LAZY_MOVEMENT:
-            create_task_lazy_data(details, taskspaces,
-                                  config=run_config, data_list=data_list)
->>>>>>> cd15df46
 
     spawn_end_t = time.perf_counter()
 
     return taskspaces
 
 
-<<<<<<< HEAD
 def execute_graph(
     data_config: Dict[int, DataInfo],
     tasks: Dict[TaskID, TaskInfo],
     run_config: RunConfig,
     timing: List[TimeSample],
 ):
-=======
-def execute_graph(data_config: Dict[int, DataInfo], tasks: Dict[TaskID, TaskInfo], run_config: RunConfig, timing: List[TimeSample]):
->>>>>>> cd15df46
     @spawn(vcus=0)
     async def main_task():
         graph_times = []
-<<<<<<< HEAD
-
-        for i in range(run_config.inner_iterations):
-            data_list = generate_data(
-                data_config, run_config.data_scale, run_config.movement_type
-            )
-
-=======
         # Generate data once for multiple iterations.
-        data_list = generate_data(data_config, run_config.data_scale, run_config.movement_type)
+        data_list = generate_data(
+            data_config, run_config.data_scale, run_config.movement_type
+        )
         for i in range(0, run_config.inner_iterations):
->>>>>>> cd15df46
             # Initialize task spaces
             taskspaces = {}
 
@@ -809,28 +679,37 @@
             graph_times.append(graph_elapsed)
 
         graph_times = np.asarray(graph_times)
-        graph_t = TimeSample(np.mean(graph_times), np.median(graph_times), np.std(
-            graph_times), np.min(graph_times), np.max(graph_times), len(graph_times))
+        graph_t = TimeSample(
+            np.mean(graph_times),
+            np.median(graph_times),
+            np.std(graph_times),
+            np.min(graph_times),
+            np.max(graph_times),
+            len(graph_times),
+        )
 
         timing.append(graph_t)
 
 
 def execute_eviction_manager_benchmark(
-    data_config: Dict[int, DataInfo], tasks: Dict[TaskID, TaskInfo],
-    run_config: RunConfig, timing: List[TimeSample]):
+    data_config: Dict[int, DataInfo],
+    tasks: Dict[TaskID, TaskInfo],
+    run_config: RunConfig,
+    timing: List[TimeSample],
+):
     """
     This function is used to benchmark the Parla eviction manager.
     It first generates a list of PArray lists, and iteratively passes
     one of them to task graph execution.
     So, the PArray list passed at the last iteration remains on memory
-    as an evictable state, but no task would refer to this. 
+    as an evictable state, but no task would refer to this.
     The eviction manager would evicts those evictable PArrays if more
     memory is necessary for the further execution.
     """
-    #TODO(hc): it might be a separate test.
+
+    # TODO(hc): it might be a separate test.
     @spawn(vcus=0)
     async def main_task():
-
         graph_times = []
         data_list = []
         max_memory = 0
@@ -838,11 +717,13 @@
         for i in range(0, num_data):
             data_list.append(
                 generate_data(
-                  data_config, run_config.data_scale,
-                  run_config.movement_type))
+                    data_config, run_config.data_scale, run_config.movement_type
+                )
+            )
         data_id = 0
         for i in range(0, run_config.inner_iterations):
             import cupy
+
             # Initialize task spaces
             taskspaces = {}
 
@@ -913,8 +794,7 @@
 
         with Parla(logfile=run_config.logfile):
             internal_start_t = time.perf_counter()
-            execute_eviction_manager_benchmark(
-                data_config, tasks, run_config, timing)
+            execute_eviction_manager_benchmark(data_config, tasks, run_config, timing)
             internal_end_t = time.perf_counter()
 
         outer_end_t = time.perf_counter()
@@ -1131,11 +1011,8 @@
         return self
 
     def run(self, run_config: RunConfig, max_time: int = 100):
-<<<<<<< HEAD
-=======
         return run(self.graph, self.data_config, run_config)
         """
->>>>>>> cd15df46
         @timeout(max_time)
         def run_with_timeout():
             return run(self.graph, self.data_config, run_config)
