
"""!
@file execute.py
@brief Provides mechanisms to launch and log synthetic task graphs.
"""

import functools
import threading
from typing import Dict, Tuple, Union, List
from dataclasses import dataclass, field

from .threads import Propagate

from .graphs import LogState, DeviceType, MovementType, DataInitType, TaskID, TaskRuntimeInfo, TaskDataInfo, TaskInfo, DataInfo, TaskTime, TimeSample
from .graphs import RunConfig, GraphConfig, TaskConfig, TaskConfigs, SerialConfig, IndependentConfig, ReductionConfig, ReductionScatterConfig
from .graphs import generate_serial_graph, generate_independent_graph, generate_reduction_graph, generate_reduction_scatter_graph, shuffle_tasks
from .graphs import read_pgraph, parse_blog

import os
import tempfile
from enum import Enum
import time
import itertools

from parla import Parla, spawn, TaskSpace, parray
from parla import sleep_gil as lock_sleep
from parla import sleep_nogil as free_sleep
from parla.common.array import clone_here
from parla.common.globals import get_current_devices, get_current_stream, cupy, CUPY_ENABLED, get_current_context
from parla.common.parray.from_data import asarray
from parla.cython.device_manager import cpu, gpu
from parla.cython.variants import specialize
from parla import gpu_sleep_nogil
from parla.cython.core import gpu_bsleep_nogil, gpu_bsleep_gil
import numpy as np

from fractions import Fraction

PArray = parray.core.PArray


def make_parrays(data_list):
    parray_list = list()
    for i, data in enumerate(data_list):
        parray_list.append( asarray(data, name="data"+str(i)) )
    return parray_list


def estimate_frequency(n_samples=10, ticks=1900000000):
    import cupy as cp
    stream = cp.cuda.get_current_stream()
    cycles = ticks
    device_id = 0

    print(f"Starting GPU Frequency benchmark.")
    times = np.zeros(n_samples)
    for i in range(n_samples):

        start = time.perf_counter()
        gpu_bsleep_nogil(device_id, int(ticks), stream)
        stream.synchronize()
        end = time.perf_counter()
        print(f"...collected frequency sample {i} ", end-start)

        times[i] = (end-start)

    times = times[2:]
    elapsed = np.mean(times)
    estimated_speed = cycles/np.mean(times)
    median_speed = cycles/np.median(times)

<<<<<<< HEAD
    print("Finished Benchmark.")
    print("Estimated GPU Frequency: Mean: ", estimated_speed,
          ", Median: ", median_speed, flush=True)
=======
    print("Finished Benchmark.", flush=True)
    print("Estimated GPU Frequency: Mean: ", estimated_speed, ", Median: ", median_speed, flush=True)
>>>>>>> 6fb5e06f
    return estimated_speed


class GPUInfo():

    # approximate average on frontera RTX
    # cycles_per_second = 1919820866.3481758
    # cycles_per_second = 867404498.3008006
    # cycles_per_second = 47994628114801.04
    cycles_per_second = 1949802881.4819772

    def update_cycles(self, cycles=None):

        if cycles is None:
            cycles = estimate_frequency()
        
        self.cycles_per_second = cycles

    def get_cycles_per_second(self):
        return self.cycles_per_second
    
_GPUInfo = GPUInfo()


def get_placement_set_from(ps_str_set, num_gpus):
    ps_set = []
    # TODO(hc): This assumes a single device task.
    for ps_str in ps_str_set[0]:
        dev_type = int(ps_str)
        if dev_type == DeviceType.ANY_GPU_DEVICE:
            ps_set.append(gpu)
        elif dev_type == DeviceType.CPU_DEVICE:
            ps_set.append(cpu)
        # TODO(hc): just assume that system has 4 gpus.
        elif dev_type == DeviceType.GPU_0:
            ps_set.append(gpu(0))
        elif dev_type == DeviceType.GPU_1:
            ps_set.append(gpu(1))
        elif dev_type == DeviceType.GPU_2:
            ps_set.append(gpu(2))
        elif dev_type == DeviceType.GPU_3:
            ps_set.append(gpu(3))
        elif dev_type >= DeviceType.USER_CHOSEN_DEVICE:
            gpu_idx = (dev_type - DeviceType.USER_CHOSEN_DEVICE) % num_gpus
            ps_set.append(gpu(gpu_idx))
        else:
            raise ValueError("Does not support this placement:", dev_type)
    return tuple(ps_set)


<<<<<<< HEAD
def generate_data(data_config: Dict[int, DataInfo], data_scale: float, data_movement_type) -> List[np.ndarray]:
    value = 0
=======
def create_arrays(data_config, data_scale):
>>>>>>> 6fb5e06f
    data_list = []
    # If data does not exist, this loop will not be iterated.
    for data_idx in data_config:

        data_info = data_config[data_idx]

        data_location = data_info.location
        data_size = data_info.size

        if data_location == DeviceType.CPU_DEVICE:
<<<<<<< HEAD
            data = np.zeros([data_size, data_scale],
                            dtype=np.float32) + value + 1
=======
            data = np.zeros([data_size, data_scale], dtype=np.float32) + data_idx + 1
>>>>>>> 6fb5e06f
            data_list.append(data)

        elif data_location > DeviceType.ANY_GPU_DEVICE:
<<<<<<< HEAD
            import cupy as cp
            with cp.cuda.Device(data_location - 1) as device:
                data = cp.zeros([data_size, data_scale],
                                dtyp=np.float32) + value + 1
=======
            with cupy.cuda.Device(data_location - 1) as device:
                data = cupy.zeros([data_size, data_scale], dtyp=np.float32) + data_idx + 1
>>>>>>> 6fb5e06f
                device.synchronize()
                data_list.append(data)
        else:
            raise NotImplementedError("This device is not supported for data")
<<<<<<< HEAD
        value += 1
=======
        
    return data_list


#TODO(wlr): Rewrite this supporting multiple device placement.
def generate_data(data_config: Dict[int, DataInfo], data_scale: float, data_movement_type) -> List[np.ndarray]:

    if data_movement_type == MovementType.NO_MOVEMENT:
        return None
    
    elif data_movement_type == MovementType.LAZY_MOVEMENT:
        data_list = create_arrays(data_config, data_scale)
            
>>>>>>> 6fb5e06f
    if data_movement_type == MovementType.EAGER_MOVEMENT:
        data_list = create_arrays(data_config, data_scale)
        data_list = make_parrays(data_list)
        if len(data_list) > 0:
            assert isinstance(data_list[0], PArray)
    '''
    if len(data_list) > 0:
        print("[validation] Generated data type:", type(data_list[0]))
    '''
    return data_list


@specialize
def synthetic_kernel(total_time: int, gil_fraction: Union[Fraction, float], gil_accesses: int, config: RunConfig):
    """
    A simple synthetic kernel that simulates a task that takes a given amount of time
    and accesses the GIL a given number of times. The GIL is accessed in a fraction of
    the total time given.
    """
    if config.verbose:
        task_internal_start_t = time.perf_counter()

    # Simulate task work
    kernel_time = total_time / gil_accesses
    free_time = kernel_time * (1 - gil_fraction)
    gil_time = kernel_time * gil_fraction

    #print(f"gil accesses: {gil_accesses}, free time: {free_time}, gil time: {gil_time}", flush=True)

<<<<<<< HEAD
    print(
        f"gil accesses: {gil_accesses}, free time: {free_time}, gil time: {gil_time}")
=======
>>>>>>> 6fb5e06f
    for i in range(gil_accesses):
        free_sleep(free_time)
        lock_sleep(gil_time)

    if config.verbose:
        task_internal_end_t = time.perf_counter()
        task_internal_duration = task_internal_end_t - task_internal_start_t
        return task_internal_duration

    return None


@synthetic_kernel.variant(architecture=gpu)
def synthetic_kernel_gpu(total_time: int, gil_fraction: Union[Fraction, float], gil_accesses: int, config: RunConfig):
    """
    A simple synthetic kernel that simulates a task that takes a given amount of time
    and accesses the GIL a given number of times. The GIL is accessed in a fraction of
    the total time given.
    """
    if config.verbose:
        task_internal_start_t = time.perf_counter()

    # Simulate task work
    cycles_per_second = _GPUInfo.get_cycles_per_second()
    kernel_time = total_time / gil_accesses

    free_time = kernel_time * (1 - gil_fraction)
    gil_time = kernel_time * gil_fraction

    free_ticks = int((free_time/(10**6))*cycles_per_second)
    gil_ticks = int((gil_time/(10**6))*cycles_per_second)

<<<<<<< HEAD
    # print("device id:", dev_id, " ticks:", ticks, " stream:", stream, flush=True)

    # print(f"gil accesses: {gil_accesses}, free time: {free_time}, gil time: {gil_time}")
    for i in range(gil_accesses):
        print(dev_id[0]().device_id, parla_cuda_stream.stream, flush=True)
        gpu_bsleep_nogil(dev_id[0]().device_id, int(
            ticks), parla_cuda_stream.stream)
        parla_cuda_stream.stream.synchronize()
        lock_sleep(gil_time)
=======
    context = get_current_context()

    for device in context.loop():
        device_idx = device.gpu_id
        stream = device.cupy_stream 

        for i in range(gil_accesses):

            gpu_bsleep_nogil(device_idx, free_ticks, stream)
            gpu_bsleep_gil(device_idx, gil_ticks, stream)

            if config.inner_sync:
                stream.synchronize()
    
    if config.outer_sync:
        context.synchronize()
>>>>>>> 6fb5e06f

    if config.verbose:
        task_internal_end_t = time.perf_counter()
        task_internal_duration = task_internal_end_t - task_internal_start_t
        return task_internal_duration

<<<<<<< HEAD
    task_internal_end_t = time.perf_counter()
    task_internal_duration = task_internal_end_t - task_internal_start_t
    # print("Wall clock duration:", task_internal_duration, ", user passed total time:", total_time, ", ticks:", ticks , flush=True)

=======
>>>>>>> 6fb5e06f
    return None


def create_task_no_data(task, taskspaces, config, data_list=None):

    try:
        # Task ID
        task_idx = task.task_id.task_idx
        taskspace = taskspaces[task.task_id.taskspace]

        # Dependency Info
        dependencies = [taskspaces[dep.taskspace][dep.task_idx]
                        for dep in task.task_dependencies]

        # Valid Placement Set
        num_gpus = config.num_gpus
        placement_key = task.task_runtime.keys()
        placement_set_str = list(placement_key)
        placement_set = get_placement_set_from(placement_set_str, num_gpus)

        print("placement key: ", placement_key)
        print("placement set str: ", placement_set_str)
        print("placement set: ", placement_set)

        # TODO: This needs rework with Device support
        # TODO(hc): This assumes that this task is a single task
        #           and does not have multiple placement options.
        runtime_info = task.task_runtime[placement_set_str[0]]

        # Task Constraints
        device_fraction = runtime_info.device_fraction
        if config.device_fraction is not None:
            device_fraction = config.device_fraction

        # Task Work
        total_time = runtime_info.task_time
        gil_accesses = runtime_info.gil_accesses
        gil_fraction = runtime_info.gil_fraction

        if config.task_time is not None:
            total_time = config.task_time

        if config.gil_accesses is not None:
            gil_accesses = config.gil_accesses

        if config.gil_fraction is not None:
            gil_fraction = config.gil_fraction

        # print("task idx:", task_idx, " dependencies:", dependencies, " vcu:", device_fraction,
        #      " placement:", placement_set, " placement key:", placement_set_str)

        @spawn(taskspace[task_idx], dependencies=dependencies, vcus=device_fraction, placement=[placement_set])
        async def task_func():
            if config.verbose:
                print(f"+{task.task_id} Running", flush=True)

            elapsed = synthetic_kernel(total_time, gil_fraction,
                                       gil_accesses, config=config)

            if config.verbose:
                print(f"-{task.task_id} Finished: {elapsed} seconds", flush=True)

    except Exception as e:
        print(f"Failed creating Task {task.task_id}: {e}", flush=True)
    finally:
        return


def create_task_eager_data(task, taskspaces, config=None, data_list=None):

    try:
        # Task ID
        task_idx = task.task_id.task_idx
        taskspace = taskspaces[task.task_id.taskspace]

        # Dependency Info
        dependencies = [taskspaces[dep.taskspace][dep.task_idx]
                        for dep in task.task_dependencies]

        # Valid Placement Set
        num_gpus = config.num_gpus
        placement_key = task.task_runtime.keys()
        placement_set_str = list(placement_key)
        placement_set = get_placement_set_from(placement_set_str, num_gpus)

        # In/out/inout data information
        # read: list, write: list, read_write: list
        data_information = task.data_dependencies
        read_data_list = data_information.read
        write_data_list = data_information.write
        rw_data_list = data_information.read_write

        # Remove duplicated data blocks between in/out and inout
        if len(read_data_list) > 0 and len(rw_data_list) > 0:
            read_data_list = list(
                set(read_data_list).difference(set(rw_data_list)))
        if len(write_data_list) > 0 and len(rw_data_list) > 0:
            write_data_list = list(
                set(write_data_list).difference(set(rw_data_list)))

        """
        print("RW data list:", rw_data_list)
        print("R data list:", read_data_list)
        print("W data list:", write_data_list)
        print("Data list:", data_list)
        """

        # Construct data blocks.
        INOUT = [] if len(rw_data_list) == 0 else [
            (data_list[d], 0) for d in rw_data_list]
        IN = [] if len(read_data_list) == 0 else [(data_list[d], 0)
                                                  for d in read_data_list]
        OUT = [] if len(write_data_list) == 0 else [(data_list[d], 0)
                                                    for d in write_data_list]

        # TODO: This needs rework with Device support
        # TODO(hc): This assumes that this task is a single task
        #           and does not have multiple placement options.
        runtime_info = task.task_runtime[placement_set_str[0]]

        # Task Constraints
        device_fraction = runtime_info.device_fraction
        if config.device_fraction is not None:
            device_fraction = config.device_fraction

        # Task Work
        total_time = runtime_info.task_time
        gil_accesses = runtime_info.gil_accesses
        gil_fraction = runtime_info.gil_fraction

        if config.task_time is not None:
            total_time = config.task_time

        if config.gil_accesses is not None:
            gil_accesses = config.gil_accesses

        if config.gil_fraction is not None:
            gil_fraction = config.gil_fraction

        # print("Eager data in:", IN, " out:", OUT, " inout:", INOUT, flush=True)
        """
        print("task idx:", task_idx, " dependencies:", dependencies, " vcu:", device_fraction,
            " placement:", placement_set)
        """

        # TODO(hc): Add data checking.
        @spawn(taskspace[task_idx], dependencies=dependencies, vcus=device_fraction, placement=[placement_set], input=IN, output=OUT, inout=INOUT)
        async def task_func():
            if config.verbose:
                print(f"+{task.task_id} Running", flush=True)

            elapsed = synthetic_kernel(total_time, gil_fraction,
                                       gil_accesses, config=config)

            if config.verbose:
                print(f"-{task.task_id} Finished: {elapsed} seconds", flush=True)

    except Exception as e:
        print(f"Failed creating Task {task.task_id}: {e}", flush=True)
    finally:
        return


def create_task_lazy_data(task, taskspaces, config=None, data_list=None):

    try:
        # Task ID
        task_idx = task.task_id.task_idx
        taskspace = taskspaces[task.task_id.taskspace]

        # Dependency Info
        dependencies = [taskspaces[dep.taskspace][dep.task_idx]
                        for dep in task.task_dependencies]

        # Valid Placement Set
        num_gpus = config.num_gpus
        placement_key = task.task_runtime.keys()
        placement_set_str = list(placement_key)
        placement_set = get_placement_set_from(placement_set_str, num_gpus)

        # In/out/inout data information
        # read: list, write: list, read_write: list
        data_information = task.data_dependencies
        read_data_list = data_information.read
        write_data_list = data_information.write
        rw_data_list = data_information.read_write

        # Remove duplicated data blocks between in/out and inout
        if len(read_data_list) > 0 and len(rw_data_list) > 0:
            read_data_list = list(
                set(read_data_list).difference(set(rw_data_list)))
        if len(write_data_list) > 0 and len(rw_data_list) > 0:
            write_data_list = list(
                set(write_data_list).difference(set(rw_data_list)))

        """
        print("RW data list:", rw_data_list)
        print("R data list:", read_data_list)
        print("W data list:", write_data_list)
        print("Data list:", data_list)
        """

        # TODO: This needs rework with Device support
        # TODO(hc): This assumes that this task is a single task
        #           and does not have multiple placement options.
        runtime_info = task.task_runtime[placement_set_str[0]]

        # Task Constraints
        device_fraction = runtime_info.device_fraction
        if config.device_fraction is not None:
            device_fraction = config.device_fraction

        # Task Work
        total_time = runtime_info.task_time
        gil_accesses = runtime_info.gil_accesses
        gil_fraction = runtime_info.gil_fraction

        if config.task_time is not None:
            total_time = config.task_time

        if config.gil_accesses is not None:
            gil_accesses = config.gil_accesses

        if config.gil_fraction is not None:
            gil_fraction = config.gil_fraction
        print("task idx:", task_idx, " dependencies:", dependencies, " vcu:", device_fraction,
              " placement:", placement_set)

        @spawn(taskspace[task_idx], dependencies=dependencies, vcus=device_fraction, placement=[placement_set])
        async def task_func():
            if config.verbose:
                print(f"+{task.task_id} Running", flush=True)

            local_data = dict()

            for d in itertools.chain(read_data_list, rw_data_list):
                data = data_list[d]
                where = -1 if isinstance(data, np.ndarray) else data.device.id
                local_data[d] = clone_here(data)
                old = None
                if config.do_check:
                    old = np.copy(data[0, 1])
                    local_data[d][0, 1] = -old
                if config.verbose:
                    print(
                        f"=Task {task_idx} moved Data[{d}] from Device[{where}]. Block=[{local_data[d][0, 0]}] | Value=[{local_data[d][0, 1]}], <{old}>", flush=True)

            elapsed = synthetic_kernel(total_time, gil_fraction,
                                       gil_accesses, config=config)

            for d in itertools.chain(write_data_list, rw_data_list):
                data_list[d] = local_data[d]

            if config.verbose:
                print(f"-{task.task_id} Finished: {elapsed} seconds", flush=True)

    except Exception as e:
        print(f"Failed creating Task {task.task_id}: {e}", flush=True)
    finally:
        return


def execute_tasks(taskspaces, tasks: Dict[TaskID, TaskInfo], run_config: RunConfig, data_list=None):

    spawn_start_t = time.perf_counter()

    # Spawn tasks
    for task, details in tasks.items():
        # print("task:", task, ", details:", details)
        if run_config.movement_type == MovementType.NO_MOVEMENT:
            # print("No data movement")
            create_task_no_data(details, taskspaces,
                                config=run_config, data_list=data_list)
        elif run_config.movement_type == MovementType.EAGER_MOVEMENT:
            # print("Eager data movement")
            create_task_eager_data(details, taskspaces,
                                   config=run_config, data_list=data_list)
        elif run_config.movement_type == MovementType.LAZY_MOVEMENT:
            # print("Lazy data movement")
            create_task_lazy_data(details, taskspaces,
                                  config=run_config, data_list=data_list)

    spawn_end_t = time.perf_counter()

    return taskspaces


def execute_graph(data_config: Dict[int, DataInfo], tasks: Dict[TaskID, TaskInfo], run_config: RunConfig, timing: List[TimeSample]):

    @spawn(vcus=0)
    async def main_task():

        graph_times = []

        for i in range(run_config.inner_iterations):
            data_list = generate_data(
                data_config, run_config.data_scale, run_config.movement_type)

            # Initialize task spaces
            taskspaces = {}

            for task, details in tasks.items():
                space_name = details.task_id.taskspace
                if space_name not in taskspaces:
                    taskspaces[space_name] = TaskSpace(space_name)

            graph_start_t = time.perf_counter()

            execute_tasks(taskspaces, tasks, run_config, data_list=data_list)

            for taskspace in taskspaces.values():
                await taskspace

            graph_end_t = time.perf_counter()

            graph_elapsed = graph_end_t - graph_start_t
            graph_times.append(graph_elapsed)

        graph_times = np.asarray(graph_times)
        graph_t = TimeSample(np.mean(graph_times), np.median(graph_times), np.std(
            graph_times), np.min(graph_times), np.max(graph_times), len(graph_times))

        timing.append(graph_t)


def run(tasks: Dict[TaskID, TaskInfo], data_config: Dict[int, DataInfo] = None, run_config: RunConfig = None) -> TimeSample:

    if run_config is None:
        run_config = RunConfig(outer_iterations=1, inner_iterations=1,
                               verbose=False, threads=1, data_scale=1)

    timing = []

    for outer in range(run_config.outer_iterations):

        outer_start_t = time.perf_counter()

        with Parla(logfile=run_config.logfile):
            internal_start_t = time.perf_counter()
            execute_graph(data_config, tasks, run_config, timing)
            internal_end_t = time.perf_counter()

        outer_end_t = time.perf_counter()

        parla_total_elapsed = outer_end_t - outer_start_t
        parla_internal_elapsed = internal_end_t - internal_start_t

    return timing[0]


def verify_order(log_times: Dict[TaskID, TaskTime], truth_graph: Dict[TaskID, List[TaskID]]) -> bool:
    """
    Verify that all tasks have run in the correct order in the log graph.
    """

    for task in truth_graph:

        details = truth_graph[task]

        for dependency in details.task_dependencies:
            if log_times[task].start_t < log_times[dependency].end_t:
                print("Task {task} started before dependency {dependency}")
                return False

    return True


def verify_dependencies(log_graph: Dict[TaskID, List[TaskID]], truth_graph: Dict[TaskID, List[TaskID]]):
    """
    Verify that all dependencies in the truth graph have completed execution in the log graph.
    """

    for task in truth_graph:

        details = truth_graph[task]

        for dependency in details.task_dependencies:
            if dependency not in log_graph:
                print(
                    f"Dependency {dependency} of task {task} not in log graph")
                return False

    return True


def verify_complete(log_graph: Dict[TaskID, List[TaskID]], truth_graph: Dict[TaskID, List[TaskID]]) -> bool:
    """
    Verify that all tasks in the truth graph have completed exceution in the log graph.
    """

    for task in truth_graph:
        if task not in log_graph:
            print(f"Task {task} not in log graph")
            return False

    return True


def verify_time(log_times: Dict[TaskID, TaskTime], truth_graph: Dict[TaskID, List[TaskID]], factor: float = 2.0) -> bool:
    """
    Verify that all tasks execute near their expected time.
    """

    for task in truth_graph:
        details = truth_graph[task]

        # TODO: This needs to be fixed for device support
        device_idx = (-1,)  # CPU
        expected_time = details.task_runtime[device_idx].task_time
        observed_time = log_times[task].duration / 1000

        if observed_time > expected_time * factor:
            print(
                f"Task {task} took too long to execute. Expected {expected_time} us, took {observed_time} us")
            return False

    return True


def verify_ntasks(log_times: Dict[TaskID, TaskTime], truth_graph: Dict[TaskID, List[TaskID]]):
    """
    Verify that the number of tasks in the log graph is the same as the number of tasks in the truth graph.
    """

    if len(log_times) != len(truth_graph)+1:
        print(
            f"Number of tasks in log graph ({len(log_times)}) does not match number of tasks in truth graph ({len(truth_graph)})")
        return False

    return True


def verify_states(log_states) -> bool:
    """
    Verify that all tasks have visited all states in a valid order.
    """

    for task in log_states:
        states = log_states[task]
        instance = task.instance

        # if ('SPAWNED' not in states):
        #    print(f"Task {task} did not spawn", flush=True)
        #    return False
        if ('MAPPED' not in states):
            print(f"Task {task} was not mapped.", states, flush=True)
            return False
        if ('RESERVED' not in states):
            print(f"Task {task} was not reserved.", states, flush=True)
            return False
        # if ('RUNNING' not in states):
        #    print(f"Task {task} did not run.", states, flush=True)
        #    return False
        if ('RUNAHEAD' not in states):
            print(f"Task {task} was not runahead", states, flush=True)
            return False

    return True


def timeout(seconds_before_timeout):
    """
    Decorator that raises an exception if the function takes longer than seconds_before_timeout to execute.
    https://stackoverflow.com/questions/21827874/timeout-a-function-windows
    """
    def deco(func):
        @functools.wraps(func)
        def wrapper(*args, **kwargs):
            res = [Exception('function [%s] timeout [%s seconds] exceeded!' % (
                func.__name__, seconds_before_timeout))]

            def newFunc():
                try:
                    res[0] = func(*args, **kwargs)
                except Exception as e:
                    res[0] = e
            t = Propagate(target=newFunc)
            t.daemon = True
            try:
                t.start()
                t.join(seconds_before_timeout)
                r = t.value
            except Exception as e:
                print('Unhandled exception in Propagate wrapper', flush=True)
                raise e
            ret = res[0]
            if isinstance(ret, BaseException):
                raise ret
            return ret
        return wrapper
    return deco


class GraphContext(object):

    def __init__(self, config: GraphConfig, name: str, graph_path=None):
        self.config = config
        self.graph = None
        self.data_config = None

        self.name = name
        self.graph_function = None

        if isinstance(config, SerialConfig):
            self.graph_function = generate_serial_graph
        elif isinstance(config, IndependentConfig):
            self.graph_function = generate_independent_graph
        elif isinstance(config, ReductionConfig):
            self.graph_function = generate_reduction_graph
        elif isinstance(config, ReductionScatterConfig):
            self.graph_function = generate_reduction_scatter_graph

        if graph_path is not None:
            self.tmpfilepath = graph_path
        else:
            self.tmpfilepath = None

    def __enter__(self):

        self.diro = tempfile.TemporaryDirectory()
        self.dir = self.diro.__enter__()

        if self.tmpfilepath is None:
            self.tmpfilepath = os.path.join(
                self.dir, 'test_'+str(self.name)+'.graph')
        self.tmplogpath = os.path.join(
            self.dir, 'test_'+str(self.name)+'_.blog')

        print("Graph Path:", self.tmpfilepath)
        with open(self.tmpfilepath, 'w') as tmpfile:
            graph = self.graph_function(self.config)
            # print(graph)
            tmpfile.write(graph)

        self.data_config, self.graph = read_pgraph(self.tmpfilepath)

        return self

    def run(self, run_config: RunConfig, max_time: int = 100):

        @timeout(max_time)
        def run_with_timeout():
            return run(self.graph, self.data_config, run_config)

        return run_with_timeout()

    def __exit__(self, type, value, traceback):
        self.diro.__exit__(type, value, traceback)


__all__ = [run, verify_order, verify_dependencies,
           verify_complete, verify_time, timeout, GraphContext]<|MERGE_RESOLUTION|>--- conflicted
+++ resolved
@@ -69,14 +69,10 @@
     estimated_speed = cycles/np.mean(times)
     median_speed = cycles/np.median(times)
 
-<<<<<<< HEAD
     print("Finished Benchmark.")
     print("Estimated GPU Frequency: Mean: ", estimated_speed,
           ", Median: ", median_speed, flush=True)
-=======
-    print("Finished Benchmark.", flush=True)
-    print("Estimated GPU Frequency: Mean: ", estimated_speed, ", Median: ", median_speed, flush=True)
->>>>>>> 6fb5e06f
+    
     return estimated_speed
 
 
@@ -127,12 +123,8 @@
     return tuple(ps_set)
 
 
-<<<<<<< HEAD
 def generate_data(data_config: Dict[int, DataInfo], data_scale: float, data_movement_type) -> List[np.ndarray]:
     value = 0
-=======
-def create_arrays(data_config, data_scale):
->>>>>>> 6fb5e06f
     data_list = []
     # If data does not exist, this loop will not be iterated.
     for data_idx in data_config:
@@ -143,31 +135,21 @@
         data_size = data_info.size
 
         if data_location == DeviceType.CPU_DEVICE:
-<<<<<<< HEAD
             data = np.zeros([data_size, data_scale],
                             dtype=np.float32) + value + 1
-=======
-            data = np.zeros([data_size, data_scale], dtype=np.float32) + data_idx + 1
->>>>>>> 6fb5e06f
             data_list.append(data)
 
         elif data_location > DeviceType.ANY_GPU_DEVICE:
-<<<<<<< HEAD
             import cupy as cp
             with cp.cuda.Device(data_location - 1) as device:
                 data = cp.zeros([data_size, data_scale],
                                 dtyp=np.float32) + value + 1
-=======
-            with cupy.cuda.Device(data_location - 1) as device:
-                data = cupy.zeros([data_size, data_scale], dtyp=np.float32) + data_idx + 1
->>>>>>> 6fb5e06f
                 device.synchronize()
                 data_list.append(data)
         else:
             raise NotImplementedError("This device is not supported for data")
-<<<<<<< HEAD
         value += 1
-=======
+
         
     return data_list
 
@@ -181,7 +163,6 @@
     elif data_movement_type == MovementType.LAZY_MOVEMENT:
         data_list = create_arrays(data_config, data_scale)
             
->>>>>>> 6fb5e06f
     if data_movement_type == MovementType.EAGER_MOVEMENT:
         data_list = create_arrays(data_config, data_scale)
         data_list = make_parrays(data_list)
@@ -211,11 +192,6 @@
 
     #print(f"gil accesses: {gil_accesses}, free time: {free_time}, gil time: {gil_time}", flush=True)
 
-<<<<<<< HEAD
-    print(
-        f"gil accesses: {gil_accesses}, free time: {free_time}, gil time: {gil_time}")
-=======
->>>>>>> 6fb5e06f
     for i in range(gil_accesses):
         free_sleep(free_time)
         lock_sleep(gil_time)
@@ -247,9 +223,6 @@
 
     free_ticks = int((free_time/(10**6))*cycles_per_second)
     gil_ticks = int((gil_time/(10**6))*cycles_per_second)
-
-<<<<<<< HEAD
-    # print("device id:", dev_id, " ticks:", ticks, " stream:", stream, flush=True)
 
     # print(f"gil accesses: {gil_accesses}, free time: {free_time}, gil time: {gil_time}")
     for i in range(gil_accesses):
@@ -258,7 +231,7 @@
             ticks), parla_cuda_stream.stream)
         parla_cuda_stream.stream.synchronize()
         lock_sleep(gil_time)
-=======
+
     context = get_current_context()
 
     for device in context.loop():
@@ -275,20 +248,16 @@
     
     if config.outer_sync:
         context.synchronize()
->>>>>>> 6fb5e06f
 
     if config.verbose:
         task_internal_end_t = time.perf_counter()
         task_internal_duration = task_internal_end_t - task_internal_start_t
         return task_internal_duration
 
-<<<<<<< HEAD
     task_internal_end_t = time.perf_counter()
     task_internal_duration = task_internal_end_t - task_internal_start_t
     # print("Wall clock duration:", task_internal_duration, ", user passed total time:", total_time, ", ticks:", ticks , flush=True)
 
-=======
->>>>>>> 6fb5e06f
     return None
 
 
