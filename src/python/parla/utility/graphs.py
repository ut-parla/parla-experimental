--- conflicted
+++ resolved
@@ -251,13 +251,8 @@
     """
 
     outer_iterations: int = (
-<<<<<<< HEAD
-        1
-    )  # Number of times to launch the Parla runtime and execute the task graph
-=======
         1  # Number of times to launch the Parla runtime and execute the task graph
     )
->>>>>>> 9bf75e86
     # Number of times to execute the task graph within the same Parla runtime
     inner_iterations: int = 1
     inner_sync: bool = False  # Whether to synchronize after each kernel launch
@@ -509,11 +504,7 @@
 
 
 def parse_blog(
-<<<<<<< HEAD
-    filename: str = "parla.blog"
-=======
     filename: str = "parla.blog",
->>>>>>> 9bf75e86
 ) -> Tuple[Dict[TaskID, TaskTime], Dict[TaskID, List[TaskID]]]:
     try:
         result = subprocess.run(
