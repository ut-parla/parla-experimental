
"""!
@file graphs.py
@brief Provides the core classes for representing and generating synthetic task graphs.
"""


from fractions import Fraction
import numpy as np
import re

from typing import NamedTuple, Union, List, Dict, Tuple, FrozenSet
from dataclasses import dataclass, field
import tempfile
import time
from enum import IntEnum

from collections import defaultdict

from .types import *
from .load import *

# try:
#     from rich import print
#     from rich.traceback import install
#     install(show_locals=False, max_frames=2)
# except ImportError:
#     pass

# Synthetic Graphs ENUMS

graph_generators = []


def register_graph_generator(func):
    """
    Registers a graph generator function to be used for generating synthetic task graphs.
    """
    graph_generators.append(func)
    return func


def shuffle_tasks(tasks: Dict[TaskID, TaskInfo]) -> Dict[TaskID, TaskInfo]:
    """
    Shuffles the task graph
    """
    task_list = list(tasks.values())
    np.random.shuffle(task_list)
    return convert_to_dictionary(task_list)


def get_data_placement(idx, config):
    data_config = config.data_config

    if data_config.architecture == Architecture.CPU:
        return Device(Architecture.CPU, 0)
    if data_config.architecture == Architecture.GPU:
        return Device(Architecture.GPU, idx % config.n_devices)


def check_config(config: GraphConfig):
    """
    Raise warnings for invalid configuration specifications.
    """
    if config is None:
        raise ValueError(
            f"Graph Configuration file must be specified: {config}")

    if config.task_config is None:
        raise ValueError(
            f"Task Configuration file must be specified: {config}")

    if config.data_config is None:
        raise ValueError(
            f"Data Configuration file must be specified: {config}")


@register_graph_generator
def make_independent_graph(config: IndependentConfig) -> Tuple[TaskMap, DataMap]:
    check_config(config)
    data_config = config.data_config
    configurations = config.task_config

    task_dict = dict()
    data_dict = dict()

    # Generate configuration for data initialization
    if data_config.pattern == DataInitType.NO_DATA:
        data_placement = Device(Architecture.CPU, 0)
        data_dict[0] = DataInfo(0, 1, data_placement)
        num_data_blocks = 1
    else:
        if data_config.pattern == DataInitType.INDEPENDENT_DATA:
            num_data_blocks = config.task_count
        elif data_config.pattern == DataInitType.OVERLAPPED_DATA:
            num_data_blocks = data_config.npartitions
        else:
            raise NotImplementedError(
                f"Data pattern {data_config.pattern} not implemented for independent task graph.")

        data_size = data_config.total_width // num_data_blocks

        for i in range(num_data_blocks):
            data_placement = get_data_placement(i, config)
            data_dict[i] = DataInfo(i, data_size, data_placement)

    # Build task graph
    task_placement_info = configurations
    for i in range(config.task_count):

        # Task ID
        task_id = TaskID("T", (i,), 0)

        # Task Dependencies
        task_dependencies = []

        # Task Data Dependencies
        if data_config.pattern == DataInitType.NO_DATA:
            data_dependencies = TaskDataInfo()
        if data_config.pattern == DataInitType.INDEPENDENT_DATA or data_config.pattern == DataInitType.OVERLAPPED_DATA:
            data_dependencies = TaskDataInfo(
                read=[DataAccess(i % num_data_blocks)])

        # Task Mapping
        if config.fixed_placement:
            if config.placement_arch == Architecture.GPU:
                task_mapping = Device(Architecture.GPU, i % config.n_devices)
            elif config.placement_arch == Architecture.CPU:
                task_mapping = Device(Architecture.CPU, 0)
        else:
            task_mapping = None

        task_dict[task_id] = TaskInfo(
            task_id, task_placement_info, task_dependencies, data_dependencies, task_mapping)

    return task_dict, data_dict


@register_graph_generator
def make_serial_graph(config: SerialConfig) -> Tuple[TaskMap, DataMap]:

    check_config(config)
    data_config = config.data_config
    configurations = config.task_config

    task_dict = dict()
    data_dict = dict()

    # Generate configuration for data initialization
    if data_config.pattern == DataInitType.NO_DATA:
        data_placement = Device(Architecture.CPU, 0)
        data_dict[0] = DataInfo(0, 1, data_placement)
        num_data_blocks = 1
    else:
        if data_config.pattern == DataInitType.INDEPENDENT_DATA:
            num_data_blocks = config.steps * config.chains

        elif data_config.pattern == DataInitType.OVERLAPPED_DATA:
            num_data_blocks = config.chains
        else:
            raise NotImplementedError(
                f"Data pattern {data_config.pattern} not implemented for serial task graph.")

        data_size = data_config.total_width // num_data_blocks

        for i in range(num_data_blocks):
            data_placement = get_data_placement(i, config)
            data_dict[i] = DataInfo(i, data_size, data_placement)

    # Build task graph
    task_placement_info = configurations
    for i in range(config.steps):
        for j in range(config.chains):

            # Task ID:
            task_id = TaskID("T", (i, j), 0)

            # Task Dependencies
            dependency_list = []
            dependency_limit = min(i, config.dependency_count)
            for k in range(1, dependency_limit+1):
                assert (i-k >= 0)
                dependency = TaskID("T", (i-k, j), 0)
                dependency_list.append(dependency)

            # Task Data Dependencies
            if data_config.pattern == DataInitType.NO_DATA:
                data_dependencies = TaskDataInfo()
            else:
                if data_config.pattern == DataInitType.INDEPENDENT_DATA:
                    inout_data_index = i * config.chains + j
                elif data_config.pattern == DataInitType.OVERLAPPED_DATA:
                    inout_data_index = j
                data_dependencies = TaskDataInfo(
                    read_write=[DataAccess(inout_data_index)])

            # Task Mapping
            if config.fixed_placement:
                if config.placement_arch == Architecture.GPU:
                    task_mapping = Device(
                        Architecture.GPU, j % config.n_devices)
                elif config.placement_arch == Architecture.CPU:
                    task_mapping = Device(Architecture.CPU, 0)
            else:
                task_mapping = None

            task_dict[task_id] = TaskInfo(
                task_id, task_placement_info, dependency_list, data_dependencies, task_mapping)

    return task_dict, data_dict


def generate_reduction_graph(config: ReductionConfig) -> Tuple[TaskMap, DataMap]:
    check_config(config)

    data_config = config.data_config
    configurations = config.task_config

    task_dict = dict()
    data_dict = dict()

    # Generate configuration for data initialization

    # Build Task Graph
    task_placement_info = configurations

    for level in range(config.levels, -1, -1):
        tasks_in_level = config.branch_factor ** level
        subtree_segment = tasks_in_level / config.num_gpus

        for j in range(tasks_in_level):
            # Task ID:
            task_id = TaskID("T", (level, j), 0)

            # Task Dependencies
            dependency_list = []
            if level < config.levels:
                for k in range(config.branch_factor):
                    dependency = TaskID(
                        "T", (level-1, config.branch_factor*j + k), 0)
                    dependency_list.append(dependency)

            # Task Data Dependencies
            if data_config.pattern == DataInitType.NO_DATA:
                data_dependencies = TaskDataInfo([], [], [])
            else:
                if data_config.pattern == DataInitType.INDEPENDENT_DATA:
                    inout_data_index = level * config.branch_factor + j
                elif data_config.pattern == DataInitType.OVERLAPPED_DATA:
                    inout_data_index = j
                data_dependencies = TaskDataInfo([], [], [inout_data_index])

            # Task Mapping
            if config.fixed_placement:
                if config.placement_arch == Architecture.GPU:
                    task_mapping = Device(
                        Architecture.GPU, j // subtree_segment)
                elif config.placement_arch == Architecture.CPU:
                    task_mapping = Device(Architecture.CPU, 0)
            else:
                task_mapping = None

            task_dict[task_id] = TaskInfo(
                task_id, task_placement_info, dependency_list, data_dependencies, task_mapping)


def generate_reduction_graph(config: ReductionConfig) -> str:
    task_config = config.task_config
    num_gpus = config.num_gpus
    configurations = task_config.configurations

    graph = ""

    if task_config is None:
        raise ValueError("Task config must be specified")

    data_config_string = ""
    if config.data_pattern == DataInitType.NO_DATA:
        data_config_string = "{{1 : -1}}\n"
    elif config.data_pattern == DataInitType.INDEPENDENT_DATA:
        raise NotImplementedError("[Reduction] Data patterns not implemented")
    else:
        single_data_block_size = config.total_data_width
        for i in range(config.branch_factor**config.levels):
            if i > 0:
                data_config_string += ", "
            data_config_string += f"{{ {single_data_block_size} : -1}}"
    data_config_string += "\n"
    graph += data_config_string

    post_configuration_string = ""

    # TODO(hc): when this was designed, we considered multidevice placement.
    #           but for now, we only consider a single device placement and so,
    #           follow the old generator's graph generation rule.

    device_id = Architecture.GPU
    for config_device_id, task_config in configurations.items():
        last_flag = 1 if config_device_id == list(
            configurations.keys())[-1] else 0

        post_configuration_string += f"{task_config.task_time}, {task_config.device_fraction}, {task_config.gil_accesses}, {task_config.gil_fraction}, {task_config.memory} }}"
        # TODO(hc): This should be refined.
        #           If users did not set "fixed", then it should be any cpu or gpu.
        device_id = config_device_id[-1]

        if last_flag == 0:
            post_configuration_string += ", "

    reverse_level = 0
    global_idx = 0
    for i in range(config.levels, -1, -1):
        total_tasks_in_level = config.branch_factor ** i
        segment = total_tasks_in_level / num_gpus
        for j in range(total_tasks_in_level):
            if reverse_level > 0:
                dependency_string = " "
                for k in range(config.branch_factor):
                    dependency_string += f"{reverse_level-1, config.branch_factor*j + k}"
                    if k+1 < config.branch_factor:
                        dependency_string += " : "
            else:
                dependency_string = " "

            if reverse_level > 0:
                l = 0
                read_dependency = " "
                targets = [config.branch_factor**(reverse_level-1)]
                for k in targets:
                    read_dependency += f"{(config.branch_factor**(reverse_level))*j+k}"
                    l += 1
                    if l < len(targets):
                        read_dependency += ", "
                write_dependency = f"{config.branch_factor**(reverse_level)*j}"
            else:
                read_dependency = " "
                write_dependency = f"{global_idx}"
            if config.fixed_placement:
                # USER_CHOSEN_DEVICE acts as an offset.
                device_id = int(2 + j // segment)
            else:
                assert device_id == Architecture.CPU_DEVICE or device_id == Architecture.ANY_GPU_DEVICE
            pre_configuration_string = f"{{ {device_id} : "
            configuration_string = pre_configuration_string + post_configuration_string
            graph += f"{reverse_level, j} |  {configuration_string} | {dependency_string} | {read_dependency} : : {write_dependency} \n"
            global_idx += 1
        reverse_level += 1
    return graph


def generate_reduction_scatter_graph(tgraph_config: ReductionScatterConfig) -> str:
    """
    Generate reduction-scatter graph input file.

    e.g.,
    * * * * * * (bulk tasks) 
    \ | | | | /
         *      (bridge task)
    / | | | | \
    * * * * * *
    ...
    """
    task_config = tgraph_config.task_config
    configurations = task_config.configurations
    num_gpus = tgraph_config.num_gpus
    num_tasks = tgraph_config.task_count
    # Level starts from 1
    levels = tgraph_config.levels
    # Calcualte the number of bridge tasks in the graph.
    num_bridge_tasks = levels // 2
    num_bridge_tasks += 1 if (levels % 2 > 0) else 0
    # Calculate the number of bulk tasks in the graph.
    num_bulk_tasks = (num_tasks - num_bridge_tasks)
    # Calculate the number of bulk tasks per level.
    num_levels_for_bulk_tasks = levels // 2 + 1
    num_bulk_tasks_per_level = num_bulk_tasks // num_levels_for_bulk_tasks
    # All the remaining bulk tasks are added to the last level.
    num_bulk_tasks_last_level = (
        num_bulk_tasks % num_levels_for_bulk_tasks) + num_bulk_tasks_per_level
    # Calculate the number of tasks per gpu per level.
    num_bulk_tasks_per_gpu = (num_bulk_tasks_per_level) // num_gpus
    """
    for l in range(levels + 1):
        if l % 2 > 0:
            print(f"Level {l}: -- 1 --", flush=True)
        else:
            if l == levels:
                print(f"Level {l}: {num_bulk_tasks_last_level}, {num_bulk_tasks_per_gpu}", flush=True)
            else:
                print(f"Level {l}: {num_bulk_tasks_per_level}, {num_bulk_tasks_per_gpu}", flush=True)
    """

    graph = ""

    data_config_string = ""
    # TODO(hc): for now, assume that data allocation starts from cpu.
    if tgraph_config.data_pattern == DataInitType.NO_DATA:
        data_config_string = f"{{1 : -1}}"
    elif tgraph_config.data_pattern == DataInitType.OVERLAPPED_DATA:
        # Each bulk task takes an individual (non-overlapped) data block.
        # A bridge task reduces all data blocks from the bulk tasks in the previous level.
        single_data_block_size = tgraph_config.total_data_width
        for d in range(num_bulk_tasks_last_level):
            if d > 0:
                data_config_string += ", "
            data_config_string += f"{{{single_data_block_size} : -1}}"
    elif tgraph_config.data_pattern == DataInitType.INDEPENDENT_DATA:
        raise NotImplementedError(
            "[Independent] Data patterns not implemented")
    data_config_string += "\n"
    graph += data_config_string

    # TODO(hc): I don't know how to handle user-fixed placement on multi-device
    #           tasks. Let me design single device task workload.
    assert len(task_config.configurations) == 1

    # Construct task graphs.
    task_id = 0
    bridge_task_dev_id = DeviceType.USER_CHOSEN_DEVICE if tgraph_config.fixed_placement else \
        DeviceType.ANY_GPU_DEVICE
    last_bridge_task_id_str = ""
    last_bridge_task_id = 0
    for l in range(levels + 1):
        # If the last level has a bridge task, the previous level should take all remaining bulk
        # tasks.
        if levels % 2 > 0:
            l_num_bulk_tasks = num_bulk_tasks_per_level if l < (
                levels - 1) else num_bulk_tasks_last_level
        else:
            l_num_bulk_tasks = num_bulk_tasks_per_level if l < levels else num_bulk_tasks_last_level
        if l % 2 > 0:  # Bridge task condition
            dependency_block = ""
            inout_data_block = ""
            for d in range(l_num_bulk_tasks):
                inout_data_block += f"{d}"
                if l == 1:
                    dependency_block += f"{d + last_bridge_task_id}"
                else:
                    dependency_block += f"{d + last_bridge_task_id + 1}"
                if d != (l_num_bulk_tasks - 1):
                    inout_data_block += ","
                    dependency_block += " : "
            # TODO(hc): assume a single device task.
            for _, sdevice_task_config in task_config.configurations.items():
                graph += (f"{task_id} | {{ {bridge_task_dev_id} : {sdevice_task_config.task_time}, "
                          f"{sdevice_task_config.device_fraction}, {sdevice_task_config.gil_accesses}, "
                          f"{sdevice_task_config.gil_fraction}, {sdevice_task_config.memory} }}")
            graph += f" | {dependency_block}"
            graph += f" | : : {inout_data_block}\n"
            if tgraph_config.fixed_placement:
                bridge_task_dev_id += 1
                if bridge_task_dev_id == num_gpus + DeviceType.USER_CHOSEN_DEVICE:
                    bridge_task_dev_id = DeviceType.USER_CHOSEN_DEVICE
            last_bridge_task_id_str = f"{task_id}"
            last_bridge_task_id = int(task_id)
            task_id += 1
        else:  # Bulk tasks condition
            bulk_task_id_per_gpu = 0
            bulk_task_dev_id = DeviceType.USER_CHOSEN_DEVICE if tgraph_config.fixed_placement else \
                DeviceType.ANY_GPU_DEVICE
            for bulk_task_id in range(l_num_bulk_tasks):
                inout_data_block = f"{bulk_task_id}"
                # TODO(hc): assume a single device task.
                for _, sdevice_task_config in task_config.configurations.items():
                    graph += (f"{task_id} | {{ {bulk_task_dev_id} : {sdevice_task_config.task_time}, "
                              f"{sdevice_task_config.device_fraction}, {sdevice_task_config.gil_accesses}, "
                              f"{sdevice_task_config.gil_fraction}, {sdevice_task_config.memory} }}")
                graph += f" | {last_bridge_task_id_str}"
                graph += f" | : : {inout_data_block}\n"
                l_num_bulk_tasks_per_gpu = l_num_bulk_tasks // num_gpus
                if tgraph_config.fixed_placement:
                    if l_num_bulk_tasks % num_gpus >= (bulk_task_dev_id - DeviceType.USER_CHOSEN_DEVICE):
                        l_num_bulk_tasks_per_gpu += 1
                    bulk_task_id_per_gpu += 1
                    if bulk_task_id_per_gpu == l_num_bulk_tasks_per_gpu:
                        bulk_task_id_per_gpu = 0
                        bulk_task_dev_id += 1
                        if bulk_task_dev_id == num_gpus + DeviceType.USER_CHOSEN_DEVICE:
                            bulk_task_dev_id = DeviceType.USER_CHOSEN_DEVICE
                task_id += 1
<<<<<<< HEAD
    return graph


__all__ = [DeviceType, LogState, MovementType, DataInitType, TaskID, TaskRuntimeInfo,
           TaskDataInfo, TaskInfo, DataInfo, TaskTime, TimeSample, read_pgraph,
           parse_blog, TaskConfigs, RunConfig, shuffle_tasks,
           generate_independent_graph, generate_serial_graph, generate_reduction_graph,
           generate_reduction_scatter_graph]
=======
    return graph
>>>>>>> d6e7152d
<|MERGE_RESOLUTION|>--- conflicted
+++ resolved
@@ -478,15 +478,4 @@
                         if bulk_task_dev_id == num_gpus + DeviceType.USER_CHOSEN_DEVICE:
                             bulk_task_dev_id = DeviceType.USER_CHOSEN_DEVICE
                 task_id += 1
-<<<<<<< HEAD
-    return graph
-
-
-__all__ = [DeviceType, LogState, MovementType, DataInitType, TaskID, TaskRuntimeInfo,
-           TaskDataInfo, TaskInfo, DataInfo, TaskTime, TimeSample, read_pgraph,
-           parse_blog, TaskConfigs, RunConfig, shuffle_tasks,
-           generate_independent_graph, generate_serial_graph, generate_reduction_graph,
-           generate_reduction_scatter_graph]
-=======
-    return graph
->>>>>>> d6e7152d
+    return graph