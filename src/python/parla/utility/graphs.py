import pprint
import os
from ast import literal_eval as make_tuple
from fractions import Fraction
import numpy as np
import subprocess
import re
from typing import NamedTuple, Union, List, Dict, Tuple
from dataclasses import dataclass, field
import tempfile
import time
from enum import IntEnum

from collections import defaultdict

# Synthetic Graphs ENUMS

# Assume that a system has 4 gpus.
num_gpus = 4


class DeviceType(IntEnum):
    """
    Used to specify the valid placement of a device in a synthetic task graph
    """
    ANY_DEVICE = -2
    CPU_DEVICE = -1
    ANY_GPU_DEVICE = 0
    GPU_0 = 1
    GPU_1 = 2
    GPU_2 = 3
    GPU_3 = 4
    USER_CHOSEN_DEVICE = 5


class LogState(IntEnum):
    """
    Specifies the meaning of a log line. Used for parsing the log file.
    """
    ADDING_DEPENDENCIES = 0
    ADD_CONSTRAINT = 1
    ASSIGNED_TASK = 2
    START_TASK = 3
    RUNAHEAD_TASK = 4
    NOTIFY_DEPENDENTS = 6
    COMPLETED_TASK = 6
    UNKNOWN = 7


class MovementType(IntEnum):
    """
    Used to specify the type of data movement to be used in a synthetic task graph execution.
    """
    NO_MOVEMENT = 0
    LAZY_MOVEMENT = 1
    EAGER_MOVEMENT = 2


class DataInitType(IntEnum):
    """
    Used to specify the data movement pattern and initialization in a synthetic task graph execution.
    """
    NO_DATA = 0
    INDEPENDENT_DATA = 1
    OVERLAPPED_DATA = 2


class TaskID(NamedTuple):
    """
    The identifier for a task in a synthetic task graph.
    """
    taskspace: str = "T"  # The task space the task belongs to
    task_idx: Tuple[int] = (0,)  # The index of the task in the task space
    # How many times the task has been spawned (continuation number)
    instance: int = 0


class TaskRuntimeInfo(NamedTuple):
    """
    The collection of important runtime information / constraints for a task in a synthetic task graph.
    """
    task_time: float
    device_fraction: Union[float, Fraction]
    gil_accesses: int
    gil_fraction: Union[float, Fraction]
    memory: int


class TaskDataInfo(NamedTuple):
    """
    The data dependencies for a task in a synthetic task graph.
    """
    read: list[int]
    write: list[int]
    read_write: list[int]


class TaskInfo(NamedTuple):
    """
    The collection of important information for a task in a synthetic task graph.
    """
    task_id: TaskID
    task_runtime: Dict[Tuple[int, ...], TaskRuntimeInfo]
    task_dependencies: list[TaskID]
    data_dependencies: TaskDataInfo


class DataInfo(NamedTuple):
    """
    The collection of important information for a data object in a synthetic task graph.
    """
    idx: int
    size: int
    location: int


class TaskTime(NamedTuple):
    """
    The parsed timing information from a task from an execution log.
    """
    assigned_t: float
    start_t: float
    end_t: float
    duration: float


class TimeSample(NamedTuple):
    """
    A collection of timing information.
    """
    mean: float
    median: float
    std: float
    min: float
    max: float
    n: int


@dataclass
class TaskConfig:
    """
    Constraint configuration for a task on a device type in a synthetic task graph.
    """
    task_time: int = 1000
    gil_accesses: int = 1
    gil_fraction: float = 0
    device_fraction: float = 0.25
    memory: int = 0


@dataclass
class TaskConfigs:
    """
    Holds the map of devices to task configurations for a synthetic task graph.
    """
    configurations: Dict[Tuple, TaskConfig] = field(default_factory=dict)

    def add(self, device_id, TaskConfig):

        if not isinstance(device_id, tuple):
            device_id = (device_id,)

        device_id = tuple(int(d) for d in device_id)

        self.configurations[device_id] = TaskConfig

    def remove(self, device_id):
        del self.configurations[device_id]


@dataclass
class GraphConfig:
    """
    Configures information about generating the synthetic task graph.
    """
    task_config: TaskConfigs = None
    fixed_placement: bool = False
    data_pattern: int = DataInitType.NO_DATA
    total_data_width: int = 2**23
    data_partitions: int = 1
    num_gpus: int = 4


@dataclass
class IndependentConfig(GraphConfig):
    """
    Used to configure the generation of an independent synthetic task graph.
    """
    task_count: int = 1


@dataclass
class SerialConfig(GraphConfig):
    """
    Used to configure the generation of a serial synthetic task graph.
    """
    steps: int = 1  # Number of steps in the serial graph chain
    # Number of dependency backlinks per task (used for stress testing)
    dependency_count: int = 1
    chains: int = 1  # Number of chains to generate that can run in parallel


@dataclass
class ReductionConfig(GraphConfig):
    """
    Used to configure the generation of a reduction synthetic task graph.
    """
    levels: int = 8  # Number of levels in the tree
    branch_factor: int = 2  # Number of children per node


@dataclass
class ReductionScatterConfig(GraphConfig):
    """
    Used to configure the generation of a reduction-scatter task graph.
    """
    # The total number of tasks.
    # The number of tasks for each level is calculated based on this.
    # e.g., 1000 total tasks and 4 levels, then about 333 tasks exist for each level
    #       with 2 bridge tasks.
    task_count: int = 1
    levels: int = 4 # Number of levels in the tree


@dataclass
class RunConfig:
    """
    Configuration object for executing a synthetic task graph.
    """
    outer_iterations: int = 1  # Number of times to launch the Parla runtime and execute the task graph
    # Number of times to execute the task graph within the same Parla runtime
    inner_iterations: int = 1
    inner_sync: bool = False  # Whether to synchronize after each kernel launch
    outer_sync: bool = False  # Whether to synchronize at the end of the task
    verbose: bool = False  # Whether to print the task graph to the console
    device_fraction: float = None  # VCUs
    data_scale: float = None  # Scaling factor to increase the size of the data objects
    threads: int = None  # Number of threads to use for the Parla runtime
    # Total time for all tasks (this overrides the time in the graphs)
    task_time: float = None
    # Fraction of time spent in the GIL (this overrides the time in the graphs)
    gil_fraction: float = None
    # Number of kernel launches/GIL accesses per task (this overrides the time in the graphs)
    gil_accesses: int = None
    movement_type: int = MovementType.NO_MOVEMENT  # The data movement pattern to use
    logfile: str = "testing.blog"  # The log file location
    do_check: bool = False  # If this is true, validate configuration/execution
    num_gpus: int = 4 
    
    # TODO(hc): it is duplicated with GraphConfig.
    #Comment(wlr): No it's not. This represents the number of GPUs to run on. GraphConfig is the number of GPUs to define in the graph.


task_filter = re.compile(r'InnerTask\{ .*? \}')


def convert_to_dictionary(task_list: List[TaskInfo]) -> Dict[TaskID, TaskInfo]:
    """
    Converts a task list to a task graph dictionary
    """
    task_dict = dict()
    for task in task_list:
        task_dict[task.task_id] = task

    return task_dict


def shuffle_tasks(tasks: Dict[TaskID, TaskInfo]) -> Dict[TaskID, TaskInfo]:
    """
    Shuffles the task graph
    """
    task_list = list(tasks.values())
    np.random.shuffle(task_list)
    return convert_to_dictionary(task_list)


def extract(string: str) -> Union[int, Fraction]:
    """
    Extracts string as decimal or int
    """
    if "." in string:
        return Fraction(string)
    else:
        return int(string)


def read_pgraph(filename: str) -> Tuple[Dict[int, DataInfo], Dict[TaskID, TaskInfo]]:
    """
    Reads a pgraph file and returns:
    1. A list of the nodes in the graph
    2. The initial data configuration
    """

    task_list = []
    data_config = dict()

    with open(filename, 'r') as graph_file:

        lines = graph_file.readlines()

        # Read the initial data configuration
        data_info = lines.pop(0)
        data_info = data_info.split(',')
        idx = 0
        for data in data_info:
            info = data.strip().strip("{}").strip().split(":")
            size = int(info[0].strip())
            location = int(info[1].strip())
            data_config[idx] = DataInfo(idx, size, location)
            idx += 1

        # print("Data Config", data_config)
        # Read the task graph
        for line in lines:

            task = line.split("|")
            # Breaks into [task_id, task_runtime, task_dependencies, data_dependencies]

            # Process task id (can't be empty)
            ids = task[0].strip()
            ids = make_tuple(ids)

            if not isinstance(ids, tuple):
                ids = (ids,)

            if isinstance(ids[0], str) and ids[0].isalpha():
                taskspace = ids[0]
                idx = ids[1]

                if not isinstance(idx, tuple):
                    idx = (idx, )

                task_ids = TaskID(taskspace, idx, 0)
            else:
                taskspace = "T"
                task_ids = TaskID(taskspace, ids, 0)

            # Process task runtime (can't be empty)
            configurations = task[1].strip().split("},")
            task_runtime = dict()
            for config in configurations:
                config = config.strip().strip("{}").strip()
                config = config.split(":")

                targets = config[0].strip().strip("()").strip().split(",")
                targets = [int(target.strip())
                           for target in targets if target.strip() != ""]
                target = tuple(targets)

                details = config[1].strip().split(",")

                details = [extract(detail.strip()) for detail in details]
                details = TaskRuntimeInfo(*details)

                task_runtime[target] = details

            # Process task dependencies (can be empty)
            if len(task) > 2:
                dependencies = task[2].split(":")
                if (len(dependencies) > 0) and (not dependencies[0].isspace()):
                    task_dependencies = []

                    for i in range(len(dependencies)):
                        if not dependencies[i].isspace():
                            ids = dependencies[i].strip()

                            ids = make_tuple(ids)

                            if not isinstance(ids, tuple):
                                ids = (ids,)

                            if isinstance(ids[0], str) and ids[0].isalpha():
                                name, idx = ids[0], ids[1]

                                if not isinstance(idx, tuple):
                                    idx = (idx, )
                                dep_id = TaskID(name, idx, 0)

                            else:
                                dep_id = TaskID(taskspace, ids, 0)

                            task_dependencies.append(dep_id)
                else:
                    task_dependencies = []

            else:
                task_dependencies = []

            task_dependencies = task_dependencies

            # Process data dependencies (can be empty)
            if len(task) > 3:
                # Split into [read, write, read/write]
                types = task[3].split(":")

                check = [not t.isspace() for t in types]

                if any(check):
                    task_data = [[], [], []]

                    for i in range(len(types)):
                        if check[i]:
                            data = types[i].strip().split(",")
                            if not data[0].isspace():
                                task_data[i] = [0 for _ in range(len(data))]

                                for j in range(len(data)):
                                    if not data[j].isspace():
                                        task_data[i][j] = int(data[j])
                else:
                    task_data = [[], [], []]
            else:
                task_data = [[], [], []]

            task_data = TaskDataInfo(*task_data)

            task_tuple = TaskInfo(task_ids, task_runtime,
                                  task_dependencies, task_data)

            task_list.append(task_tuple)

    task_graph = convert_to_dictionary(task_list)

    return data_config, task_graph


def get_time(line: str) -> int:
    logged_time = line.split('>>')[0].strip().strip("\`").strip('[]')
    return int(logged_time)


def check_log_line(line: str) -> int:
    if "Running task" in line:
        return LogState.START_TASK
    elif "Notified dependents" in line:
        return LogState.NOTIFY_DEPENDENTS
    elif "Assigned " in line:
        return LogState.ASSIGNED_TASK
    elif "Runahead task" in line:
        return LogState.RUNAHEAD_TASK
    elif "Completed task" in line:
        return LogState.COMPLETED_TASK
    elif "Adding dependencies" in line:
        return LogState.ADDING_DEPENDENCIES
    elif "has constraints" in line:
        return LogState.ADD_CONSTRAINT
    else:
        return LogState.UNKNOWN


def convert_task_id(task_id: str, instance: int = 0) -> TaskID:
    id = task_id.strip().split('_')
    taskspace = id[0]
    task_idx = tuple([int(i) for i in id[1:]])
    return TaskID(taskspace, task_idx, int(instance))


def get_task_properties(line: str):
    message = line.split('>>')[1].strip()
    tasks = re.findall(task_filter, message)
    tprops = []
    for task in tasks:
        properties = {}
        task = task.strip('InnerTask{').strip('}').strip()
        task_properties = task.split(',')
        for prop in task_properties:
            prop_name, prop_value = prop.strip().split(':')
            properties[prop_name] = prop_value.strip()

        # If ".dm." is in the task name, ignore it since
        # this is a data movement task.
        # TODO(hc): we may need to verify data movemnt task too.
        if ".dm." in properties['name']:
            continue

        properties['name'] = convert_task_id(
            properties['name'], properties['instance'])

        tprops.append(properties)

    return tprops


def parse_blog(filename: str = 'parla.blog') -> Tuple[Dict[TaskID, TaskTime],  Dict[TaskID, List[TaskID]]]:

    try:
        result = subprocess.run(
            ['bread', '-s', r"-f `[%r] >> %m`", filename], stdout=subprocess.PIPE)

        output = result.stdout.decode('utf-8')
    except subprocess.CalledProcessError as e:
        raise Exception(e.output)

    output = output.splitlines()

    task_start_times = {}
    task_runahead_times = {}
    task_notify_times = {}
    task_end_times = {}
    task_assigned_times = {}

    task_start_order = []
    task_end_order = []
    task_runahead_order = []

    task_times = {}
    task_states = defaultdict(list)

    task_dependencies = {}

    final_instance_map = {}

    for line in output:
        line_type = check_log_line(line)
        if line_type == LogState.START_TASK:
            start_time = get_time(line)
            task_properties = get_task_properties(line)

            if task_properties[0]["is_data_task"] == "1":
                continue

            task_properties = task_properties[0]

            task_start_times[task_properties['name']] = start_time
            task_start_order.append(task_properties['name'])

            current_name = task_properties['name']

            base_name = TaskID(current_name.taskspace,
                               current_name.task_idx,
                               0)

            if base_name in final_instance_map:
                if current_name.instance > final_instance_map[base_name].instance:
                    final_instance_map[base_name] = current_name
            else:
                # if current_name.instance > 0:
                #    raise RuntimeError(
                #        "Instance number is not 0 for first instance of task")
                final_instance_map[base_name] = base_name

        elif line_type == LogState.RUNAHEAD_TASK:
            runahead_time = get_time(line)
            task_properties = get_task_properties(line)

            if task_properties[0]["is_data_task"] == "1":
                continue

            task_properties = task_properties[0]

            current_name = task_properties['name']
            base_name = TaskID(current_name.taskspace,
                               current_name.task_idx,
                               0)

            task_runahead_times[base_name] = runahead_time
            task_runahead_order.append(base_name)

        elif line_type == LogState.COMPLETED_TASK:
            end_time = get_time(line)
            task_properties = get_task_properties(line)

            if task_properties[0]["is_data_task"] == "1":
                continue

            task_properties = task_properties[0]

            current_name = task_properties['name']
            base_name = TaskID(current_name.taskspace,
                               current_name.task_idx,
                               0)

            task_end_times[base_name] = end_time
            task_end_order.append(base_name)

        elif line_type == LogState.NOTIFY_DEPENDENTS:
            notify_time = get_time(line)
            task_properties = get_task_properties(line)

            if task_properties[0]["is_data_task"] == "1":
                continue

            notifying_task = task_properties[0]
            current_name = notifying_task['name']
            current_state = notifying_task['get_state']
            instance = notifying_task['instance']

            if int(instance) > 0:
                base_name = TaskID(current_name.taskspace,
                                   current_name.task_idx,
                                   0)
                task_states[base_name] += [current_state]

            task_states[current_name] += [current_state]

        elif line_type == LogState.ASSIGNED_TASK:
            assigned_time = get_time(line)
            task_properties = get_task_properties(line)

            if task_properties[0]["is_data_task"] == "1":
                continue

            task_properties = task_properties[0]

            current_name = task_properties['name']
            base_name = TaskID(current_name.taskspace,
                               current_name.task_idx,
                               0)

            task_assigned_times[base_name] = assigned_time

        elif line_type == LogState.ADDING_DEPENDENCIES:
            task_properties = get_task_properties(line)

            if task_properties[0]["is_data_task"] == "1":
                continue

            current_task = task_properties[0]['name']
            current_dependencies = []

            for d in task_properties[1:]:
                dependency = d['name']
                current_dependencies.append(dependency)

            task_dependencies[current_task] = current_dependencies

    for task in task_end_times:
        assigned_t = task_assigned_times[task]
        start_t = task_start_times[task]
        # end_t = task_end_times[task]
        end_t = task_end_times[task]
        duration = end_t - start_t
        task_times[task] = TaskTime(assigned_t, start_t, end_t, duration)

    return task_times, task_dependencies, task_states


def generate_serial_graph(config: SerialConfig) -> str:
    task_config = config.task_config
    configurations = task_config.configurations

    graph = ""

    data_config_string = ""
    if config.data_pattern == DataInitType.NO_DATA:
        data_config_string = "{1 : -1}\n"
    elif config.data_pattern == DataInitType.OVERLAPPED_DATA:
        config.data_partitions = 1
        single_data_block_size = (
            config.total_data_width // config.data_partitions)
        for i in range(config.data_partitions):
            data_config_string += f"{{ {single_data_block_size} : -1}}"
            if i+1 < config.data_partitions:
                data_config_string += f" , "
    elif config.data_pattern == DataInitType.INDEPENDENT_DATA:
        raise NotImplementedError("[Serial] Data patterns not implemented")
    else:
        raise ValueError(
            f"[Serial] Not supported data configuration: {config.data_pattern}")
    data_config_string += "\n"

    if task_config is None:
        raise ValueError("Task config must be specified")

    configuration_string = ""
    for device_id, task_config in configurations.items():
        last_flag = 1 if device_id == list(
            configurations.keys())[-1] else 0
        if config.fixed_placement:
            device_id = DeviceType.GPU_0
        # Othrewise, expect any cpu or any gpu.
        configuration_string += f"{{ {device_id} : {task_config.task_time}, {task_config.device_fraction}, {task_config.gil_accesses}, {task_config.gil_fraction}, {task_config.memory} }}"

        if last_flag == 0:
            configuration_string += ", "

    graph += data_config_string
    for i in range(config.steps):  # height
        inout_data_index = i
        if config.data_pattern == DataInitType.OVERLAPPED_DATA:
            inout_data_index = 0
        for j in range(config.chains): # width

            dependency_string = ""
            dependency_limit = min(i, config.dependency_count)
            for k in range(1, dependency_limit+1):
                assert (i-k >= 0)
                dependency_string += f"{i-k, j}"

                if k < dependency_limit:
                    dependency_string += " : "

            graph += f"{i, j} |  {configuration_string} | {dependency_string} | : : {inout_data_index} \n"

    return graph

#TODO(wlr): Refactor this. It is unmaintanable.
def generate_reduction_graph(config: ReductionConfig) -> str:
    task_config = config.task_config
    num_gpus = config.num_gpus
    configurations = task_config.configurations

    graph = ""

    if task_config is None:
        raise ValueError("Task config must be specified")

    data_config_string = ""
    if config.data_pattern == DataInitType.NO_DATA:
        data_config_string = "{1 : -1}\n"
    elif config.data_pattern == DataInitType.INDEPENDENT_DATA:
        raise NotImplementedError("[Reduction] Data patterns not implemented")
    else:
        single_data_block_size = config.total_data_width
        for i in range(config.branch_factor**config.levels):
            if i > 0:
                data_config_string += ", "
            data_config_string += f"{{ {single_data_block_size} : -1}}"
    data_config_string += "\n"
    graph += data_config_string

    post_configuration_string = ""

    # TODO(hc): when this was designed, we considered multidevice placement.
    #           but for now, we only consider a single device placement and so,
    #           follow the old generator's graph generation rule.

    device_id = DeviceType.ANY_GPU_DEVICE
    for config_device_id, task_config in configurations.items():
        last_flag = 1 if config_device_id == list(
            configurations.keys())[-1] else 0

        post_configuration_string += f"{task_config.task_time}, {task_config.device_fraction}, {task_config.gil_accesses}, {task_config.gil_fraction}, {task_config.memory} }}"
        # TODO(hc): This should be refined.
        #           If users did not set "fixed", then it should be any cpu or gpu.
        device_id = config_device_id[-1]

        if last_flag == 0:
            post_configuration_string += ", "

    reverse_level = 0
    global_idx = 0
    for i in range(config.levels, -1, -1):
        total_tasks_in_level = config.branch_factor ** i
        segment = total_tasks_in_level / num_gpus
        for j in range(total_tasks_in_level):
            if reverse_level > 0:
                dependency_string = " "
                for k in range(config.branch_factor):
                    dependency_string += f"{reverse_level-1, config.branch_factor*j + k}"
                    if k+1 < config.branch_factor:
                        dependency_string += " : "
            else:
                dependency_string = " "

            if reverse_level > 0:
                l = 0
                read_dependency = " "
                targets = [config.branch_factor**(reverse_level-1)]
                for k in targets:
                    read_dependency += f"{(config.branch_factor**(reverse_level))*j+k}"
                    l += 1
                    if l < len(targets):
                        read_dependency += ", "
                write_dependency = f"{config.branch_factor**(reverse_level)*j}"
            else:
                read_dependency = " "
                write_dependency = f"{global_idx}"
            if config.fixed_placement:
                # USER_CHOSEN_DEVICE acts as an offset.
                device_id = int(DeviceType.USER_CHOSEN_DEVICE + j // segment)
            else:
                assert device_id == DeviceType.CPU_DEVICE or device_id == DeviceType.ANY_GPU_DEVICE
            pre_configuration_string = f"{{ {device_id} : "
            configuration_string = pre_configuration_string + post_configuration_string
            graph += f"{reverse_level, j} |  {configuration_string} | {dependency_string} | {read_dependency} : : {write_dependency} \n"
            global_idx += 1
        reverse_level += 1
    return graph


def generate_independent_graph(config: IndependentConfig) -> str:
    task_config = config.task_config
    configurations = task_config.configurations
    num_gpus = config.num_gpus

    graph = ""

    data_config_string = ""
    # TODO(hc): for now, assume that data allocation starts from cpu.
    if config.data_pattern == DataInitType.NO_DATA:
        data_config_string = f"{{1 : -1}}"
    elif config.data_pattern == DataInitType.INDEPENDENT_DATA:
        single_data_block_size = config.total_data_width
        config.data_partitions = 64
        for i in range(config.data_partitions):
            data_config_string += f"{{{single_data_block_size} : -1}}"
            if i+1 < config.data_partitions:
                data_config_string += f", "
    elif config.data_pattern == DataInitType.OVERLAPPED_DATA:
        raise NotImplementedError(
            "[Independent] Data patterns not implemented")
    else:
        raise ValueError("[Independent] Data patterns not implemented")
    data_config_string += "\n"

    if task_config is None:
        raise ValueError("Task config must be specified")

    graph += data_config_string
    for i in range(config.task_count):
        read_data_block = i % config.data_partitions
        configuration_string = ""
        for device_id, task_config in configurations.items():
            last_flag = 1 if device_id == list(
                configurations.keys())[-1] else 0
            if config.fixed_placement:
                device_id = int(DeviceType.USER_CHOSEN_DEVICE + i % num_gpus)
            configuration_string += f"{{ {device_id} : {task_config.task_time}, {task_config.device_fraction}, {task_config.gil_accesses}, {task_config.gil_fraction}, {task_config.memory} }}"
            if last_flag == 0:
                configuration_string += ", "
        graph += f"{i} |  {configuration_string} | | {read_data_block} : :\n"
    return graph


def generate_reduction_scatter_graph(tgraph_config: ReductionScatterConfig) -> str:
    """
    Generate reduction-scatter graph input file.

    e.g.,
    * * * * * * (bulk tasks) 
    \ | | | | /
         *      (bridge task)
    / | | | | \
    * * * * * *
    ...
    """
    task_config = tgraph_config.task_config
    configurations = task_config.configurations
    num_gpus = tgraph_config.num_gpus
    num_tasks = tgraph_config.task_count
    # Level starts from 1
    levels = tgraph_config.levels
    # Calcualte the number of bridge tasks in the graph.
    num_bridge_tasks = levels // 2
    num_bridge_tasks += 1 if (levels % 2 > 0) else  0
    # Calculate the number of bulk tasks in the graph.
    num_bulk_tasks = (num_tasks - num_bridge_tasks)
    # Calculate the number of bulk tasks per level.
    num_levels_for_bulk_tasks = levels // 2 + 1
    num_bulk_tasks_per_level = num_bulk_tasks // num_levels_for_bulk_tasks
    # All the remaining bulk tasks are added to the last level.
    num_bulk_tasks_last_level = (num_bulk_tasks % num_levels_for_bulk_tasks) + num_bulk_tasks_per_level
    # Calculate the number of tasks per gpu per level. 
    num_bulk_tasks_per_gpu = (num_bulk_tasks_per_level) // num_gpus
    """
    for l in range(levels + 1):
        if l % 2 > 0:
            print(f"Level {l}: -- 1 --", flush=True)
        else:
            if l == levels:
                print(f"Level {l}: {num_bulk_tasks_last_level}, {num_bulk_tasks_per_gpu}", flush=True)
            else:
                print(f"Level {l}: {num_bulk_tasks_per_level}, {num_bulk_tasks_per_gpu}", flush=True)
    """

    graph = ""

    data_config_string = ""
    # TODO(hc): for now, assume that data allocation starts from cpu.
    if tgraph_config.data_pattern == DataInitType.NO_DATA:
        data_config_string = f"{1, -1}"
    elif tgraph_config.data_pattern == DataInitType.OVERLAPPED_DATA:
        # Each bulk task takes an individual (non-overlapped) data block.
        # A bridge task reduces all data blocks from the bulk tasks in the previous level.
        single_data_block_size = tgraph_config.total_data_width
        for d in range(num_bulk_tasks_last_level):
            if d > 0:
                data_config_string += " | "
            data_config_string += f"{single_data_block_size, -1}"
    elif tgraph_config.data_pattern == DataInitType.INDEPENDENT_DATA:
        raise NotImplementedError(
            "[Independent] Data patterns not implemented")
    data_config_string += "\n"
    graph += data_config_string

    # TODO(hc): I don't know how to handle user-fixed placement on multi-device
    #           tasks. Let me design single device task workload.
    assert len(task_config.configurations) == 1

    # Construct task graphs.
    task_id = 0
    bridge_task_dev_id = DeviceType.USER_CHOSEN_DEVICE if tgraph_config.fixed_placement else \
                         DeviceType.ANY_GPU_DEVICE
    last_bridge_task_id_str = ""
    last_bridge_task_id = 0 
    for l in range(levels + 1):
        # If the last level has a bridge task, the previous level should take all remaining bulk
        # tasks.
        if levels % 2 > 0:
            l_num_bulk_tasks = num_bulk_tasks_per_level if l < (levels - 1) else num_bulk_tasks_last_level
        else:
            l_num_bulk_tasks = num_bulk_tasks_per_level if l < levels else num_bulk_tasks_last_level
        if l % 2 > 0: # Bridge task condition
            dependency_block = ""
            inout_data_block = ""
            for d in range(l_num_bulk_tasks):
                inout_data_block += f"{d}"
                if l == 1:
                    dependency_block += f"{d + last_bridge_task_id}"
                else:
                    dependency_block += f"{d + last_bridge_task_id + 1}"
                if d != (l_num_bulk_tasks - 1):
                    inout_data_block += ","
                    dependency_block += " : "
            # TODO(hc): assume a single device task.
            for _, sdevice_task_config in task_config.configurations.items():
                graph += (f"{task_id} | {{ {bridge_task_dev_id} : {sdevice_task_config.task_time}, "
                          f"{sdevice_task_config.device_fraction}, {sdevice_task_config.gil_accesses}, "
                          f"{sdevice_task_config.gil_fraction}, {sdevice_task_config.memory} }}")
            graph += f" | {dependency_block}"
            graph += f" | : : {inout_data_block}\n"
            if tgraph_config.fixed_placement:
                bridge_task_dev_id += 1
                if bridge_task_dev_id == num_gpus + DeviceType.USER_CHOSEN_DEVICE:
                    bridge_task_dev_id = DeviceType.USER_CHOSEN_DEVICE
            last_bridge_task_id_str = f"{task_id}"
            last_bridge_task_id = int(task_id)
            task_id += 1
        else: # Bulk tasks condition
            bulk_task_id_per_gpu = 0
            bulk_task_dev_id = DeviceType.USER_CHOSEN_DEVICE if tgraph_config.fixed_placement else \
                               DeviceType.ANY_GPU_DEVICE
            for bulk_task_id in range(l_num_bulk_tasks):
                inout_data_block = f"{bulk_task_id}"
                # TODO(hc): assume a single device task.
                for _, sdevice_task_config in task_config.configurations.items():
                    graph += (f"{task_id} | {{ {bulk_task_dev_id} : {sdevice_task_config.task_time}, "
                              f"{sdevice_task_config.device_fraction}, {sdevice_task_config.gil_accesses}, "
                              f"{sdevice_task_config.gil_fraction}, {sdevice_task_config.memory} }}")
                graph += f" | {last_bridge_task_id_str}"
                graph += f" | : : {inout_data_block}\n"
                l_num_bulk_tasks_per_gpu = l_num_bulk_tasks // num_gpus
                if tgraph_config.fixed_placement:
                    if l_num_bulk_tasks % num_gpus >= (bulk_task_dev_id - DeviceType.USER_CHOSEN_DEVICE):
                        l_num_bulk_tasks_per_gpu += 1
                    bulk_task_id_per_gpu += 1
                    if bulk_task_id_per_gpu == l_num_bulk_tasks_per_gpu:
                        bulk_task_id_per_gpu = 0
                        bulk_task_dev_id += 1
                        if bulk_task_dev_id == num_gpus + DeviceType.USER_CHOSEN_DEVICE:
                            bulk_task_dev_id = DeviceType.USER_CHOSEN_DEVICE
                task_id += 1
    return graph

__all__ = [DeviceType, LogState, MovementType, DataInitType, TaskID, TaskRuntimeInfo,
           TaskDataInfo, TaskInfo, DataInfo, TaskTime, TimeSample, read_pgraph,
           parse_blog, TaskConfigs, RunConfig, shuffle_tasks,
<<<<<<< HEAD
           generate_independent_graph, generate_serial_graph, generate_reduction_graph]
=======
           generate_independent_graph, generate_serial_graph,
           generate_reduction_scatter_graph]
>>>>>>> efc0af39
<|MERGE_RESOLUTION|>--- conflicted
+++ resolved
@@ -694,7 +694,7 @@
 
     return graph
 
-#TODO(wlr): Refactor this. It is unmaintanable.
+#TODO(wlr): Refactor this. It is terribly hard to read
 def generate_reduction_graph(config: ReductionConfig) -> str:
     task_config = config.task_config
     num_gpus = config.num_gpus
@@ -707,7 +707,7 @@
 
     data_config_string = ""
     if config.data_pattern == DataInitType.NO_DATA:
-        data_config_string = "{1 : -1}\n"
+        data_config_string = "{{1 : -1}}\n"
     elif config.data_pattern == DataInitType.INDEPENDENT_DATA:
         raise NotImplementedError("[Reduction] Data patterns not implemented")
     else:
@@ -869,15 +869,15 @@
     data_config_string = ""
     # TODO(hc): for now, assume that data allocation starts from cpu.
     if tgraph_config.data_pattern == DataInitType.NO_DATA:
-        data_config_string = f"{1, -1}"
+        data_config_string = f"{{1 : -1}}"
     elif tgraph_config.data_pattern == DataInitType.OVERLAPPED_DATA:
         # Each bulk task takes an individual (non-overlapped) data block.
         # A bridge task reduces all data blocks from the bulk tasks in the previous level.
         single_data_block_size = tgraph_config.total_data_width
         for d in range(num_bulk_tasks_last_level):
             if d > 0:
-                data_config_string += " | "
-            data_config_string += f"{single_data_block_size, -1}"
+                data_config_string += ", "
+            data_config_string += f"{{{single_data_block_size} : -1}}"
     elif tgraph_config.data_pattern == DataInitType.INDEPENDENT_DATA:
         raise NotImplementedError(
             "[Independent] Data patterns not implemented")
@@ -956,9 +956,6 @@
 __all__ = [DeviceType, LogState, MovementType, DataInitType, TaskID, TaskRuntimeInfo,
            TaskDataInfo, TaskInfo, DataInfo, TaskTime, TimeSample, read_pgraph,
            parse_blog, TaskConfigs, RunConfig, shuffle_tasks,
-<<<<<<< HEAD
            generate_independent_graph, generate_serial_graph, generate_reduction_graph]
-=======
            generate_independent_graph, generate_serial_graph,
-           generate_reduction_scatter_graph]
->>>>>>> efc0af39
+           generate_reduction_scatter_graph]