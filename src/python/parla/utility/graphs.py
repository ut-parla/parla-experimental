--- conflicted
+++ resolved
@@ -685,13 +685,7 @@
         inout_data_index = i
         if config.data_pattern == DataInitType.OVERLAPPED_DATA:
             inout_data_index = 0
-<<<<<<< HEAD
-        for j in range(config.chains):  # width
-            # TODO(hc): for now, do not support chain
-=======
         for j in range(config.chains): # width
-
->>>>>>> 6fb5e06f
             dependency_string = ""
             dependency_limit = min(i, config.dependency_count)
             for k in range(1, dependency_limit+1):
