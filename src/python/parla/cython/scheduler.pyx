from abc import abstractmethod, ABCMeta
from typing import Collection, Optional, Union, List, Dict
import threading
from collections import deque, namedtuple, defaultdict
import inspect 

from parla.common.globals import DeviceType, cupy, CUPY_ENABLED

import traceback
import sys

#cimport tasks
from parla.cython import tasks

cimport core
from parla.cython import core
from parla.cython.cyparray import CyPArray

from parla.common.globals import _Locals as Locals 
from parla.common.parray.core import PArray

Task = tasks.Task
ComputeTask = tasks.ComputeTask
DataMovementTask = tasks.DataMovementTask
TaskSpace = tasks.TaskSpace
create_env = tasks.create_env

from parla.utility.tracer import NVTXTracer

PyInnerScheduler = core.PyInnerScheduler
PyInnerWorker = core.PyInnerWorker
PyInnerTask = core.PyInnerTask

nvtx = NVTXTracer
nvtx.initialize()

class TaskBodyException(RuntimeError):
    pass

class SchedulerException(RuntimeError):
    pass

class WorkerThreadException(RuntimeError):
    pass


class _SchedulerLocals(threading.local):
    def __init__(self):
        super(_SchedulerLocals, self).__init__()
        self._scheduler_context_stack = []

    @property
    def scheduler_context(self):
        if self._scheduler_context_stack:
            return self._scheduler_context_stack[-1]
        else:
            raise Exception("No scheduler context")

_scheduler_locals = _SchedulerLocals()

def get_scheduler_context():
    return _scheduler_locals.scheduler_context

def get_device_manager():
    return get_scheduler_context().device_manager

def get_stream_pool():
    return get_scheduler_context().device_manager.stream_pool

class SchedulerContext:

    #TODO: Add enviornments back

    @property
    @abstractmethod
    def scheduler(self) -> "Scheduler":
        raise NotImplementedError()

    def __enter__(self):
        #TODO: Deprecate _scheduler_locals 
        _scheduler_locals._scheduler_context_stack.append(self)
        Locals.push_scheduler(self.scheduler)
        return self

    def __exit__(self, exc_type, exc_val, exc_tb):
        _scheduler_locals._scheduler_context_stack.pop()
        Locals.pop_scheduler()

class ControllableThread(threading.Thread):

    def __init__(self):
        super().__init__()
        self._should_run = True

    def stop(self):
        #print("Stopping Thread:", self, flush=True)
        with self._monitor:
            self._should_run = False
            self._monitor.notify_all()

    @abstractmethod
    def run(self):
        pass


class WorkerThread(ControllableThread, SchedulerContext):
    def __init__(self, scheduler, index):
        super().__init__()
        self._scheduler = scheduler
        self._monitor = threading.Condition(threading.Lock())

        self.index = index

        self.task = None
        self.status = "Initializing"

        self.inner_worker = PyInnerWorker(self, scheduler.inner_scheduler)

        #Add the worker to the scheduler pool of all workers (not yet active)
        scheduler.inner_scheduler.add_worker(self.inner_worker)

    def start(self, initialize=True):
        super(ControllableThread, self).start()

        self._initialize()

    def _initialize(self):
        device_manager = self.scheduler.device_manager

        #comment(wlr): wow, it is non-trivial to get the set of active cuda devices in the scheduler.
        #TODO(wlr): Fix this in device_manager (see todo there)

        if CUPY_ENABLED:
            gpu_arch = device_manager.py_registered_archs[DeviceType.CUDA]
            ngpus = len(gpu_arch)

            for index in range(ngpus):
                # Trigger cuBLAS/etc. initialization for this GPU in this thread.
                with cupy.cuda.Device(index % device_manager.num_real_gpus) as device:
                    print("Doing warmup for GPU", index, flush=True)
                    a = cupy.asarray([2.])
                    cupy.cuda.get_current_stream().synchronize()
                    with cupy.cuda.Stream(False, True) as stream:
                        cupy.asnumpy(cupy.sqrt(a))
                        device.cublas_handle
                        device.cusolver_handle
                        device.cusolver_sp_handle
                        device.cusparse_handle
                        stream.synchronize()
                        device.synchronize()



    @property
    def scheduler(self):
        return self._scheduler

    def assign_task(self, task):
        #print("Worker waiting to assign task", flush=True)
        with self._monitor:
            if self.task:
                raise Exception("Worker already has a task")
            self.task = task
            #print("Worker assigned task. Waking thread...", flush=True)
            self._monitor.notify()

    def remove_task(self):
        with self._monitor:
            if not self.task:
                raise Exception("Worker does not have a task")
            self.task = None

    def run(self):
        try:
            #A worker thread is a scheduler context
            with self:
                #TODO: Perform any thread initialization on enviornment components

                #Add the worker to the scheduler pool of active & availabe workers
                self.scheduler.inner_scheduler.enqueue_worker(self.inner_worker)

                with self.scheduler.start_monitor:
                    #print("NOTIFYING", flush=True)
                    self.scheduler.start_monitor.notify_all()

                while self._should_run:
                    self.status = "Waiting"
                    #print("WAITING", flush=True)

                    #with self._monitor:
                    #    if not self.task:
                    #        self._monitor.wait()
                    nvtx.push_range(message="worker::wait", domain="Python Runtime", color="blue")
                    self.inner_worker.wait_for_task()

                    self.task = self.inner_worker.get_task()
                    if isinstance(self.task, core.DataMovementTaskAttributes):
                        self.task_attrs = self.task
                        self.task = DataMovementTask()
                        self.task.instantiate(self.task_attrs, self.scheduler)
                    nvtx.pop_range(domain="Python Runtime")

                    print("THREAD AWAKE", self.index, self.task, self._should_run, flush=True)

                    self.status = "Running"

                    if isinstance(self.task, Task):
                        active_task = self.task 

                        parla_devices = active_task.get_assigned_devices()
                        device_context = create_env(parla_devices)
<<<<<<< HEAD

                        #comment(wlr): This replaces the old enviornment (for continuation tasks)
                        active_task.enviornment = device_context
                        
=======
>>>>>>> 50079410

                        #Save device_context with task object
                        # - May be used by dependent tasks to query event, stream, device information from runahead or completed tasks
                        active_task.env = device_context

                        #Pass streams and event pointers to c++ task (only saves initial runtime ones, TODO(wlr): save user ones after body returns)
                        device_context.write_to_task(active_task)
                        device_context.handle_runahead_dependencies()  #handle in C++ (good if num_dependencies > 100)
                        #active_task.py_handle_runahead_dependencies() #handle in python 

                        print("Running Task", active_task, flush=True)
                        nvtx.push_range(message="worker::run", domain="Python Runtime", color="blue")

                        Locals.push_task(active_task)

                        with device_context as env:
                            
                            core.binlog_2("Worker", "Running task: ", active_task.inner_task, " on worker: ", self.inner_worker)
                            #Run the task body (this may complete the task or return a continuation)
                            #The body may return asynchronusly before kernels have completed, in which case the task will be marked as runahead
                            active_task.run()

<<<<<<< HEAD
                        Locals.pop_task()

                        #print(active_task.name, " is done")
=======
                            env.record_events()
>>>>>>> 50079410

                        nvtx.pop_range(domain="Python Runtime")
                        #print("Finished Task", self.index, active_task.taskid.full_name, flush=True)

                        nvtx.push_range(message="worker::cleanup", domain="Python Runtime", color="blue")

                        final_state  = active_task.state

                        #TODO(wlr): Add better exception handling
                        if isinstance(final_state, tasks.TaskException):
                            raise TaskBodyException(active_task.state.exception)

                        elif isinstance(final_state, tasks.TaskRunning):
                            nvtx.push_range(message="worker::continuation", domain="Python Runtime", color="red")
                            #print("CONTINUATION: ", active_task.taskid.full_name, active_task.state.dependencies, flush=True)
                            active_task.dependencies = active_task.state.dependencies
                            active_task.func = active_task.state.func
                            active_task.args = active_task.state.args

                            active_task.inner_task.clear_dependencies()
                            active_task.add_dependencies(active_task.dependencies, process=False)
                            nvtx.pop_range(domain="Python Runtime")
                        
                        elif  isinstance(final_state, tasks.TaskCompleted):
                            core.binlog_2("Worker", "Completed task: ", active_task.inner_task, " on worker: ", self.inner_worker)
<<<<<<< HEAD
                    
=======


                        print("Cleaning up Task", active_task, flush=True)
                        #Handle synchronization in C++
>>>>>>> 50079410
                        self.scheduler.inner_scheduler.task_cleanup(self.inner_worker, active_task.inner_task, active_task.state.value)
                        
                        #Handle synchronization in Python (for debugging, works!)
                        #self.scheduler.inner_scheduler.task_cleanup_presync(self.inner_worker, active_task.inner_task, active_task.state.value)
                        #device_context.synchronize(events=True)
                        #self.scheduler.inner_scheduler.task_cleanup_postsync(self.inner_worker, active_task.inner_task, active_task.state.value)
                        print("Finished Cleaning up Task", active_task, flush=True)

                        nvtx.pop_range(domain="Python Runtime")
                    elif self._should_run:
                        raise WorkerThreadException("%r Worker: Woke without a task", self.index)
                    else:
                        #print("Worker Thread Stopping", flush=True)
                        break

        except Exception as e:
            print("Exception in Worker Thread", e, flush=True)
            self.scheduler.exception_stack.append(e)
            self.scheduler.stop()

            if isinstance(e, TaskBodyException):
                raise WorkerThreadException(f"Unhandled Exception in Task: {self.task.get_name()}") from e
            if isinstance(e, KeyboardInterrupt):
                print("You pressed Ctrl+C! In a worker!", flush=True)
                raise e
            else:
                raise WorkerThreadException("Unhandled Exception on "+str(self))

    def stop(self):
        super().stop()
        self.inner_worker.stop()
        #print("Stopped Thread", self, flush=True)

class Scheduler(ControllableThread, SchedulerContext):

    def __init__(self, device_manager, n_threads=6, period=0.001):
        super().__init__()

        self.start_monitor = threading.Condition(threading.Lock())

        self._monitor = threading.Condition(threading.Lock())

        self.exception_stack = []

        self.default_taskspace = TaskSpace("global")

        #TODO: Handle resources better
        resources = 1.0

        self.device_manager = device_manager
        cy_device_manager = self.device_manager.get_cy_device_manager()
        self.inner_scheduler = PyInnerScheduler(cy_device_manager, n_threads, resources, self)

        self.worker_threads = [WorkerThread(self, i) for i in range(n_threads)]

        with self.start_monitor:
            for thread in self.worker_threads:
                thread.start()
            #print("Scheduler: Waiting at least one thread to Spawn", flush=True)
            self.start_monitor.wait()

        self.start()

    @property
    def scheduler(self):
        return self

    def get_device_reqs_from_placement(self, placement):
        return self.device_manager.get_device_reqs_from_placement(placement)

    def __enter__(self):
        if self.inner_scheduler.get_num_active_tasks() != 1:
            raise SchedulerException("Schedulers can only have a single scope.")
        return super().__enter__()

    def __exit__(self, exc_type, exc_val, exc_tb):
        #print("Scheduler: Exiting", flush=True)
        try:
            super().__exit__(exc_type, exc_val, exc_tb)
            self.inner_scheduler.decrease_num_active_tasks()
            #print("Waiting for scheduler to stop", flush=True)

            with self._monitor:
                #print("Busy Waiting for scheduler to stop", flush=True)
                while self.inner_scheduler.get_status():
                    self._monitor.wait()

                #print("Scheduler: Stopping from __exit__", flush=True)
                for t in self.worker_threads:
                    t.join()
        except Exception as e:
            self.exception_stack.append(e)

            if len(self.exception_stack) > 0:
                raise self.exception_stack[0]
        finally:
            pass
            #print("Runtime Stopped", flush=True)

    def run(self):
        #print("Scheduler: Running", flush=True)
        self.inner_scheduler.run()
        #print("Scheduler: Stopped Loop", flush=True)

    def stop(self):
        #print("Scheduler: Stopping (Called from Python)", flush=True)
        self.inner_scheduler.stop()

    def get_num_running_tasks(self):
        return self.inner_scheduler.get_num_running_tasks()

    def stop_callback(self):
        super().stop()

        for w in self.worker_threads:
            w.stop()

        #print("Scheduler: Stopped", flush=True)

    def spawn_task(self, task):
        print("Scheduler: Spawning Task", task, flush=True)
        self.inner_scheduler.spawn_task(task.inner_task)

    
    def assign_task(self, task, worker):
        task.state = tasks.TaskRunning(task.func, task.args, task.dependencies)
        worker.assign_task(task)

    def get_num_notified_workers(self):
        return self.inner_scheduler.get_num_notified_workers()

    def spawn_wait(self):
        self.inner_scheduler.spawn_wait()

    def reserve_parray(self, cy_parray: CyPArray, global_dev_id: int):
        """
        Reserve PArray instances that are created through
        __init__() of the PArray class.
        In the current Parla, crosspy calls this function
        during initialization if its internal array type is PArray.

        :param parray: Created Cython PArray instance
        :param global_dev_id: global logical device id that
                              the PArray will be placed
        """
        self.inner_scheduler.reserve_parray(cy_parray, global_dev_id)

    def release_parray(self, cy_parray: CyPArray, global_dev_id: int):
        """
        Release PArray instances that are evicted.

        :param parray: Cython PArray instance to be evicted
        :param global_dev_id: global logical device id that
                              the PArray will be evicted
        """
        self.inner_scheduler.release_parray(cy_parray, global_dev_id)

    def get_parray_state(\
        self, global_dev_id: int, parray_parent_id):
        """
        Return True if a parent PArray of the passed PArray exists on a
        device.

        :param global_dev_id: global logical device id that 
                              this function interests 
        :param parray_parent_id: parent PArray ID
        """
        return self.inner_scheduler.get_parray_state( \
            global_dev_id, parray_parent_id)


def _task_callback(task, body):
    """
    A function which forwards to a python function in the appropriate device context.
    """
    try:
        body = body

        if inspect.iscoroutinefunction(body):
            body = body()

        if inspect.iscoroutine(body):
            try:
                in_value_task = getattr(task, "value_task", None)
                in_value = in_value_task and in_value_task.result

                new_task_info = body.send(in_value)
                task.value_task = None
                if not isinstance(new_task_info, tasks.TaskAwaitTasks):
                    raise TypeError(
                        "Parla coroutine tasks must yield a TaskAwaitTasks")
                dependencies = new_task_info.dependencies
                value_task = new_task_info.value_task
                if value_task:
                    assert isinstance(value_task, Task)
                    task.value_task = value_task
                return tasks.TaskRunning(_task_callback, (body,), dependencies)
            except StopIteration as e:
                result = None
                if e.args:
                    (result,) = e.args
                return tasks.TaskRunahead(result)
        else:
            result = body()
            return tasks.TaskRunahead(result)
    finally:
        pass<|MERGE_RESOLUTION|>--- conflicted
+++ resolved
@@ -209,26 +209,24 @@
 
                         parla_devices = active_task.get_assigned_devices()
                         device_context = create_env(parla_devices)
-<<<<<<< HEAD
-
+
+                        #Save device_context with task object
                         #comment(wlr): This replaces the old enviornment (for continuation tasks)
                         active_task.enviornment = device_context
-                        
-=======
->>>>>>> 50079410
-
-                        #Save device_context with task object
-                        # - May be used by dependent tasks to query event, stream, device information from runahead or completed tasks
-                        active_task.env = device_context
-
-                        #Pass streams and event pointers to c++ task (only saves initial runtime ones, TODO(wlr): save user ones after body returns)
+
+                        #Pass streams and event pointers to c++ task
+                        #(only saves initial runtime ones, TODO(wlr): save user ones after body returns)
                         device_context.write_to_task(active_task)
-                        device_context.handle_runahead_dependencies()  #handle in C++ (good if num_dependencies > 100)
-                        #active_task.py_handle_runahead_dependencies() #handle in python 
+
+                        #handle event wait in C++ (good if num_dependencies large)
+                        device_context.handle_runahead_dependencies()
+                        #handle event wait in python 
+                        #active_task.py_handle_runahead_dependencies() 
 
                         print("Running Task", active_task, flush=True)
                         nvtx.push_range(message="worker::run", domain="Python Runtime", color="blue")
 
+                        #Push the task to the thread local stack
                         Locals.push_task(active_task)
 
                         with device_context as env:
@@ -238,13 +236,11 @@
                             #The body may return asynchronusly before kernels have completed, in which case the task will be marked as runahead
                             active_task.run()
 
-<<<<<<< HEAD
+                        #Pop the task from the thread local stack
                         Locals.pop_task()
 
-                        #print(active_task.name, " is done")
-=======
-                            env.record_events()
->>>>>>> 50079410
+                        #Log events on all 'task default' streams
+                        device_context.record_events()
 
                         nvtx.pop_range(domain="Python Runtime")
                         #print("Finished Task", self.index, active_task.taskid.full_name, flush=True)
@@ -270,14 +266,9 @@
                         
                         elif  isinstance(final_state, tasks.TaskCompleted):
                             core.binlog_2("Worker", "Completed task: ", active_task.inner_task, " on worker: ", self.inner_worker)
-<<<<<<< HEAD
                     
-=======
-
-
                         print("Cleaning up Task", active_task, flush=True)
                         #Handle synchronization in C++
->>>>>>> 50079410
                         self.scheduler.inner_scheduler.task_cleanup(self.inner_worker, active_task.inner_task, active_task.state.value)
                         
                         #Handle synchronization in Python (for debugging, works!)
