from abc import abstractmethod, ABCMeta
from typing import Collection, Optional, Union, List, Dict
import threading
from collections import deque, namedtuple, defaultdict
import inspect 
import os
from parla.common.globals import DeviceType, cupy, CUPY_ENABLED
from parla.common.globals import SynchronizationType as SyncType

import traceback
import sys

#cimport tasks
from parla.cython import tasks

cimport core
from parla.cython import core
from parla.cython.cyparray import CyPArray

from parla.common.globals import _Locals as Locals 
from parla.common.globals import USE_PYTHON_RUNAHEAD, _global_data_tasks, PREINIT_THREADS
from parla.common.parray.core import PArray

Task = tasks.Task
ComputeTask = tasks.ComputeTask
DataMovementTask = tasks.DataMovementTask
TaskSpace = tasks.TaskSpace
create_env = tasks.create_env

from parla.utility.tracer import NVTXTracer

PyInnerScheduler = core.PyInnerScheduler
PyInnerWorker = core.PyInnerWorker
PyInnerTask = core.PyInnerTask

nvtx = NVTXTracer
nvtx.initialize()

class TaskBodyException(RuntimeError):
    pass

class SchedulerException(RuntimeError):
    pass

class WorkerThreadException(RuntimeError):
    pass


class _SchedulerLocals(threading.local):
    def __init__(self):
        super(_SchedulerLocals, self).__init__()
        self._scheduler_context_stack = []

    @property
    def scheduler_context(self):
        if self._scheduler_context_stack:
            return self._scheduler_context_stack[-1]
        else:
            raise Exception("No scheduler context")

_scheduler_locals = _SchedulerLocals()

def get_scheduler_context():
    return _scheduler_locals.scheduler_context

def get_device_manager():
    return get_scheduler_context().device_manager

def get_stream_pool():
    return get_scheduler_context().device_manager.stream_pool

class SchedulerContext:

    #TODO: Add enviornments back

    @property
    @abstractmethod
    def scheduler(self) -> "Scheduler":
        raise NotImplementedError()

    def __enter__(self):
        #TODO: Deprecate _scheduler_locals 
        _scheduler_locals._scheduler_context_stack.append(self)
        Locals.push_scheduler(self.scheduler)
        return self

    def __exit__(self, exc_type, exc_val, exc_tb):
        _scheduler_locals._scheduler_context_stack.pop()
        Locals.pop_scheduler()

class ControllableThread(threading.Thread):

    def __init__(self):
        super().__init__()
        self._should_run = True

    def stop(self):
        #print("Stopping Thread:", self, flush=True)
        with self._monitor:
            self._should_run = False
            self._monitor.notify_all()

    @abstractmethod
    def run(self):
        pass


class WorkerThread(ControllableThread, SchedulerContext):
    def __init__(self, scheduler, index):
        super().__init__()
        self._scheduler = scheduler
        self._monitor = threading.Condition(threading.Lock())

        self.index = index

        self.task = None
        self.status = "Initializing"

        self.inner_worker = PyInnerWorker(self, scheduler.inner_scheduler)

        #Add the worker to the scheduler pool of all workers (not yet active)
        scheduler.inner_scheduler.add_worker(self.inner_worker)

    def start(self, initialize=True):
        super(ControllableThread, self).start()

        if PREINIT_THREADS:
            self._initialize()

    def _initialize(self):
        device_manager = self.scheduler.device_manager

        #comment(wlr): wow, it is non-trivial to get the set of active cuda devices in the scheduler.
        #TODO(wlr): Fix this in device_manager (see todo there)

        if CUPY_ENABLED:
            gpu_arch = device_manager.py_registered_archs[DeviceType.CUDA]
            ngpus = len(gpu_arch)

            for index in range(ngpus):
                # Trigger cuBLAS/etc. initialization for this GPU in this thread.
                with cupy.cuda.Device(index % device_manager.num_real_gpus) as device:
                    a = cupy.asarray([2.])
                    cupy.cuda.get_current_stream().synchronize()
                    with cupy.cuda.Stream(False, True) as stream:
                        cupy.asnumpy(cupy.sqrt(a))
                        device.cublas_handle
                        device.cusolver_handle
                        device.cusolver_sp_handle
                        device.cusparse_handle
                        stream.synchronize()
                        device.synchronize()



    @property
    def scheduler(self):
        return self._scheduler

    def assign_task(self, task):
        #print("Worker waiting to assign task", flush=True)
        with self._monitor:
            if self.task:
                raise Exception("Worker already has a task")
            self.task = task
            #print("Worker assigned task. Waking thread...", flush=True)
            self._monitor.notify()

    def remove_task(self):
        with self._monitor:
            if not self.task:
                raise Exception("Worker does not have a task")
            self.task = None

    def run(self):
        try:
            #A worker thread is a scheduler context
            with self:
                #TODO: Perform any thread initialization on enviornment components

                #Add the worker to the scheduler pool of active & availabe workers
                self.scheduler.inner_scheduler.enqueue_worker(self.inner_worker)

                with self.scheduler.start_monitor:
                    #print("NOTIFYING", flush=True)
                    self.scheduler.start_monitor.notify_all()

                while self._should_run:
                    self.status = "Waiting"
                    #print("WAITING", flush=True)

                    #with self._monitor:
                    #    if not self.task:
                    #        self._monitor.wait()
                    nvtx.push_range(message="worker::wait", domain="Python Runtime", color="blue")
                    self.inner_worker.wait_for_task()

                    self.task = self.inner_worker.get_task()
                    if isinstance(self.task, core.DataMovementTaskAttributes):
                        self.task_attrs = self.task
                        self.task = DataMovementTask()
                        self.task.instantiate(self.task_attrs, self.scheduler)
                        if USE_PYTHON_RUNAHEAD:
                            #This is a back up for testing
                            #Need to keep the python object alive
                            #Currently this is never cleaned up
                            _global_data_tasks[id(self.task)] = self.task

                    nvtx.pop_range(domain="Python Runtime")

                    #print("THREAD AWAKE", self.index, self.task, self._should_run, flush=True)

                    self.status = "Running"

                    if isinstance(self.task, Task):
                        active_task = self.task 

                        parla_devices = active_task.get_assigned_devices()
                        device_context = create_env(parla_devices)

                        #Save device_context with task object
                        #comment(wlr): This replaces the old enviornment (for continuation tasks)
                        #print("Setting environment for task", active_task, flush=True)
                        active_task.environment = device_context


                        #Writes all 'default' streams and event pointers to c++ task
                        #This allows their synchronization without the GIL and faster iteration over them
                        #(only saves initial runtime ones, TODO(wlr): save any user added events or streams after body returns)
                        device_context.write_to_task(active_task)
                        #print("Wrote enviornment to task", active_task, flush=True)

                        #handle event wait in python 
                        if USE_PYTHON_RUNAHEAD:
                            active_task.py_handle_runahead_dependencies() 
                        else:
                            #handle event wait in C++ (good if num_dependencies large)
                            active_task.handle_runahead_dependencies()

                        nvtx.push_range(message="worker::run", domain="Python Runtime", color="blue")

                        #Push the task to the thread local stack
                        Locals.push_task(active_task)

                        with device_context as env:
                            
                            core.binlog_2("Worker", "Running task: ", active_task.inner_task, " on worker: ", self.inner_worker)
                            #Run the task body (this may complete the task or return a continuation)
                            #The body may return asynchronusly before kernels have completed, in which case the task will be marked as runahead
                            active_task.run()

<<<<<<< HEAD
                        device_context.finalize()

=======
                        #Pop the task from the thread local stack
>>>>>>> ca39c712
                        Locals.pop_task()

                        #Log events on all 'task default' streams
                        device_context.record_events()

                        nvtx.pop_range(domain="Python Runtime")
                        #print("Finished Task", self.index, active_task.taskid.full_name, flush=True)

                        nvtx.push_range(message="worker::cleanup", domain="Python Runtime", color="blue")

                        final_state  = active_task.state

                        #TODO(wlr): Add better exception handling
                        if isinstance(final_state, tasks.TaskException):
                            raise TaskBodyException(active_task.state.exception)

                        elif isinstance(final_state, tasks.TaskRunning):
                            nvtx.push_range(message="worker::continuation", domain="Python Runtime", color="red")
                            #print("CONTINUATION: ", active_task.taskid.full_name, active_task.state.dependencies, flush=True)
                            active_task.dependencies = active_task.state.dependencies
                            active_task.func = active_task.state.func
                            active_task.args = active_task.state.args

                            active_task.inner_task.clear_dependencies()
                            active_task.add_dependencies(active_task.dependencies, process=False)
                            nvtx.pop_range(domain="Python Runtime")
                        
                        elif  isinstance(final_state, tasks.TaskRunahead):
                            core.binlog_2("Worker", "Runahead task: ", active_task.inner_task, " on worker: ", self.inner_worker)
                    
                        #print("Cleaning up Task", active_task, flush=True)

                        #FIXME: This can be cleaned up and hidden from this function with a better interface...
                        if active_task.runahead == SyncType.NONE:
                            device_context.finalize()
                        
                        if USE_PYTHON_RUNAHEAD:
                            #Handle synchronization in Python (for debugging, works!)
                            self.scheduler.inner_scheduler.task_cleanup_presync(self.inner_worker, active_task.inner_task, active_task.state.value)
                            if active_task.runahead != SyncType.NONE:
                                device_context.synchronize(events=True)
                            self.scheduler.inner_scheduler.task_cleanup_postsync(self.inner_worker, active_task.inner_task, active_task.state.value)
                        else:
                            #Handle synchronization in C++
                            self.scheduler.inner_scheduler.task_cleanup(self.inner_worker, active_task.inner_task, active_task.state.value)

                        #print("Finished Cleaning up Task", active_task, flush=True)

                        if active_task.runahead != SyncType.NONE:
                            device_context.return_streams()

                        if isinstance(final_state, tasks.TaskRunahead):
                            final_state = tasks.TaskCompleted(final_state.return_value)

                        active_task.state = final_state
                        core.binlog_2("Worker", "Completed task: ", active_task.inner_task, " on worker: ", self.inner_worker)

                        nvtx.pop_range(domain="Python Runtime")
                    elif self._should_run:
                        raise WorkerThreadException("%r Worker: Woke without a task", self.index)
                    else:
                        #print("Worker Thread Stopping", flush=True)
                        break

        except Exception as e:
            tb = traceback.format_exc()
            print("Exception in Worker Thread ", self, ": ", e, tb, flush=True)

            self.scheduler.exception_stack.append(e)
            self.scheduler.stop()

            if isinstance(e, TaskBodyException):
                raise WorkerThreadException(f"Unhandled Exception in Task: {self.task.get_name()}") from e
            if isinstance(e, KeyboardInterrupt):
                print("You pressed Ctrl+C! In a worker!", flush=True)
                raise e
            else:
                raise WorkerThreadException("Unhandled Exception on "+str(self))

    def stop(self):
        super().stop()
        self.inner_worker.stop()
        #print("Stopped Thread", self, flush=True)

class Scheduler(ControllableThread, SchedulerContext):

    def __init__(self, device_manager, n_threads=6, period=0.001):
        super().__init__()

        self.start_monitor = threading.Condition(threading.Lock())

        self._monitor = threading.Condition(threading.Lock())

        self.exception_stack = []

        self.default_taskspace = TaskSpace("global")

        #TODO: Handle resources better
        resources = 1.0

        self.device_manager = device_manager
        cy_device_manager = self.device_manager.get_cy_device_manager()
        self.inner_scheduler = PyInnerScheduler(cy_device_manager, n_threads, resources, self)

        self.worker_threads = [WorkerThread(self, i) for i in range(n_threads)]

        with self.start_monitor:
            for thread in self.worker_threads:
                thread.start()
            #print("Scheduler: Waiting at least one thread to Spawn", flush=True)
            self.start_monitor.wait()

        self.start()

    @property
    def scheduler(self):
        return self

    def get_device_reqs_from_placement(self, placement):
        return self.device_manager.get_device_reqs_from_placement(placement)

    def __enter__(self):
        if self.inner_scheduler.get_num_active_tasks() != 1:
            raise SchedulerException("Schedulers can only have a single scope.")
        return super().__enter__()

    def __exit__(self, exc_type, exc_val, exc_tb):
        #print("Scheduler: Exiting", flush=True)
        try:
            super().__exit__(exc_type, exc_val, exc_tb)
            self.inner_scheduler.decrease_num_active_tasks()
            #print("Waiting for scheduler to stop", flush=True)

            with self._monitor:
                #print("Busy Waiting for scheduler to stop", flush=True)
                while self.inner_scheduler.get_status():
                    self._monitor.wait()

                #print("Scheduler: Stopping from __exit__", flush=True)
                for t in self.worker_threads:
                    t.join()
        except Exception as e:
            self.exception_stack.append(e)

            if len(self.exception_stack) > 0:
                raise self.exception_stack[0]
        finally:
            pass
            #print("Runtime Stopped", flush=True)

    def run(self):
        #print("Scheduler: Running", flush=True)
        self.inner_scheduler.run()
        #print("Scheduler: Stopped Loop", flush=True)

    def stop(self):
        #print("Scheduler: Stopping (Called from Python)", flush=True)
        self.inner_scheduler.stop()

    def get_num_running_tasks(self):
        return self.inner_scheduler.get_num_running_tasks()

    def stop_callback(self):
        super().stop()

        for w in self.worker_threads:
            w.stop()

        #print("Scheduler: Stopped", flush=True)

    def spawn_task(self, task):
        #print("Scheduler: Spawning Task", task, flush=True)
        self.inner_scheduler.spawn_task(task.inner_task)

    
    def assign_task(self, task, worker):
        task.state = tasks.TaskRunning(task.func, task.args, task.dependencies)
        worker.assign_task(task)

    def get_num_notified_workers(self):
        return self.inner_scheduler.get_num_notified_workers()

    def spawn_wait(self):
        self.inner_scheduler.spawn_wait()

    def reserve_parray(self, cy_parray: CyPArray, global_dev_id: int):
        """
        Reserve PArray instances that are created through
        __init__() of the PArray class.
        In the current Parla, crosspy calls this function
        during initialization if its internal array type is PArray.

        :param parray: Created Cython PArray instance
        :param global_dev_id: global logical device id that
                              the PArray will be placed
        """
        self.inner_scheduler.reserve_parray(cy_parray, global_dev_id)

    def release_parray(self, cy_parray: CyPArray, global_dev_id: int):
        """
        Release PArray instances that are evicted.

        :param parray: Cython PArray instance to be evicted
        :param global_dev_id: global logical device id that
                              the PArray will be evicted
        """
        self.inner_scheduler.release_parray(cy_parray, global_dev_id)

    def get_parray_state(\
        self, global_dev_id: int, parray_parent_id):
        """
        Return True if a parent PArray of the passed PArray exists on a
        device.

        :param global_dev_id: global logical device id that 
                              this function interests 
        :param parray_parent_id: parent PArray ID
        """
        return self.inner_scheduler.get_parray_state( \
            global_dev_id, parray_parent_id)


def _task_callback(task, body):
    """
    A function which forwards to a python function in the appropriate device context.
    """
    try:
        body = body

        if inspect.iscoroutinefunction(body):
            body = body()

        if inspect.iscoroutine(body):
            try:
                in_value_task = getattr(task, "value_task", None)
                in_value = in_value_task and in_value_task.result

                new_task_info = body.send(in_value)
                task.value_task = None
                if not isinstance(new_task_info, tasks.TaskAwaitTasks):
                    raise TypeError(
                        "Parla coroutine tasks must yield a TaskAwaitTasks")
                dependencies = new_task_info.dependencies
                value_task = new_task_info.value_task
                if value_task:
                    assert isinstance(value_task, Task)
                    task.value_task = value_task
                return tasks.TaskRunning(_task_callback, (body,), dependencies)
            except StopIteration as e:
                result = None
                if e.args:
                    (result,) = e.args
                return tasks.TaskRunahead(result)
        else:
            result = body()
            return tasks.TaskRunahead(result)
    finally:
        pass<|MERGE_RESOLUTION|>--- conflicted
+++ resolved
@@ -249,12 +249,7 @@
                             #The body may return asynchronusly before kernels have completed, in which case the task will be marked as runahead
                             active_task.run()
 
-<<<<<<< HEAD
-                        device_context.finalize()
-
-=======
                         #Pop the task from the thread local stack
->>>>>>> ca39c712
                         Locals.pop_task()
 
                         #Log events on all 'task default' streams
