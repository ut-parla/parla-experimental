from abc import abstractmethod, ABCMeta
from typing import Collection, Optional, Union, List, Dict
import threading
from collections import deque, namedtuple, defaultdict
import inspect 

import traceback
import sys

#cimport tasks
from parla.cython import tasks

cimport core
from parla.cython import core

TaskID = tasks.TaskID
Task = tasks.Task
ComputeTask = tasks.ComputeTask

<<<<<<< HEAD
from parla.utility.tracer import NVTXTracer
=======
from parla.utility import nvtx_tracer
>>>>>>> 39f731cc

PyInnerScheduler = core.PyInnerScheduler
PyInnerWorker = core.PyInnerWorker
PyInnerTask = core.PyInnerTask
<<<<<<< HEAD
nvtx = NVTXTracer
nvtx.initialize()
=======
nvtx = nvtx_tracer.nvtx_tracer()
>>>>>>> 39f731cc

class TaskBodyException(RuntimeError):
    pass

class SchedulerException(RuntimeError):
    pass

class WorkerThreadException(RuntimeError):
    pass


#TODO: Unspawned Dependencies need to be rethought and implemented at the C++ level

class _SchedulerLocals(threading.local):
    def __init__(self):
        super(_SchedulerLocals, self).__init__()
        self._scheduler_context_stack = []

    @property
    def scheduler_context(self):
        if self._scheduler_context_stack:
            return self._scheduler_context_stack[-1]
        else:
            raise Exception("No scheduler context")

_scheduler_locals = _SchedulerLocals()

def get_scheduler_context():
    return _scheduler_locals.scheduler_context

class SchedulerContext:

    #TODO: Add enviornments back

    @property
    @abstractmethod
    def scheduler(self) -> "Scheduler":
        raise NotImplementedError()

    def __enter__(self):
        _scheduler_locals._scheduler_context_stack.append(self)
        return self

    def __exit__(self, exc_type, exc_val, exc_tb):
        _scheduler_locals._scheduler_context_stack.pop()

class ControllableThread(threading.Thread):

    def __init__(self):
        super().__init__()
        self._should_run = True

    def stop(self):
        #print("Stopping Thread:", self, flush=True)
        with self._monitor:
            self._should_run = False
            self._monitor.notify_all()

    @abstractmethod
    def run(self):
        pass


class WorkerThread(ControllableThread, SchedulerContext):
    def __init__(self, scheduler, index):
        super().__init__()
        self._scheduler = scheduler
        self._monitor = threading.Condition(threading.Lock())

        self.index = index

        self.task = None
        self.status = "Initializing"

        self.inner_worker = PyInnerWorker(self, scheduler.inner_scheduler)

        #Add the worker to the scheduler pool of all workers (not yet active)
        scheduler.inner_scheduler.add_worker(self.inner_worker)

    @property
    def scheduler(self):
        return self._scheduler

    def assign_task(self, task):
        #print("Worker waiting to assign task", flush=True)
        with self._monitor:
            if self.task:
                raise Exception("Worker already has a task")
            self.task = task
            #print("Worker assigned task. Waking thread...", flush=True)
            self._monitor.notify()

    def remove_task(self):
        with self._monitor:
            if not self.task:
                raise Exception("Worker does not have a task")
            self.task = None

    def run(self):
        try:
            #A worker thread is a scheduler context
            with self:
                #TODO: Perform any thread initialization on enviornment components

                #Add the worker to the scheduler pool of active & availabe workers
                self.scheduler.inner_scheduler.enqueue_worker(self.inner_worker)

                with self.scheduler.start_monitor:
                    #print("NOTIFYING", flush=True)
                    self.scheduler.start_monitor.notify_all()

                while self._should_run:
                    self.status = "Waiting"
                    #print("WAITING", flush=True)

                    #with self._monitor:
                    #    if not self.task:
                    #        self._monitor.wait()
                    nvtx.push_range(message="worker::wait", domain="Python Runtime", color="blue")
                    self.inner_worker.wait_for_task()

                    self.task = self.inner_worker.get_task()
                    nvtx.pop_range(domain="Python Runtime")

                    #print("THREAD AWAKE", self.index, self.task, self._should_run, flush=True)

                    self.status = "Running"

                    if isinstance(self.task, ComputeTask):
                        active_task = self.task 

                        core.binlog_2("Worker", "Running task: ", active_task.inner_task, " on worker: ", self.inner_worker)

                        #print("Running Task", self.index, active_task.taskid.full_name, flush=True)
                        nvtx.push_range(message="worker::run", domain="Python Runtime", color="blue")
                        active_task.run()
                        nvtx.pop_range(domain="Python Runtime")
                        #print("Finished Task", self.index, active_task.taskid.full_name, flush=True)

                        nvtx.push_range(message="worker::cleanup", domain="Python Runtime", color="blue")

                        final_state  = active_task.state

                        #TODO: Add better exception handling
                        if isinstance(final_state, tasks.TaskException):
                            raise TaskBodyException(active_task.state.exception)

                        elif isinstance(final_state, tasks.TaskRunning):
                            nvtx.push_range(message="worker::continuation", domain="Python Runtime", color="red")
                            #print("CONTINUATION: ", active_task.taskid.full_name, active_task.state.dependencies, flush=True)
                            active_task.dependencies = active_task.state.dependencies
                            active_task.func = active_task.state.func
                            active_task.args = active_task.state.args

                            active_task.inner_task.clear_dependencies()
                            active_task.add_dependencies(active_task.dependencies, process=False)
                            nvtx.pop_range(domain="Python Runtime")
                        
                        elif  isinstance(final_state, tasks.TaskCompleted):
                            core.binlog_2("Worker", "Completed task: ", active_task.inner_task, " on worker: ", self.inner_worker)


                        

                        #self.inner_worker.remove_task()
                        self.scheduler.inner_scheduler.task_cleanup(self.inner_worker, active_task.inner_task, active_task.state.value)
                        nvtx.pop_range(domain="Python Runtime")

                    elif self._should_run:
                        raise WorkerThreadException("%r Worker: Woke without a task", self.index)
                    else:
                        #print("Worker Thread Stopping", flush=True)
                        break

        except Exception as e:
            print("Exception in Worker Thread", e, flush=True)
            self.scheduler.exception_stack.append(e)
            self.scheduler.stop()

            if isinstance(e, TaskBodyException):
                raise WorkerThreadException("Unhandled Exception in Task") from e
            if isinstance(e, KeyboardInterrupt):
                print("You pressed Ctrl+C! In a worker!", flush=True)
                raise e
            else:
                raise WorkerThreadException("Unhandled Exception on "+str(self))

    def stop(self):
        super().stop()
        self.inner_worker.stop()
        #print("Stopped Thread", self, flush=True)

class Scheduler(ControllableThread, SchedulerContext):

    def __init__(self, n_threads=6, period=0.001):
        super().__init__()

        self.start_monitor = threading.Condition(threading.Lock())

        self._monitor = threading.Condition(threading.Lock())

        self.exception_stack = []

        #TODO: Handle resources better
        resources = 1.0

        self.inner_scheduler = PyInnerScheduler(n_threads, resources, self)

        self.worker_threads = [WorkerThread(self, i) for i in range(n_threads)]

        with self.start_monitor:
            for thread in self.worker_threads:
                thread.start()
            #print("Scheduler: Waiting at least one thread to Spawn", flush=True)
            self.start_monitor.wait()

        self.start()

    @property
    def scheduler(self):
        return self

    def __enter__(self):
        if self.inner_scheduler.get_num_active_tasks() != 1:
            raise SchedulerException("Schedulers can only have a single scope.")
        return super().__enter__()

    def __exit__(self, exc_type, exc_val, exc_tb):
        #print("Scheduler: Exiting", flush=True)
        try:
            super().__exit__(exc_type, exc_val, exc_tb)
            self.inner_scheduler.decrease_num_active_tasks()
            #print("Waiting for scheduler to stop", flush=True)

            with self._monitor:
                #print("Busy Waiting for scheduler to stop", flush=True)
                while self.inner_scheduler.get_status():
                    self._monitor.wait()

                #print("Scheduler: Stopping from __exit__", flush=True)
                for t in self.worker_threads:
                    t.join()
        except Exception as e:
            self.exception_stack.append(e)

            if len(self.exception_stack) > 0:
                raise self.exception_stack[0]
        finally:
            pass
            #print("Runtime Stopped", flush=True)

    def run(self):
        #print("Scheduler: Running", flush=True)
        self.inner_scheduler.run()
        #print("Scheduler: Stopped Loop", flush=True)

    def stop(self):
        #print("Scheduler: Stopping (Called from Python)", flush=True)
        self.inner_scheduler.stop()

    def get_num_running_tasks(self):
        return self.inner_scheduler.get_num_running_tasks()

    def stop_callback(self):
        super().stop()

        for w in self.worker_threads:
            w.stop()

        #print("Scheduler: Stopped", flush=True)

    def spawn_task(self, function, args, dependencies, taskid, req, name):
        nvtx.push_range(message="scheduler::spawn_task", domain="Python Runtime", color="blue")
        self.inner_scheduler.increase_num_active_tasks()
        
        task = ComputeTask(function, args, dependencies, taskid, req, name, scheduler=self)

        #TODO(will): Combine these into an InnerScheduler function that doens't need the GIL
        should_enqueue = task.add_dependencies(task.dependencies)

        if should_enqueue:
            self.inner_scheduler.enqueue_task(task.inner_task)
        nvtx.pop_range(domain="Python Runtime")

        #print("Created Task", task.taskid.full_name, should_enqueue, flush=True)

        return task
    
    def assign_task(self, task, worker):
        #print("Updating task state.", task, worker, flush=True)
        task.state = tasks.TaskRunning(task.func, task.args, task.dependencies)
        #print("Assigning Task", task, worker, flush=True)
        worker.assign_task(task)
        #print("Finished Assigning Task", task, worker, flush=True)

    def get_num_notified_workers(self):
        return self.inner_scheduler.get_num_notified_workers()

    def spawn_wait(self):
        self.inner_scheduler.spawn_wait()

    
def _task_callback(task, body):
    """
    A function which forwards to a python function in the appropriate device context.
    """
    try:
        body = body

        if inspect.iscoroutinefunction(body):
            body = body()

        if inspect.iscoroutine(body):
            try:
                in_value_task = getattr(task, "value_task", None)
                in_value = in_value_task and in_value_task.result

                new_task_info = body.send(in_value)
                task.value_task = None
                if not isinstance(new_task_info, tasks.TaskAwaitTasks):
                    raise TypeError(
                        "Parla coroutine tasks must yield a TaskAwaitTasks")
                dependencies = new_task_info.dependencies
                value_task = new_task_info.value_task
                if value_task:
                    assert isinstance(value_task, Task)
                    task.value_task = value_task
                return tasks.TaskRunning(_task_callback, (body,), dependencies)
            except StopIteration as e:
                result = None
                if e.args:
                    (result,) = e.args
                return tasks.TaskCompleted(result)
        else:
            result = body()
            return tasks.TaskCompleted(result)
    finally:
        pass<|MERGE_RESOLUTION|>--- conflicted
+++ resolved
@@ -17,21 +17,14 @@
 Task = tasks.Task
 ComputeTask = tasks.ComputeTask
 
-<<<<<<< HEAD
 from parla.utility.tracer import NVTXTracer
-=======
-from parla.utility import nvtx_tracer
->>>>>>> 39f731cc
 
 PyInnerScheduler = core.PyInnerScheduler
 PyInnerWorker = core.PyInnerWorker
 PyInnerTask = core.PyInnerTask
-<<<<<<< HEAD
+
 nvtx = NVTXTracer
 nvtx.initialize()
-=======
-nvtx = nvtx_tracer.nvtx_tracer()
->>>>>>> 39f731cc
 
 class TaskBodyException(RuntimeError):
     pass
