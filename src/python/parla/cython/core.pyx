--- conflicted
+++ resolved
@@ -733,13 +733,10 @@
     cpdef get_reserved_memory(self, int global_dev_id):
         cdef InnerScheduler* c_self = self.inner_scheduler
         return c_self.get_reserved_memory(global_dev_id)
-<<<<<<< HEAD
 
     cpdef get_memory_size_to_evict(self, int global_dev_id):
         cdef InnerScheduler* c_self = self.inner_scheduler
         return c_self.get_memory_size_to_evict(global_dev_id)
-=======
->>>>>>> ac939216
 
 
 class Resources:
