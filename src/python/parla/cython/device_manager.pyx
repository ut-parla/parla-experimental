--- conflicted
+++ resolved
@@ -270,17 +270,11 @@
                 py_cpu_device = PyCPUDevice(0, cpu_mem_sz, VCU_BASELINE) 
                 cpu.add_device(py_cpu_device)
                 self.registered_devices.append(py_cpu_device)
-<<<<<<< HEAD
-            gpu_num_devices = parsed_configs["GPU"]["num_devices"]
-            if gpu_num_devices > 0:
-=======
                 cy_device = py_cpu_device.get_cy_device()
                 self.cy_device_manager.register_device(cy_device)
 
-
             num_of_gpus = parsed_configs["GPU"]["num_devices"]
             if num_of_gpus > 0:
->>>>>>> 4e17680e
                 self.py_registered_archs[gpu] = gpu
                 gpu_mem_sizes = parsed_configs["GPU"]["mem_sz"]
                 assert(num_of_gpus == len(gpu_mem_sizes)) 
