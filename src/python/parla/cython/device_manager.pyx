--- conflicted
+++ resolved
@@ -7,11 +7,7 @@
 
 from . import device
 from .device cimport Device
-<<<<<<< HEAD
 from ..common.globals import DeviceType, cupy, VCU_BASELINE
-=======
-from parla.common.globals import DeviceType, cupy, VCU_BASELINE
->>>>>>> 362dc07d
 
 from typing import Iterable, Tuple, List
 
@@ -87,53 +83,7 @@
     def __repr__(self):
         return self.get_name()
 
-<<<<<<< HEAD
-
-=======
-
-class StreamPool:
-
-    def __init__(self, device_list, per_device=8):
-
-        if CUPY_ENABLED:
-            self.StreamClass = CupyStream 
-        else:
-            self.StreamClass = Stream
-
-        self._device_list = device_list
-        self._per_device = per_device
-        self._pool = {}
-
-        for dev in self._device_list:
-            self._pool[dev] = []
-            
-            with dev.device as d:
-                for i in range(self._per_device):
-                    self._pool[dev].append(self.StreamClass(device=dev))
-
-    def get_stream(self, dev):
-        if len(self._pool[dev]) == 0:
-            # Create a new stream if the pool is empty.
-            new_stream = self.StreamClass(device=dev)
-            return new_stream
-
-        return self._pool[dev].pop()
-
-    def return_stream(self, stream):
-        self._pool[stream.device].append(stream)
-
-    def __summarize__(self):
-        summary = ""
-        for dev in self._device_list:
-            summary += f"({dev} : {len(self._pool[dev])})"
-
-        return summary
-
-    def __repr__(self):
-        return f"StreamPool({self.__summarize__()})"
-
-
->>>>>>> 362dc07d
+
 # TODO(wlr):  - Allow device manager to initialize non-contiguous gpu ids. 
 # TODO(wlr):  - Provide a way to iterate over these real device ids
            
@@ -169,11 +119,7 @@
         # self.register_devices_to_cpp()
 
         # Initialize Device Hardware Queues
-<<<<<<< HEAD
         self.stream_pool = stream_pool.StreamPool(self.get_devices(DeviceType.GPU))
-=======
-        self.stream_pool = StreamPool(self.get_devices(DeviceType.GPU))
->>>>>>> 362dc07d
 
     def __dealloc__(self):
         for arch in self.py_registered_archs:
@@ -299,37 +245,22 @@
                 for dev_id in range(num_of_gpus):
 
                     if self.num_real_gpus > 0:
-<<<<<<< HEAD
-                        py_cuda_device = PyGPUDevice(
-=======
                         py_gpu_device = PyGPUDevice(
->>>>>>> 362dc07d
                                                 dev_id % self.num_real_gpus,
                                                 gpu_mem_sizes[dev_id],
                                                 VCU_BASELINE
                                             )
-<<<<<<< HEAD
                     
                     else:
                         py_cuda_device = PyCPUDevice(
-=======
-                    else:
-                        py_gpu_device = PyCPUDevice(
->>>>>>> 362dc07d
                                                 dev_id,
                                                 gpu_mem_sizes[dev_id],
                                                 VCU_BASELINE
                                             )
 
-<<<<<<< HEAD
-                    gpu_arch.add_device(py_cuda_device)
-                    self.registered_devices.append(py_cuda_device)
-                    cy_device = py_cuda_device.get_cy_device()
-=======
                     gpu_arch.add_device(py_gpu_device)
                     self.registered_devices.append(py_gpu_device)
                     cy_device = py_gpu_device.get_cy_device()
->>>>>>> 362dc07d
                     self.cy_device_manager.register_device(cy_device)
 
     def get_all_devices(self):
