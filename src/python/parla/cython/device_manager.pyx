--- conflicted
+++ resolved
@@ -7,11 +7,7 @@
 
 from . import device
 from .device cimport Device
-<<<<<<< HEAD
-from parla.common.globals import DeviceType, cupy, VCU_BASELINE
-=======
 from ..common.globals import DeviceType, cupy, VCU_BASELINE
->>>>>>> 9bf75e86
 
 from typing import Iterable, Tuple, List
 
@@ -87,53 +83,6 @@
     def __repr__(self):
         return self.get_name()
 
-<<<<<<< HEAD
-
-class StreamPool:
-
-    def __init__(self, device_list, per_device=8):
-
-        if CUPY_ENABLED:
-            self.StreamClass = CupyStream 
-        else:
-            self.StreamClass = Stream
-
-        self._device_list = device_list
-        self._per_device = per_device
-        self._pool = {}
-
-        for dev in self._device_list:
-            self._pool[dev] = []
-            
-            with dev.device as d:
-                for i in range(self._per_device):
-                    self._pool[dev].append(self.StreamClass(device=dev))
-
-    def get_stream(self, dev):
-        if len(self._pool[dev]) == 0:
-            # Create a new stream if the pool is empty.
-            new_stream = self.StreamClass(device=dev)
-            return new_stream
-
-        return self._pool[dev].pop()
-
-    def return_stream(self, stream):
-        self._pool[stream.device].append(stream)
-
-    def __summarize__(self):
-        summary = ""
-        for dev in self._device_list:
-            summary += f"({dev} : {len(self._pool[dev])})"
-
-        return summary
-
-    def __repr__(self):
-        return f"StreamPool({self.__summarize__()})"
-
-
-=======
-
->>>>>>> 9bf75e86
 # TODO(wlr):  - Allow device manager to initialize non-contiguous gpu ids. 
 # TODO(wlr):  - Provide a way to iterate over these real device ids
            
@@ -295,19 +244,12 @@
                 for dev_id in range(num_of_gpus):
 
                     if self.num_real_gpus > 0:
-<<<<<<< HEAD
-                        py_cuda_device = PyCUDADevice(
-=======
                         py_cuda_device = PyGPUDevice(
->>>>>>> 9bf75e86
                                                 dev_id % self.num_real_gpus,
                                                 gpu_mem_sizes[dev_id],
                                                 VCU_BASELINE
                                             )
-<<<<<<< HEAD
-=======
                     
->>>>>>> 9bf75e86
                     else:
                         py_cuda_device = PyCPUDevice(
                                                 dev_id,
