# cython: language_level=3
# cython: language=c++
"""!
@file device_manager.pyx
@brief Contains the cython wrapper and python layer DeviceManager and StreamPool classes.
"""

from . import device
from .device cimport Device
from ..common.globals import DeviceType, cupy, VCU_BASELINE

from typing import Iterable, Tuple, List

import os
import psutil
import yaml

PyDevice = device.PyDevice
PyGPUDevice = device.PyGPUDevice
PyCPUDevice = device.PyCPUDevice
PyArchitecture = device.PyArchitecture
ImportableGPUArchitecture = device.ImportableGPUArchitecture
ImportableCPUArchitecture = device.ImportableCPUArchitecture
PyGPUArchitecture = device.PyGPUArchitecture
PyCPUArchitecture = device.PyCPUArchitecture
DeviceResource = device.DeviceResource
DeviceResourceRequirement = device.DeviceResourceRequirement
Stream = device.Stream
CupyStream = device.CupyStream
CUPY_ENABLED = device.CUPY_ENABLED

# Importable architecture declarations
gpu = ImportableGPUArchitecture()
cpu = ImportableCPUArchitecture()

from . import stream_pool
from .stream_pool cimport CyStreamPool 

cdef class CyDeviceManager:
    """
    A bridge between pure Python and C++ device managers.
    """
    def __cinit__(self):
        self.cpp_device_manager_ = new DeviceManager()

    def __init__(self):
        pass

    def __dealloc__(self):
        del self.cpp_device_manager_

    cpdef register_device(self, CyDevice cy_device):
        """ Register devices to the c++ runtime. """
        cdef Device* cpp_device = cy_device.get_cpp_device()
        self.cpp_device_manager_.register_device(cpp_device)

    cpdef print_registered_devices(self):
        self.cpp_device_manager_.print_registered_devices()

    cpdef globalid_to_parrayid(self, global_dev_id):
        return self.cpp_device_manager_.globalid_to_parrayid(global_dev_id)

    cpdef parrayid_to_globalid(self, parray_dev_id):
        return self.cpp_device_manager_.parrayid_to_globalid(parray_dev_id)

    cdef DeviceManager* get_cpp_device_manager(self):
        return self.cpp_device_manager_


class PrintableFrozenSet(frozenset):
    """
    Add __repr__ to frozenset.
    """
    def get_name(self):
        # TODO(hc): better way?
        name = "[FrozenSet] "
        for elem in self:
            name += str(elem) + ","
        return name[:-1]

    def __repr__(self):
        return self.get_name()

<<<<<<< HEAD
=======

class StreamPool:

    def __init__(self, device_list, per_device=8):

        if CUPY_ENABLED:
            self.StreamClass = CupyStream 
        else:
            self.StreamClass = Stream

        self._device_list = device_list
        self._per_device = per_device
        self._pool = {}

        for dev in self._device_list:
            self._pool[dev] = []
            
            with dev.device as d:
                for i in range(self._per_device):
                    self._pool[dev].append(self.StreamClass(device=dev))

    def get_stream(self, dev):
        if len(self._pool[dev]) == 0:
            # Create a new stream if the pool is empty.
            new_stream = self.StreamClass(device=dev)
            return new_stream

        return self._pool[dev].pop()

    def return_stream(self, stream):
        self._pool[stream.device].append(stream)

    def __summarize__(self):
        summary = ""
        for dev in self._device_list:
            summary += f"({dev} : {len(self._pool[dev])})"

        return summary

    def __repr__(self):
        return f"StreamPool({self.__summarize__()})"

>>>>>>> 03f0d11c

# TODO(wlr):  - Allow device manager to initialize non-contiguous gpu ids. 
# TODO(wlr):  - Provide a way to iterate over these real device ids
           

class PyDeviceManager:
    """
    A device manager manages device objects and provides their information.
    The Parla runtime should access device information through a device manager.
    A single device manager for each Python and C++ is created and held
    by each schedulers.
    """

    def __init__(self, dev_config = None):
        self.cy_device_manager = CyDeviceManager()

        self.py_registered_archs = {}
        self.registered_devices = []

        if CUPY_ENABLED:
            try:
                self.num_real_gpus = cupy.cuda.runtime.getDeviceCount()
            except cupy.cuda.runtime.CUDARuntimeError:
                self.num_real_gpus = 0
        else:
            self.num_real_gpus = 0

        # Initialize Devices
        if dev_config is None or dev_config == "":
            self.register_cpu_devices()
            self.register_cupy_gpu_devices()
        else:
            self.parse_config_and_register_devices(dev_config)
        # self.register_devices_to_cpp()

        # Initialize Device Hardware Queues
        self.stream_pool = stream_pool.CyStreamPool(self.get_devices(DeviceType.GPU))

    def __dealloc__(self):
        for arch in self.py_registered_archs:
            for dev in arch.devices:
                del dev

    def register_cupy_gpu_devices(self):
        """
        This function adds cupy GPU devices.
        """
        # TODO(hc): Later, it will extend a GPU architecture type, like ones
        #           from AMD.
        if cupy is not None:
            try:
                num_of_gpus = cupy.cuda.runtime.getDeviceCount()
            except cupy.cuda.runtime.CUDARuntimeError:
                num_of_gpus = 0
        else:
            num_of_gpus = 0

        if num_of_gpus > 0:
            gpu_arch = PyGPUArchitecture()
            self.py_registered_archs[gpu] = gpu_arch

            for dev_id in range(num_of_gpus):
                gpu_dev = cupy.cuda.Device(dev_id)
                mem_info = gpu_dev.mem_info  # tuple of free and total memory (in bytes)
                mem_sz = long(mem_info[1])
                py_cuda_device = PyGPUDevice(dev_id, mem_sz, VCU_BASELINE)

                # Add device to the architecture
                gpu_arch.add_device(py_cuda_device)

                # Add device to the device manager (list of devices)
                self.registered_devices.append(py_cuda_device)

                # Register device to the C++ runtime
                cy_device = py_cuda_device.get_cy_device()
                self.cy_device_manager.register_device(cy_device)

    def register_cpu_devices(self, register_to_cuda: bool = False):
        num_cores = os.getenv("PARLA_NUM_CORES")
        if num_cores:
            num_cores = int(num_cores)
        else:
            num_cores = psutil.cpu_count(logical=False)
        if num_cores == 0:
            raise RuntimeError("No CPU cores available for Parla.")

        mem_sz = os.getenv("PARLA_CPU_MEM")
        if mem_sz:
            mem_sz = int(mem_sz)
        else:
            mem_sz = long(psutil.virtual_memory().total)
        
        py_cpu_device = PyCPUDevice(0, mem_sz, VCU_BASELINE)

        cpu_arch = PyCPUArchitecture()
        self.py_registered_archs[cpu] = cpu_arch
        cpu_arch.add_device(py_cpu_device)

        self.registered_devices.append(py_cpu_device)
        cy_device = py_cpu_device.get_cy_device()
        self.cy_device_manager.register_device(cy_device)
        
    def register_devices_to_cpp(self):
        """
        Register devices to the both Python/C++ runtime.
        """
        current_idx = 0
        for py_arch in self.py_registered_archs:
            for py_device in py_arch.devices:
                cy_device = py_device.get_cy_device()
                self.cy_device_manager.register_device(cy_device)
                py_device.global_id = current_idx 
                current_idx += 1

    def print_registered_devices(self):
        print("Python devices:", flush=True)
        for dev in self.py_registered_archs:
            print(f"\t Registered device: {dev}", flush=True)
        self.cy_device_manager.print_registered_devices()

    def get_cy_device_manager(self):
        return self.cy_device_manager

    def get_num_gpus(self) -> int:
        return len(self.py_registered_archs[gpu].devices)

    def get_devices(self, architecture_type):
        if architecture_type not in self.py_registered_archs:
            return []
        return self.py_registered_archs[architecture_type].devices

    def get_num_cpus(self) -> int:
        return len(self.py_registered_archs[cpu].devices)

    def get_architecture(self, arch_type) -> PyArchitecture:
        return self.py_registered_archs[arch_type]

    def parse_config_and_register_devices(self, yaml_config):
        with open(yaml_config, "r") as f:
            parsed_configs = yaml.safe_load(f)
            # Parse CPU device information.
            cpu_num_cores = parsed_configs["CPU"]["num_cores"]
            if cpu_num_cores > 0:
                cpu_arch = PyCPUArchitecture()
                self.py_registered_archs[cpu] = cpu_arch
                cpu_mem_sz = parsed_configs["CPU"]["mem_sz"]
                py_cpu_device = PyCPUDevice(0, cpu_mem_sz, VCU_BASELINE) 
                cpu_arch.add_device(py_cpu_device)
                self.registered_devices.append(py_cpu_device)
                cy_device = py_cpu_device.get_cy_device()
                self.cy_device_manager.register_device(cy_device)

            num_of_gpus = parsed_configs["GPU"]["num_devices"]
            if num_of_gpus > 0:
                gpu_arch = PyGPUArchitecture()
                self.py_registered_archs[gpu] = gpu_arch
                gpu_mem_sizes = parsed_configs["GPU"]["mem_sz"]
                assert(num_of_gpus == len(gpu_mem_sizes)) 
                
                for dev_id in range(num_of_gpus):

                    if self.num_real_gpus > 0:
<<<<<<< HEAD
                        py_cuda_device = PyGPUDevice(dev_id % self.num_real_gpus, \
                                                    gpu_mem_sizes[dev_id], \
                                                    VCU_BASELINE)
                    
=======
                        py_cuda_device = PyCUDADevice(
                                                dev_id % self.num_real_gpus,
                                                gpu_mem_sizes[dev_id],
                                                VCU_BASELINE
                                            )
>>>>>>> 03f0d11c
                    else:
                        py_cuda_device = PyCPUDevice(
                                                dev_id,
                                                gpu_mem_sizes[dev_id],
                                                VCU_BASELINE
                                            )

                    gpu_arch.add_device(py_cuda_device)
                    self.registered_devices.append(py_cuda_device)
                    cy_device = py_cuda_device.get_cy_device()
                    self.cy_device_manager.register_device(cy_device)

    def get_all_devices(self):
        return self.registered_devices

    def get_all_architectures(self):
        return self.py_registered_archs.values()

    def is_multidevice_placement(self, placement_tuple):
        if len(placement_tuple) == 2 and \
                isinstance(placement_tuple[1], DeviceResource):
            return False
        return True

    def construct_single_device_requirements(self, dev, res_req):
        return DeviceResourceRequirement(dev, res_req)

    def construct_single_architecture_requirements(self, arch, res_req):
        arch_reqs = []
        for d in arch.devices:
            arch_reqs.append(self.construct_single_device_requirements(
                  d, res_req))
        return PrintableFrozenSet(arch_reqs)

    def construct_resource_requirements(self, placement_component, vcus, memory):
        if isinstance(placement_component, Tuple) and not self.is_multidevice_placement(placement_component):
            # In this case, the placement component consists of
            # Device or Architecture, with its resource requirement.
            placement, req = placement_component
            req.memory = req.memory if req.memory is not None else  \
                (0 if memory is None else memory)
            req.vcus = req.vcus if req.vcus is not None else  \
                (0 if vcus is not None else vcus)
            # If a device specified by users does not exit 
            # and was not registered to the Parla runtime,
            # use CPU instead.
            if isinstance(placement, PyArchitecture):
                # Architecture placement means that the task mapper
                # could choose one of the devices in the specified
                # architecture.
                # For example, if `gpu` is specified, all gpu devices
                # become target candidate devices and one of them
                # might be chosen as the final placement for a task.
                # To distinguish architecture placement from others,
                # it is converted to a frozen set of the entire devices.
                return self.construct_single_architecture_requirements(
                    placement, req)
            elif isinstance(placement, PyDevice):
                return self.construct_single_device_requirements(
                    placement, req)
        elif isinstance(placement_component, PyArchitecture):
            vcus = vcus if vcus is not None else 0
            memory = memory if memory is not None else 0
            res_req = DeviceResource(memory, vcus)
            return self.construct_single_architecture_requirements(
                placement_component, res_req)
        elif isinstance(placement_component, PyDevice):
            vcus = vcus if vcus is not None else 0
            memory = memory if memory is not None else 0
            res_req = DeviceResource(memory, vcus)
            return self.construct_single_device_requirements(
                placement_component, res_req)
        else:
            raise TypeError("Incorrect placement")

    def unpack_placements(self, placement_components, vcus, memory):
        """ Unpack a placement parameter and return a list of
            a pair of devices and requirements in a proper hierarchy structure.
            Placements (from @spawn) could be collections, for
            multi-device placements, a pair of architecture and
            resource requirement, or a pair of device and resource requirement.
        """
        assert(isinstance(placement_components, List) or isinstance(placement_components, Tuple))
        # Multi-device resource requirement or
        # a list of devices, architectures, or multi-device 
        # requirements.
        unpacked_devices = []
        for c in placement_components:
            if isinstance(c, Tuple) and self.is_multidevice_placement(c):
                # Multi-device placement is specified
                # through a nested tuple of the placement API.
                # Which means that, each nested tuple in the
                # placement specifies a single placement for
                # a task. The placement API allows multiple tuples for
                # multi-device placements (e.g., placement=[(), (), ..]),
                # and the task mapper chooses one of those options
                # as the target requirement based on device states.
                # In this case, recursively call this function and
                # construct a list of member devices and their resource
                # requirements to distinguish them from other flat
                # resource requirements.
                unpacked_devices.append(self.unpack_placements(c, vcus, memory))
            else:
                unpacked_devices.append(self.construct_resource_requirements(c, vcus, memory))
        return unpacked_devices

    def get_device_reqs_from_placement(self, placement, vcus, memory):
        """ Unpack placement and return device objects that are specified
            (or implied) through the placement argument of @spawn.
            If None is passed to the placement, all devices exiting
            in the current system become candidates of the placement. """
        # Placement cannot be None since it is set to a list of the whole 
        # devices.
        assert placement is not None
        ps = placement if isinstance(placement, Iterable) else [placement]
        return self.unpack_placements(ps, vcus, memory)

    def globalid_to_parrayid(self, global_dev_id):
        return self.cy_device_manager.globalid_to_parrayid(global_dev_id)

    def parrayid_to_globalid(self, parray_dev_id):
        return self.cy_device_manager.parrayid_to_globalid(parray_dev_id)<|MERGE_RESOLUTION|>--- conflicted
+++ resolved
@@ -81,51 +81,6 @@
     def __repr__(self):
         return self.get_name()
 
-<<<<<<< HEAD
-=======
-
-class StreamPool:
-
-    def __init__(self, device_list, per_device=8):
-
-        if CUPY_ENABLED:
-            self.StreamClass = CupyStream 
-        else:
-            self.StreamClass = Stream
-
-        self._device_list = device_list
-        self._per_device = per_device
-        self._pool = {}
-
-        for dev in self._device_list:
-            self._pool[dev] = []
-            
-            with dev.device as d:
-                for i in range(self._per_device):
-                    self._pool[dev].append(self.StreamClass(device=dev))
-
-    def get_stream(self, dev):
-        if len(self._pool[dev]) == 0:
-            # Create a new stream if the pool is empty.
-            new_stream = self.StreamClass(device=dev)
-            return new_stream
-
-        return self._pool[dev].pop()
-
-    def return_stream(self, stream):
-        self._pool[stream.device].append(stream)
-
-    def __summarize__(self):
-        summary = ""
-        for dev in self._device_list:
-            summary += f"({dev} : {len(self._pool[dev])})"
-
-        return summary
-
-    def __repr__(self):
-        return f"StreamPool({self.__summarize__()})"
-
->>>>>>> 03f0d11c
 
 # TODO(wlr):  - Allow device manager to initialize non-contiguous gpu ids. 
 # TODO(wlr):  - Provide a way to iterate over these real device ids
@@ -288,18 +243,10 @@
                 for dev_id in range(num_of_gpus):
 
                     if self.num_real_gpus > 0:
-<<<<<<< HEAD
                         py_cuda_device = PyGPUDevice(dev_id % self.num_real_gpus, \
                                                     gpu_mem_sizes[dev_id], \
                                                     VCU_BASELINE)
                     
-=======
-                        py_cuda_device = PyCUDADevice(
-                                                dev_id % self.num_real_gpus,
-                                                gpu_mem_sizes[dev_id],
-                                                VCU_BASELINE
-                                            )
->>>>>>> 03f0d11c
                     else:
                         py_cuda_device = PyCPUDevice(
                                                 dev_id,
