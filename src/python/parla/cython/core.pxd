# cython: language_level=3
# cython: language=c++
import cython
cimport cython

from .device_manager cimport DeviceManager
from .cyparray cimport InnerPArray
from .device cimport Device, DeviceType, CyDevice
from .resources cimport Resource
<<<<<<< HEAD
=======
from .mm cimport LRUGlobalEvictionManager
>>>>>>> 9bf75e86

from libc.stdint cimport uint32_t, uint64_t, int64_t
from libcpp  cimport bool
from libcpp.string cimport string
from libcpp.vector cimport vector

from libc.stdint cimport uintptr_t

cdef extern from "include/gpu_utility.hpp" nogil:
    void cpu_busy_sleep(unsigned int microseconds) noexcept
    void gpu_busy_sleep(const int device, const unsigned long cycles, uintptr_t stream_ptr) noexcept 
<<<<<<< HEAD
=======

>>>>>>> 9bf75e86

cdef extern from "include/runtime.hpp" nogil:
    ctypedef void (*launchfunc_t)(void* py_scheduler, void* py_task, void* py_worker) noexcept 
    ctypedef void (*stopfunc_t)(void*) noexcept 
<<<<<<< HEAD

    void launch_task_callback(launchfunc_t func, void* py_scheduler, void* py_task, void* py_worker) noexcept
    void stop_callback(stopfunc_t func, void* scheduler) noexcept
=======

    void launch_task_callback(launchfunc_t func, void* py_scheduler, void* py_task, void* py_worker) noexcept
    void stop_callback(stopfunc_t func, void* scheduler) noexcept

    void create_parray(InnerPArray* parray, int parray_dev_id) noexcept 
>>>>>>> 9bf75e86

    cdef cppclass _StatusFlags "TaskStatusFlags":
        bool spawnable
        bool mappable
        bool reservable
        bool compute_runnable
        bool runnable

    cdef cppclass InnerTask:
        InnerTask()

        void set_scheduler(InnerScheduler* scheduler)
        void set_name(string name)
        void set_id(long long int i)
        void set_py_task(void *py_task)
        void set_priority(int p)

        void queue_dependency(InnerTask* task)
        _StatusFlags process_dependencies()
        void clear_dependencies()

        vector[void*] get_dependencies()
        vector[void*] get_dependents()
        vector[Device*]& get_assigned_devices() 
        void add_parray(InnerPArray* py_parray, int access_mode, int dev_id)
        bool notify_dependents_wrapper()

        void* get_py_task()

        int get_num_dependencies()
        int get_num_dependents()

        int get_num_blocking_dependencies()
        int get_num_unmapped_dependencies()

        string get_name()

        int set_state(int state)
        void add_device_req(void* dev_ptr, long mem_sz, int num_vcus)
        void begin_arch_req_addition()
        void end_arch_req_addition()
        void begin_multidev_req_addition()
        void end_multidev_req_addition()

        void add_event(uintptr_t event) except + 
        void add_stream(uintptr_t stream) except +

        void reset_events_streams() except +
        void handle_runahead_dependencies(int sync_type) except +
        void synchronize_events()   except +

<<<<<<< HEAD
=======
        void create_parray(InnerPArray* parray, int parray_dev_id)

>>>>>>> 9bf75e86
    cdef cppclass InnerDataTask(InnerTask):
        void* get_py_parray()
        int get_access_mode()
        int get_device_id()

    cdef cppclass TaskBarrier:
        TaskBarrier() except +
        void add_tasks(vector[InnerTask*] tasks) except +
        void wait() except +
        void set_id(int64_t i) except +

    cdef cppclass InnerTaskSpace:
        InnerTaskSpace() except +
        void add_tasks(vector[int64_t] keys, vector[InnerTask*] tasks) except +
        void wait() except +
        void set_id(int64_t i) except +
        void get_tasks(vector[int64_t] keys, vector[InnerTask*] tasks) except +

    cdef cppclass InnerWorker:
        void* py_worker
        InnerTask* task

        bool ready

        InnerWorker()
        InnerWorker(void* py_worker)

        void set_py_worker(void* py_worker)
        void set_scheduler(InnerScheduler* scheduler)
        void set_thread_idx(int idx)
        void assign_task(InnerTask* task)
        void get_task(InnerTask** task, bool* is_data_task)
        void remove_task() except +

        void wait()
        void stop()

    cdef cppclass InnerScheduler:

        bool should_run
        
        # TODO(hc): Refactor this eviction manager parameter to hide its policy
        InnerScheduler(LRUGlobalEvictionManager* cpp_memory_manager,  DeviceManager* cpp_device_manager)

        void set_num_workers(int num_workers)
        void set_py_scheduler(void* py_scheduler)
        void set_stop_callback(stopfunc_t func)

        bool get_should_run()

        void run() except +
        void stop()

        long long int get_memory_size_to_evict(int dev_id) except +

        void activate_wrapper()

        void spawn_task(InnerTask* task) except +

        void add_worker(InnerWorker* worker)
        void enqueue_worker(InnerWorker* worker)
        void task_cleanup(InnerWorker* worker, InnerTask* task, int state) except +
        void task_cleanup_presync(InnerWorker* worker, InnerTask* task, int state) except +
        void task_cleanup_postsync(InnerWorker* worker, InnerTask* task, int state) except +
        void task_cleanup_and_wait_for_task(InnerWorker* worker, InnerTask* task, int state) except +

        void increase_num_active_tasks()
        void decrease_num_active_tasks()

<<<<<<< HEAD
=======
        int get_num_active_tasks()
>>>>>>> 9bf75e86
        int get_num_running_tasks()
        int get_num_ready_tasks()
        int get_num_notified_workers()

        bool get_mapped_parray_state(uint32_t global_dev_idx, uint64_t parray_parent_id)
        bool get_reserved_parray_state(uint32_t global_dev_idx, uint64_t parray_parent_id)

        size_t get_mapped_memory(uint32_t global_dev_idx)
        size_t get_reserved_memory(uint32_t global_dev_idx)
        size_t get_max_memory(uint32_t global_dev_idx)

        void spawn_wait()

        void create_parray(InnerPArray* parray, int parray_dev_id)
        void remove_parray_from_tracker(InnerPArray* parray, int dev_id)
        

cdef extern from "include/profiling.hpp" nogil:
    void initialize_log(string filename)
    void write_log(string filename)

    void log_task_msg(int t, string msg)
    void log_worker_msg(int t, string msg)
    void log_scheduler_msg(int t, string msg)

    void log_task_1[T](int t, string msg, T* obj)
    void log_worker_1[T](int t, string msg, T* obj)
    void log_scheduler_1[T](int t, string msg, T* obj)

    void log_task_2[T, G](int t, string msg1, T* obj, string msg2, G* obj2)
    void log_worker_2[T, G](int t, string msg1, T* obj, string msg2, G* obj2)
    void log_scheduler_2[T, G](int t, string msg1, T* obj, string msg2, G* obj2)<|MERGE_RESOLUTION|>--- conflicted
+++ resolved
@@ -7,10 +7,7 @@
 from .cyparray cimport InnerPArray
 from .device cimport Device, DeviceType, CyDevice
 from .resources cimport Resource
-<<<<<<< HEAD
-=======
 from .mm cimport LRUGlobalEvictionManager
->>>>>>> 9bf75e86
 
 from libc.stdint cimport uint32_t, uint64_t, int64_t
 from libcpp  cimport bool
@@ -22,25 +19,15 @@
 cdef extern from "include/gpu_utility.hpp" nogil:
     void cpu_busy_sleep(unsigned int microseconds) noexcept
     void gpu_busy_sleep(const int device, const unsigned long cycles, uintptr_t stream_ptr) noexcept 
-<<<<<<< HEAD
-=======
-
->>>>>>> 9bf75e86
 
 cdef extern from "include/runtime.hpp" nogil:
     ctypedef void (*launchfunc_t)(void* py_scheduler, void* py_task, void* py_worker) noexcept 
     ctypedef void (*stopfunc_t)(void*) noexcept 
-<<<<<<< HEAD
-
-    void launch_task_callback(launchfunc_t func, void* py_scheduler, void* py_task, void* py_worker) noexcept
-    void stop_callback(stopfunc_t func, void* scheduler) noexcept
-=======
 
     void launch_task_callback(launchfunc_t func, void* py_scheduler, void* py_task, void* py_worker) noexcept
     void stop_callback(stopfunc_t func, void* scheduler) noexcept
 
     void create_parray(InnerPArray* parray, int parray_dev_id) noexcept 
->>>>>>> 9bf75e86
 
     cdef cppclass _StatusFlags "TaskStatusFlags":
         bool spawnable
@@ -92,11 +79,8 @@
         void handle_runahead_dependencies(int sync_type) except +
         void synchronize_events()   except +
 
-<<<<<<< HEAD
-=======
         void create_parray(InnerPArray* parray, int parray_dev_id)
 
->>>>>>> 9bf75e86
     cdef cppclass InnerDataTask(InnerTask):
         void* get_py_parray()
         int get_access_mode()
@@ -166,10 +150,7 @@
         void increase_num_active_tasks()
         void decrease_num_active_tasks()
 
-<<<<<<< HEAD
-=======
         int get_num_active_tasks()
->>>>>>> 9bf75e86
         int get_num_running_tasks()
         int get_num_ready_tasks()
         int get_num_notified_workers()
