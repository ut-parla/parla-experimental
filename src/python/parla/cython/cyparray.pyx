# cython: language_level=3
# cython: language=c++
"""!
@file cyparray.pyx
@brief Contains the core intermediate cython wrapper classes for PArray.
"""

from .cyparray cimport InnerPArray
from .cyparray_state cimport CyPArrayState
<<<<<<< HEAD
 
=======

>>>>>>> 9bf75e86
# a Cython wrapper class around C++ PArray
cdef class CyPArray:

    def __init__(self, py_parray, uint64_t id, uint64_t parent_id, py_parent_parray, CyPArrayState parray_state, int num_devices):
        pass

    def __cinit__(self, py_parray, uint64_t id, uint64_t parent_id, py_parent_parray, CyPArrayState parray_state, int num_devices):
        cdef InnerPArray* cpp_parent_parray = NULL
        cdef CyPArray cy_parent_parray
        if py_parent_parray is not None and py_parent_parray.ID != py_parray.ID:
            cy_parent_parray = py_parent_parray.cy_parray
            cpp_parent_parray = cy_parent_parray.get_cpp_parray()

        self.cpp_parray = new InnerPArray(
            <void *> py_parray, id, parent_id, cpp_parent_parray,
            parray_state.get_cpp_parray_state(), num_devices)

    def __dealloc__(self):
        del self.cpp_parray

    def set_size(self, new_size):
        self.cpp_parray.set_size(new_size)

    cdef InnerPArray* get_cpp_parray(self):
        return self.cpp_parray

    cpdef get_num_referring_tasks(self, int global_dev_id):
        return self.cpp_parray.get_num_referring_tasks(global_dev_id)

    cpdef get_parray_parentid(self):
        return self.cpp_parray.get_parent_id()<|MERGE_RESOLUTION|>--- conflicted
+++ resolved
@@ -7,11 +7,6 @@
 
 from .cyparray cimport InnerPArray
 from .cyparray_state cimport CyPArrayState
-<<<<<<< HEAD
- 
-=======
-
->>>>>>> 9bf75e86
 # a Cython wrapper class around C++ PArray
 cdef class CyPArray:
 
