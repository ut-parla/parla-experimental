# cython: language_level=3
# cython: language=c++
"""!
@file cyparray.pyx
@brief Contains the core intermediate cython wrapper classes for PArray.
"""

from .cyparray cimport InnerPArray
from .cyparray_state cimport CyPArrayState
<<<<<<< HEAD
from ..common.parray.core import PArray
=======
#from parla.common.parray.core import PArray
>>>>>>> cd15df46

# a Cython wrapper class around C++ PArray
cdef class CyPArray:

    def __init__(self, py_parray, uint64_t id, uint64_t parent_id, py_parent_parray, CyPArrayState parray_state, int num_devices):
        pass

    def __cinit__(self, py_parray, uint64_t id, uint64_t parent_id, py_parent_parray, CyPArrayState parray_state, int num_devices):
        cdef InnerPArray* cpp_parent_parray = NULL
        cdef CyPArray cy_parent_parray
        if py_parent_parray is not None and py_parent_parray.ID != py_parray.ID:
            cy_parent_parray = py_parent_parray.cy_parray
            cpp_parent_parray = cy_parent_parray.get_cpp_parray()

        self.cpp_parray = new InnerPArray(
            <void *> py_parray, id, parent_id, cpp_parent_parray,
            parray_state.get_cpp_parray_state(), num_devices)

    def __dealloc__(self):
        del self.cpp_parray

    def set_size(self, new_size):
        self.cpp_parray.set_size(new_size)

    cdef InnerPArray* get_cpp_parray(self):
        return self.cpp_parray

    cpdef get_num_referring_tasks(self, int global_dev_id):
        return self.cpp_parray.get_num_referring_tasks(global_dev_id)

    cpdef get_parray_parentid(self):
        return self.cpp_parray.get_parent_id()<|MERGE_RESOLUTION|>--- conflicted
+++ resolved
@@ -7,11 +7,7 @@
 
 from .cyparray cimport InnerPArray
 from .cyparray_state cimport CyPArrayState
-<<<<<<< HEAD
 from ..common.parray.core import PArray
-=======
-#from parla.common.parray.core import PArray
->>>>>>> cd15df46
 
 # a Cython wrapper class around C++ PArray
 cdef class CyPArray:
