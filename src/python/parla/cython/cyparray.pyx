--- conflicted
+++ resolved
@@ -7,12 +7,8 @@
 
 from .cyparray cimport InnerPArray
 from .cyparray_state cimport CyPArrayState
-<<<<<<< HEAD
 from ..common.parray.core import PArray
 
-=======
- 
->>>>>>> 03f0d11c
 # a Cython wrapper class around C++ PArray
 cdef class CyPArray:
 
