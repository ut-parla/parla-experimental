--- conflicted
+++ resolved
@@ -1,4 +1,3 @@
-<<<<<<< HEAD
 if(PARLA_ENABLE_CUDA)
   find_package(CUDAToolkit REQUIRED)
 endif()
@@ -9,21 +8,10 @@
     cyparray.pyx
     core.pyx
     stream_pool.pyx
-=======
-if (PARLA_ENABLE_CUDA)
-    find_package(CUDAToolkit REQUIRED)
-endif()
-
-set(PYX_FILES 
-    cyparray_state.pyx
-    cyparray.pyx
-    core.pyx
->>>>>>> 362dc07d
     device.pyx
     device_manager.pyx
     tasks.pyx
     scheduler.pyx
-<<<<<<< HEAD
     variants.pyx)
 
 set(FILE_MAP
@@ -74,8 +62,7 @@
   target_link_libraries(${CY_NAME} PRIVATE backend)
   target_link_directories(${CY_NAME} PRIVATE ${CMAKE_CURRENT_BINARY_DIR})
 
-  target_include_directories(${CY_NAME}
-                             PRIVATE ${PROJECT_SOURCE_DIR}/src/c/backend)
+  target_include_directories(${CY_NAME} PRIVATE ${PROJECT_SOURCE_DIR}/src/c/backend)
   target_include_directories(
     ${CY_NAME} PRIVATE ${PROJECT_SOURCE_DIR}/src/c/backend/include)
   target_include_directories(${CY_NAME} PRIVATE ${NumPy_INCLUDE_DIRS})
@@ -85,64 +72,4 @@
   # if(PARLA_ENABLE_CUDA) target_link_libraries(${CY_NAME} PRIVATE CUDA::cudart
   # CUDA::cublas CUDA::nvToolsExt CUDA::cublasLt) endif(PARLA_ENABLE_CUDA)
   install(TARGETS ${CY_NAME} DESTINATION ${CMAKE_PROJECT_NAME}/cython)
-=======
-    variants.pyx
-)
-
-set(FILE_MAP
-    "cyparray_state.pxd"
-    "cyparray.pxd cyparray_state.pxd"
-    "core.pxd device.pxd device_manager.pxd resources.pxd cyparray.pxd"
-    "device.pxd"
-    "device_manager.pxd device.pxd"
-    "core.pxd"
-    "core.pxd"
-    ""
-)
-
-set(index 0)
-foreach(PYX_FILE DEPEND_STRING IN ZIP_LISTS PYX_FILES FILE_MAP)
-    get_filename_component(CY_NAME ${PYX_FILE} NAME_WE)
-
-    if (PYX_FILE STREQUAL "")
-        break()
-    endif()
-
-    if (DEPEND_STRING STREQUAL "")
-        set(DEPEND_NAMES "")
-    else()
-        string(REPLACE " " ";" DEPEND_FILES ${DEPEND_STRING})
-        set(DEPEND_NAMES "")
-        foreach(DEPEND_FILE ${DEPEND_FILES})
-            set(DEPEND_NAME "${CMAKE_CURRENT_SOURCE_DIR}/${DEPEND_FILE}")
-            list(APPEND DEPEND_NAMES ${DEPEND_NAME})
-        endforeach()
-    endif()
-
-    set(CPP_FILE "${CMAKE_CURRENT_BINARY_DIR}/${CY_NAME}.cpp")
-    set(CY_FILE "${CMAKE_CURRENT_SOURCE_DIR}/${CY_NAME}.pyx")
-
-    add_custom_command(
-        OUTPUT ${CPP_FILE}
-        DEPENDS ${CY_FILE} ${DEPEND_NAMES}
-        VERBATIM
-        COMMAND ${CYTHON} ${CY_FILE} ${CYTHON_FLAGS} --include-dir ${CMAKE_CURRENT_SOURCE_DIR} --include-dir ${PROJECT_SOURCE_DIR}/src/c/backend/include -o ${CPP_FILE}
-        COMMENT "Cythonizing ${PYX_FILE}..."
-    )
-
-    python_add_library(${CY_NAME} MODULE "${CPP_FILE}" WITH_SOABI)
-    target_link_libraries(${CY_NAME} PRIVATE backend)
-    target_link_directories(${CY_NAME} PRIVATE ${CMAKE_CURRENT_BINARY_DIR})
-
-    target_include_directories(${CY_NAME} PRIVATE ${PROJECT_SOURCE_DIR}/src/c/backend)
-    target_include_directories(${CY_NAME} PRIVATE ${PROJECT_SOURCE_DIR}/src/c/backend/include)
-    target_include_directories(${CY_NAME} PRIVATE ${NumPy_INCLUDE_DIRS})
-    target_include_directories(${CY_NAME} PRIVATE ${PYTHON_INCLUDE_DIRS})
-    target_include_directories(${CY_NAME} PRIVATE ${CMAKE_CURRENT_SOURCE_DIR})
-    target_include_directories(${CY_NAME} PRIVATE ${CMAKE_CURRENT_BINARY_DIR})
-    if(PARLA_ENABLE_CUDA)
-        target_link_libraries(${CY_NAME} PRIVATE CUDA::cudart CUDA::cublas CUDA::nvToolsExt CUDA::cublasLt)
-    endif(PARLA_ENABLE_CUDA)
-    install(TARGETS ${CY_NAME} DESTINATION ${CMAKE_PROJECT_NAME}/cython)
->>>>>>> 362dc07d
 endforeach()