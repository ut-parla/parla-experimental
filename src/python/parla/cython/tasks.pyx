--- conflicted
+++ resolved
@@ -13,20 +13,15 @@
 
 from .core import PyInnerTask, CyTaskList, PyTaskSpace, PyTaskBarrier, DataMovementTaskAttributes
 from .device import PyDevice, PyCPUDevice, PyGPUDevice, DeviceResourceRequirement
+from .cyparray import CyPArray
 
 from ..common.globals import _Locals as Locals
 from ..common.globals import DeviceType
 from ..common.globals import get_stream_pool, get_scheduler
 from ..common.globals import AccessMode, Storage
 from ..common.globals import SynchronizationType as SyncType 
-
-<<<<<<< HEAD
 from ..common.parray.core import PArray
-=======
-from parla.cython.cyparray import CyPArray
-from parla.common.parray.core import PArray
-from parla.common.globals import SynchronizationType as SyncType 
-from parla.common.globals import _global_data_tasks
+from ..common.globals import _global_data_tasks
 
 
 PyDevice = device.PyDevice
@@ -36,7 +31,6 @@
 PyCUDAArchitecture = device.PyCUDAArchitecture
 
 DeviceType = PyDeviceType
->>>>>>> cd15df46
 
 from abc import abstractmethod, ABCMeta
 from typing import Optional, List, Iterable, FrozenSet
@@ -155,10 +149,6 @@
     # The argument dependencies intentially has no type hint.
     # Callers can pass None if they want to pass empty dependencies.
     def __init__(self, func, args, dependencies: Optional[Iterable] = None):
-<<<<<<< HEAD
-=======
-        #print("TaskRunning init", flush=True)
->>>>>>> cd15df46
         if dependencies is not None:
             self.dependencies = dependencies
         else:
@@ -735,22 +725,10 @@
 
         # TODO: Get device manager from task environment instead of scheduler at creation time
         device_manager = self.scheduler.device_manager
-<<<<<<< HEAD
         target_dev = self.assigned_devices[0]
         global_id = target_dev.get_global_id()
         parray_id = device_manager.globalid_to_parrayid(global_id)
 
-=======
-        """
-        for device in self.assigned_devices:
-            global_device_id = device.get_global_id()
-            self.parray._auto_move(device_manager.get_parray_id(global_device_id),
-                                   write_flag)
-        """
-        target_dev = self.assigned_devices[0]
-        global_id = target_dev.get_global_id()
-        parray_id = device_manager.globalid_to_parrayid(global_id)
->>>>>>> cd15df46
         self.parray._auto_move(parray_id, write_flag)
         return TaskRunahead(0)
 
