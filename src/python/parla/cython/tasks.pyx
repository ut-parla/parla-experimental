--- conflicted
+++ resolved
@@ -9,32 +9,19 @@
 from collections import namedtuple, defaultdict
 import functools 
 
-from ..utility.threads import Propagate
+from parla.utility.threads import Propagate
 
 from .core import PyInnerTask, CyTaskList, PyTaskSpace, PyTaskBarrier, DataMovementTaskAttributes
-<<<<<<< HEAD
 
 from .device import PyDevice, PyCPUDevice, PyCUDADevice, DeviceResourceRequirement
 
-=======
-from .device import PyDevice, PyCPUDevice, PyGPUDevice, DeviceResourceRequirement, PyDeviceType
-from .cyparray import CyPArray
-
->>>>>>> 9bf75e86
 from ..common.globals import _Locals as Locals
 from ..common.globals import DeviceType
 from ..common.globals import get_stream_pool
 from ..common.globals import AccessMode, Storage
-<<<<<<< HEAD
 
 from ..common.parray.core import PArray
 from ..common.globals import SynchronizationType as SyncType 
-=======
-from ..common.globals import SynchronizationType as SyncType 
-from ..common.parray.core import PArray
-
-DeviceType = PyDeviceType
->>>>>>> 9bf75e86
 
 from abc import abstractmethod, ABCMeta
 from typing import Optional, List, Iterable, FrozenSet
@@ -405,17 +392,12 @@
         else:
             raise NotImplementedError("Unknown synchronization type: {}".format(self.runahead))
 
-<<<<<<< HEAD
         # print("Trying to get dependencies: ", self.name)
 
         dependencies = self.get_dependencies()
 
         # print("Dependencies: {}".format(dependencies), flush=True)
 
-=======
-        dependencies = self.get_dependencies()
-
->>>>>>> 9bf75e86
         for task in dependencies:
             assert(isinstance(task, Task))
 
@@ -486,6 +468,7 @@
         task_state = None
         self.state = TaskRunning(self.func, self.args)
         try:
+
             task_state = self._execute_task()
 
             task_state = task_state or TaskRunahead(None)
@@ -534,9 +517,6 @@
 
     def get_assigned_devices(self):
         return self.inner_task.get_assigned_devices()
-
-    def create_parray(self, cy_parray: CyPArray, parray_dev_id: int):
-        return self.inner_task.create_parray(cy_parray, parray_dev_id)
 
     def add_dataflow(self, dataflow):
         if dataflow is not None:
@@ -708,7 +688,6 @@
                  name = None):
         super().__init__(taskspace, idx, state, scheduler, name)
         self.parray = parray
-
         self.access_mode = access_mode
         self.assigned_devices = assigned_devices
 
@@ -728,7 +707,6 @@
         self.inner_task.set_py_task(self)
         self.dev_id = attrs.dev_id
         self.runahead = runahead
-        self.dependencies = self.get_dependencies()
 
     def _execute_task(self):
         """!
@@ -747,7 +725,7 @@
         return TaskRunahead(0)
 
     def cleanup(self):
-        self.parray = None
+        pass
 
 ######
 # Task Environment
@@ -761,9 +739,8 @@
     """
     if isinstance(device, PyCPUDevice):
         return CPUEnvironment(device), DeviceType.CPU
-    elif isinstance(device, PyGPUDevice):
-        return GPUEnvironment(device), DeviceType.GPU
-
+    elif isinstance(device, PyCUDADevice):
+        return GPUEnvironment(device), DeviceType.CUDA
 
 
 def create_env(sources):
@@ -829,14 +806,14 @@
         """
         Returns the CUDA_VISIBLE_DEVICES ids of the GPU devices in this environment.
         """
-        return [device_env.get_parla_device().id for device_env in self.device_dict[DeviceType.GPU]]
+        return [device_env.get_parla_device().id for device_env in self.device_dict[DeviceType.CUDA]]
 
     @property
     def gpu_id(self):
         """
         Returns the CUDA_VISIBLE_DEVICES id of the first GPU device in this environment.
         """
-        return self.device_dict[DeviceType.GPU][0].get_parla_device().id
+        return self.device_dict[DeviceType.CUDA][0].get_parla_device().id
 
     def __repr__(self):
         return f"TaskEnvironment({self.env_list})"
@@ -907,7 +884,7 @@
         return self.devices[0]
 
     def get_cupy_devices(self):
-        return [dev.device for dev in self.get_devices(DeviceType.GPU)]
+        return [dev.device for dev in self.get_devices(DeviceType.CUDA)]
 
     def synchronize(self, events=False, tags=None, return_to_pool=True):
         if tags is None:
@@ -1808,4 +1785,4 @@
         return return_list
 
     def wait(self):
-        self.inner_space.wait()+        self.inner_space.wait()
