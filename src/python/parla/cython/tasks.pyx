--- conflicted
+++ resolved
@@ -555,10 +555,7 @@
             shape_flag = (self.shape is not None)
             lower_boundary = self.start[0] if start_flag else 0
             upper_boundary = lower_boundary + self.shape[0] if shape_flag else -1
-<<<<<<< HEAD
-=======
-
->>>>>>> eda927a4
+
             idx = [(index,)] if (index >= lower_boundary) and ((index <= upper_boundary) or (upper_boundary  < 0)) else []
             task_list = get_or_create_tasks(self, idx, create=create)
 
