
# cython: language_level=3
# cython: language=c++
"""!
@file tasks.pyx
@brief Contains the Task and TaskEnvironment classes, which are used to represent tasks and their execution environments.
"""

from collections import namedtuple, defaultdict
import functools 

from ..utility.threads import Propagate

from .core import PyInnerTask, CyTaskList, PyTaskSpace, PyTaskBarrier, DataMovementTaskAttributes
<<<<<<< HEAD
from .device import PyDevice, PyCPUDevice, PyGPUDevice, DeviceResourceRequirement, PyDeviceType
from .cyparray import CyPArray

=======

from .device import PyDevice, PyCPUDevice, PyGPUDevice, DeviceResourceRequirement

>>>>>>> 362dc07d
from ..common.globals import _Locals as Locals
from ..common.globals import DeviceType
from ..common.globals import get_stream_pool
from ..common.globals import AccessMode, Storage
<<<<<<< HEAD
from ..common.globals import SynchronizationType as SyncType 
from ..common.parray.core import PArray

DeviceType = PyDeviceType
=======

from ..common.parray.core import PArray
from ..common.globals import SynchronizationType as SyncType 
>>>>>>> 362dc07d

from abc import abstractmethod, ABCMeta
from typing import Optional, List, Iterable, FrozenSet
import threading

import traceback

import cython 
cimport cython


class TaskState(object, metaclass=ABCMeta):
    """!
    @brief Abstract base class for Task State.
    """

    __slots__ = []

    @property
    @abstractmethod
    def value(self) -> int:
        raise NotImplementedError()
        
    @property
    @abstractmethod
    def is_terminal(self) -> bool:
        raise NotImplementedError()

    def __str__(self):
        return self.__repr__()

    def __repr__(self):
        return self.__class__.__name__


class TaskCreated(TaskState):
    """!
    @brief This state specifies that a task has been created but not yet spawned.
    """

    @property
    def value(self):
        return 0

    @property
    def is_terminal(self):
        return False


class TaskSpawned(TaskState):
    """!
    @brief This state specifies that a task is ready to be mapped to a specific device set
    """
    @property
    def value(self):
        return 1

    @property
    def is_terminal(self):
        return False


class TaskMapped(TaskState):
    """!
    @brief This state specifies that a task has been mapped to a device set, but not yet resered its resources there
    """
    @property
    def value(self):
        return 2

    @property
    def is_terminal(self):
        return False


class TaskReserved(TaskState):
    """!
    @brief This state specifies that a task has reserved its persistent resources (e.g. memory) on its device set. Data movement tasks have been created
    """
    @property
    def value(self):
        return 3

    @property
    def is_terminal(self):
        return False


class TaskReady(TaskState):
    """!
    @brief This state specifies that a task is "ready" to be launched. Its dependencies have been dispatched to hardware queues (or have completed)
    """
    @property
    def value(self):
        return 4

    @property
    def is_terminal(self):
        return False


class TaskRunning(TaskState):
    """!
    @brief This state specifies that a task is executing in a stream.
    """

    __slots__ = ["func", "args", "dependencies", "id"]

    @property
    def value(self):
        return 5

    @property
    def is_terminal(self):
        return False

    @property
    def return_value(self):
        print("TaskRunning has no return value", self, "task: ", self.id, flush=True)
        raise NotImplementedError()

    # The argument dependencies intentially has no type hint.
    # Callers can pass None if they want to pass empty dependencies.
<<<<<<< HEAD
    def __init__(self, func, args, dependencies: Optional[Iterable] = None):
=======
    def __init__(self, func, args, dependencies: Optional[Iterable] = None, id=None):
>>>>>>> 362dc07d
        if dependencies is not None:
            self.dependencies = dependencies
        else:
            self.dependencies = []

        self.args = args
        self.func = func
<<<<<<< HEAD
=======
        self.id = id
>>>>>>> 362dc07d

    def clear_dependencies(self):
        self.dependencies = []

    def __repr__(self):
        if self.func:
            return "TaskRunning({})".format(self.func.__name__)
        else:
            return "Functionless task"


class TaskRunahead(TaskState):
    """!
    @brief State: A task is executing in a stream but the body has completed.
    """
    __slots__ = ["return_value"]

    def __init__(self, ret):
        self.return_value = ret

    @property
    def value(self):
        return 6

    @property
    def is_terminal(self):
        return False

    def __repr__(self):
        return "TaskRunahead({})".format(self.return_value)


class TaskCompleted(TaskState):
    """!
    @brief This state specifies that a task has completed execution.
    """

    __slots__ = ["return_value"]

    @property
    def value(self):
        return 7

    def __init__(self, ret):
        self.return_value = ret

    @property
    def is_terminal(self):
        return True

    def __repr__(self):
        return "TaskCompleted({})".format(self.return_value)


class TaskException(TaskState):
    """!
    @brief This state specifies that a task has completed execution with an exception.
    """

    __slots__ = ["exception", "traceback"]

    @property
    def value(self):
        return 8

    @property
    def is_terminal(self):
        return True

    def __init__(self, exc=None, tb=None):
        self.exception = exc
        self.traceback = tb

    def __repr__(self):
        return f"TaskException({self.exception}, {self.traceback})"


TaskAwaitTasks = namedtuple("AwaitTasks", ["dependencies", "value_task"])


# TODO: Deprecate Task Locals
class _TaskLocals(threading.local):
    def __init__(self):
        super(_TaskLocals, self).__init__()
        self.task_scopes = []
        self.spawn_count = 0

    @property
    def ctx(self):
        return getattr(self, "_ctx", None)

    @ctx.setter
    def ctx(self, v):
        self._ctx = v

    @property
    def global_tasks(self):
        return getattr(self, "_global_tasks", [])

    @global_tasks.setter
    def global_tasks(self, v):
        self._global_tasks = v


task_locals = _TaskLocals()


class Task:
    """!
    @brief Python Task interface. This class is used to represent a task in the task graph.

    A task is a unit of work that can be executed asynchronously. Tasks are created by calling the spawn decorator on a python code block.
    Tasks are scheduled for execution as soon as they are created.

    The task class is a wrapper around a C++ task object. The C++ task object is created when the task is spawned and is destroyed when all references to the task are gone.
    The python interface stores the Python function task body and passes all metadata (mapping and precedence constraints) to the C++ runtime on creations.
    """

    def __init__(self, taskspace=None, idx=None, state=TaskCreated(), scheduler=None, name=None):
        """!
        @brief Create a new task empty object. Task objects are always created empty on first reference and are populated by the runtime when they are spawned. 
        """

        self.id = id(self)

        # TODO(wlr): Should this be a stack for continuation tasks? (so the task has a memory of where it executed from)
        self._environment = None

        self.taskspace = taskspace
        self.idx = idx
        self.func = None
        self.args = None

        self.state = state
        self.scheduler = scheduler

        self.runahead = SyncType.BLOCKING

        if isinstance(self.taskspace, TaskSpace):
            self.name = self.unpack_name()
        elif name is None:
            self.name = "UnnamedTask_"+str(idx)
        else:
            # Allow user to specify a name (used for testing and debugging)
            self.name = name

        self.inner_task = PyInnerTask(self.id, self)
        self.update_name()
        self._env = None

    @property
    def env(self):
        """!
        @brief The active TaskEnvironment of the task.
        """
        return self._env

    @env.setter
    def env(self, v):
        self._env = v

    def unpack_name(self) -> str:
        """!
        @brief Create the name of the task from the taskspace and index.
        @return The name of the task.
        """

        if self.taskspace is not None:
            space_name = self.taskspace._name
        else:
            return self.name

        if isinstance(self.idx, Iterable):
            task_name = "_".join(str(i) for i in (space_name, *self.idx))
        else:
            task_name = "_".join(str(i) for i in (space_name, self.idx))

        return task_name

    def update_name(self):
        """!
        @brief Update the name of the task from the taskspace and index.
        """
        name = self.unpack_name()
        self.name = name

        name = name.encode('utf-8')
        self.inner_task.update_name(name)

    def get_name(self) -> str:
        """!
        @brief Get the name of the task.
        @return The name of the task.
        """
        return self.name

    @property
    def environment(self):
        """!
        @brief The active TaskEnvironment of the task.
        """
        return self._environment

    @environment.setter
    def environment(self, env):
        self._environment = env

    def handle_runahead_dependencies(self):
        """!
        @brief Wait (or synchronize) on all events that the task depends on.

        This handles the synchronization through the C++ interface.
        """

        if self.runahead == SyncType.NONE:
            return

        sync_type = self.runahead

        env = self.environment

        if env.has(DeviceType.CPU):
            sync_type = SyncType.BLOCKING

        self.inner_task.handle_runahead_dependencies(int(sync_type))
        
    def py_handle_runahead_dependencies(self):
        """!
        @brief Wait (or synchronize) on all events that the task depends on.

        This handles the synchronization through the Python interface.
        """
        # print("Handling synchronization for task {}".format(self.name), self.runahead, flush=True)
        assert(self.environment is not None)

        if self.runahead == SyncType.NONE:
            return
        elif self.runahead == SyncType.BLOCKING or isinstance(self.env, CPUEnvironment):
            sync_events = self.environment.synchronize_events
        elif self.runahead == SyncType.NON_BLOCKING:
            sync_events = self.environment.wait_events
        else:
            raise NotImplementedError("Unknown synchronization type: {}".format(self.runahead))

<<<<<<< HEAD
        dependencies = self.get_dependencies()

=======
        # print("Trying to get dependencies: ", self.name)

        dependencies = self.get_dependencies()

        # print("Dependencies: {}".format(dependencies), flush=True)

>>>>>>> 362dc07d
        for task in dependencies:
            assert(isinstance(task, Task))

            task_env = task.environment
            assert(task_env is not None)
            if isinstance(task_env, CPUEnvironment):
                continue

            sync_events(task_env)

    def instantiate(self, dependencies=None, list_of_dev_reqs=None, priority=None, dataflow=None, runahead=SyncType.BLOCKING):
        """!
        @brief Add metadata to a blank task object. Includes dependencies, device requirements, priority, and dataflow.
        @param dependencies A list of tasks that this task depends on.
        @param list_of_dev_reqs A list of device requirements/constraints for this task.
        @param priority The priority of the task.
        @param dataflow The collection of CrossPy objects and dependence direction (IN/OUT/INOUT).
        @param runahead The runahead synchronization type of the task. Defaults to SyncType.BLOCKING.
        """
        if list_of_dev_reqs is None:
            list_of_dev_reqs = []

        self.dependencies = dependencies
        self.priority = priority
        self.runahead = runahead

        self.add_dependencies(dependencies)

        # A base task class holds a dataflow since both task types,
        # compute and data move, need it temporarily (e.g., compute tasks
        # need dataflow to create data move tasks) or
        # permanently (e.g., data move tasks need dataflow during its lifecycle).
        # Each data move task only needs a single Parray at this moment,
        # but moving multiple PArrays was also considered as the future work.
        self.add_dataflow(dataflow)

    def _wait_for_dependency_events(self, enviornment):
        pass

    @property
    def result(self):
        """!
        @brief The return value of the task body. This is only valid after the task has completed.

        @return The return value of the task body or an exception if the task threw an exception. Returns None if the task has not completed.
        """

        if isinstance(self.state, TaskCompleted) or isinstance(self.state, TaskRunahead):
            return self.state.return_value
        elif isinstance(self.state, TaskException):
            return self.state.exception

        return None

    @abstractmethod
    def _execute_task(self):
        raise NotImplementedError()
    
    @abstractmethod
    def _finish(self, ctx):
        raise NotImplementedError()

    def run(self):
        """!
        @brief Run the task body.
        """
        #if not isinstance(self.state, TaskRunning):
        #    self.state = TaskRunning(self.func, self.args, id=self.name)

<<<<<<< HEAD
        task_state = None
        self.state = TaskRunning(self.func, self.args)
        try:
            task_state = self._execute_task()

            task_state = task_state or TaskRunahead(None)

        except Exception as e:
            tb = traceback.format_exc()
            task_state = TaskException(e, tb)
            self.state = task_state

            print("Exception in Task ", self, ": ", e, tb, flush=True)

            if isinstance(e, KeyboardInterrupt):
                print("You pressed Ctrl+C! In a Task!", flush=True)
                raise e
            # print("Task {} failed with exception: {} \n {}".format(self.name, e, tb), flush=True)

        finally:
            assert(task_state is not None)
            self.state = task_state
=======
        self.state = self._execute_task()
>>>>>>> 362dc07d

    def __await__(self):
        return (yield TaskAwaitTasks([self], self))

    def add_dependencies(self, dependency_list, process=False):
        return self.inner_task.add_dependencies(dependency_list, process)

    def get_num_dependencies(self):
        return self.inner_task.get_num_dependencies()

    def get_num_dependents(self):
        return self.inner_task.get_num_dependents()

    def get_num_blocking_dependencies(self):
        return self.inner_task.get_num_blocking_dependencies()

    def get_num_unmapped_dependencies(self):
        return self.inner_task.get_num_unmapped_dependencies()

    def get_dependencies(self):
        dependency_list = self.inner_task.get_dependencies()
        return dependency_list

    def get_dependents(self):
        dependent_list = self.inner_task.get_dependents()
        return dependent_list

    def get_assigned_devices(self):
        return self.inner_task.get_assigned_devices()

    def create_parray(self, cy_parray: CyPArray, parray_dev_id: int):
        return self.inner_task.create_parray(cy_parray, parray_dev_id)

    def add_dataflow(self, dataflow):
        if dataflow is not None:
            for in_parray_tpl in dataflow.input:
                in_parray = in_parray_tpl[0]
                in_parray_devid = in_parray_tpl[1]
                cy_parray = in_parray.cy_parray
                self.inner_task.add_parray(cy_parray, AccessMode.IN, in_parray_devid)
            for out_parray_tpl in dataflow.output:
                out_parray = out_parray_tpl[0]
                out_parray_devid = out_parray_tpl[1]
                cy_parray = out_parray.cy_parray
                self.inner_task.add_parray(cy_parray, AccessMode.OUT, out_parray_devid)
            for inout_parray_tpl in dataflow.inout:
                inout_parray = inout_parray_tpl[0]
                inout_parray_devid = inout_parray_tpl[1]
                cy_parray = inout_parray.cy_parray
                self.inner_task.add_parray(cy_parray, AccessMode.INOUT, inout_parray_devid)

    def notify_dependents_wrapper(self):
        """!
        @brief Mock dependents interface only used for testing. Notify dependents should be called internall by the scheduler
        """
        status = self.inner_task.notify_dependents_wrapper()
        return status

    def set_scheduler(self, scheduler):
        """!
        @brief Set the scheduler the task has been spawned by.
        """
        self.scheduler = scheduler
        self.inner_task.set_scheduler(scheduler.inner_scheduler)

    def set_state(self, state):
        """!
        @brief Set the state of the task (passed to the C++ runtime)
        """
        self.inner_task.set_state(state)

    def get_state(self):
        """!
        @brief Get the state of the task (from the C++ runtime)
        """
        return self.inner_task.get_state_int()

    def is_completed(self):
        """!
        @brief Get the completion status of the task.
        """
        return self.get_state() == 7

    def set_complete(self):
        self.inner_task.set_complete()

    def set_device_reqs(self, device_reqs):

        """!
        @brief Set the device requirements of the task.
        @param device_reqs A list of device requirements. Each device requirement can be a single device, a single architecture, or a tuple of devices and architectures.
        """

        # device_reqs: a list of device requirements,
        # a list of list of devices and frozensets
        # a list of a single frozenset
        for req in device_reqs:
            if isinstance(req, DeviceResourceRequirement):
                # Single device.
                self.inner_task.add_device_req(
                    req.device.get_cy_device(),
                    req.res_req.memory, req.res_req.vcus)
            elif isinstance(req, FrozenSet):
                # Single architecture
                self.inner_task.begin_arch_req_addition()
                for member in req:
                    self.inner_task.add_device_req(
                        member.device.get_cy_device(),
                        member.res_req.memory, member.res_req.vcus)
                self.inner_task.end_arch_req_addition()
            elif isinstance(req, List):
                # Multi-optional requirements
                self.inner_task.begin_multidev_req_addition()
                for member in req: 
                    self.set_device_reqs([member])
                self.inner_task.end_multidev_req_addition()

    def __repr__(self):
        return f"Task({self.name})"

    def __hash__(self):
        return hash(self.name)

    def __await__(self):
        return (yield TaskAwaitTasks([self], self))

    def add_stream(self, stream):
        """
        @brief Record a python managed cupy stream to the task.
        """
        self.inner_task.add_stream(stream)

    def add_event(self, event):
        """
        @brief Record a python managed cupy event to the task.
        """
        self.inner_task.add_event(event)

    def cleanup(self):
        raise NotImplementedError()


class ComputeTask(Task):
    """!
    @brief A compute task is a task that executes a user defined Python function on a device.
    """

    def __init__(self, taskspace=None, idx=None, state=TaskCreated(), scheduler=None, name=None):
        super().__init__(taskspace, idx, state, scheduler, name)

    def instantiate(self, function, args, dependencies=None, dataflow=None, priority=0, runahead=SyncType.BLOCKING):
        """!
        @brief Instantiate the task with a function and arguments.
        @param function The function to execute.
        @param args The arguments to the function.
        @param dependencies A list of tasks that this task depends on.
        @param dataflow The dataflow object that describes the data dependencies of the task. (Crosspy and data direction (IN/OUT/INOUT))
        @param priority The priority of the task.
        @param runahead The type of synchronization the task uses for runahead scheduling.
        """

        # Holds the original function
        self.base_function = function

        # Holds the function that will be executed (and its continuation)
        self.func = function

        # Holds the arguments to the function
        self.args = args

        # Holds the dataflow object (in/out parrays)
        self.dataflow = dataflow
        
        super().instantiate(dependencies=dependencies, priority=priority, dataflow=dataflow, runahead=runahead)

    def _execute_task(self):
        """!
        @brief Run the task body with the saved arguments. If the body is a continuation, run the continuation.
        """
        return self.func(self, *self.args)

    def cleanup(self):
        """!
        @brief Cleanup the task by removing the function, arguments, and references to its data objects.
        """
        self.func = None
        self.args = None
        self.dataflow = None

    def _finish(self, context):
        pass


class DataMovementTask(Task):
    """!
    @brief A data movement task is a task that moves data between devices. It is not user defined.
    """

    def __init__(self, 
                 parray: PArray = None, 
                 access_mode = None,
                 assigned_devices: List[PyDevice] = None,
                 taskspace = None,
                 idx = 0,
                 state = TaskCreated(),
                 scheduler = None,
                 name = None):
        super().__init__(taskspace, idx, state, scheduler, name)
        self.parray = parray

        self.access_mode = access_mode
        self.assigned_devices = assigned_devices

    def instantiate(self, attrs: DataMovementTaskAttributes, scheduler, runahead=SyncType.BLOCKING):
        """!
        @brief Instantiate the data movement task with attributes from the C++ runtime.
        @param attrs The attributes of the data movement task.
        @param scheduler The scheduler that the task is created under.
        @param runahead The type of synchronization the task uses for runahead scheduling.
        """
        self.name = attrs.name
        self.parray = attrs.parray
        self.access_mode = attrs.access_mode
        self.assigned_devices = attrs.assigned_devices
        self.scheduler = scheduler
        self.inner_task.set_c_task(attrs.c_attrs)
        self.inner_task.set_py_task(self)
        self.dev_id = attrs.dev_id
        self.runahead = runahead
        self.dependencies = self.get_dependencies()

    def _execute_task(self):
        """!
        @brief Run the data movement task. Calls the PArray interface to move the data to the assigned devices.
        Devices are given by the local relative device id within the TaskEnvironment.
        """

<<<<<<< HEAD
=======
        # write_flag = True if self.access_mode != AccessMode.IN else False
        # Data movement tasks should only perform read operations
        write_flag = False 

>>>>>>> 362dc07d
        # TODO: Get device manager from task environment instead of scheduler at creation time
        device_manager = self.scheduler.device_manager
        target_dev = self.assigned_devices[0]
        global_id = target_dev.get_global_id()
        parray_id = device_manager.globalid_to_parrayid(global_id)
<<<<<<< HEAD

=======
>>>>>>> 362dc07d
        self.parray._auto_move(parray_id, write_flag)
        return TaskRunahead(0)

    def cleanup(self):
        self.parray = None

######
# Task Environment
######


def create_device_env(device):
    """!
    @brief Create a terminal device environment from a PyDevice.
    @param device The PyDevice to create the environment from.
    """
    if isinstance(device, PyCPUDevice):
        return CPUEnvironment(device), DeviceType.CPU
    elif isinstance(device, PyGPUDevice):
        return GPUEnvironment(device), DeviceType.GPU


def create_env(sources):
    """!
    @brief Create the union  TaskEnvironment from a list of TaskEnvironments or PyDevices.
    @param sources The list of PyDevices (or Environments) to create the new environment from.
    """

    targets = []

    for env in sources:
        if isinstance(env, PyDevice):
            new_env, _dev_type = create_device_env(env)
            targets.append(new_env)

    if len(targets) == 1:
        return targets[0]
    else:
        return TaskEnvironment(targets)


class TaskEnvironment:

    """!
    @brief A TaskEnvironment is a collection of devices or other TaskEnvironments used to coordinate and synchronize kernels in the Task body.
    """

    def __init__(self, environment_list, blocking=False):

        self._store = Storage()

        self.device_dict = defaultdict(list)

        self.env_list = []
        self.stream_list = []
        self.is_terminal = False
        self.blocking = blocking
        self._device = None

        self.device_list = []
        self._global_device_ids = set()
        self.event_dict = {}
        self.event_dict['default'] = None

        for env in environment_list:
            for dev in env.devices:
                self.device_list.append(dev)
                self.device_dict[dev.architecture].append(dev)

            self.stream_list.extend(env.streams)
            self._global_device_ids = self._global_device_ids.union(env.global_ids)
            self.env_list.append(env)

    @property
    def global_ids(self):
        """
        Return the global Parla device ids of the devices in this environment.
        """
        return self._global_device_ids

    @property
    def gpu_ids(self):
        """
        Returns the CUDA_VISIBLE_DEVICES ids of the GPU devices in this environment.
        """
        return [device_env.get_parla_device().id for device_env in self.device_dict[DeviceType.GPU]]

    @property
    def gpu_id(self):
        """
        Returns the CUDA_VISIBLE_DEVICES id of the first GPU device in this environment.
        """
        return self.device_dict[DeviceType.GPU][0].get_parla_device().id

    def __repr__(self):
        return f"TaskEnvironment({self.env_list})"

    def get_parla_device(self):
        """
        Returns the Parla device associated with this environment.
        """
        return self._device

    def get_library_device(self):
        """
        Returns the library device associated with this environment. (e.g. cupy.cuda.Device)
        """
        return self._device.device

    def has(self, device_type):
        """
        Returns True if this environment has a device of the given type.
        """
        return device_type in self.device_dict

    @property
    def streams(self):
        return self.stream_list

    @property
    def stream(self):
        """
        Returns the Parla stream associated with this environment.
        """
        return self.streams[0]

    @property
    def cupy_stream(self):
        """
        Returns the cupy stream associated with this environment.
        """
        return self.stream.stream

    def loop(self, envlist=None):
        if envlist is None:
            envlist = self.contexts
        
        for env in envlist:
            env.__enter__()
            yield env
            env.__exit__(None, None, None)

    def get_devices(self, arch):
        return self.device_dict[arch]

    def get_all_devices(self):
        return self.device_list

    @property
    def contexts(self):
        return self.env_list

    @property
    def devices(self):
        # TODO: Improve this
        devices = self.get_all_devices()
        return devices
    
    @property
    def device(self):
        return self.devices[0]

    def get_cupy_devices(self):
        return [dev.device for dev in self.get_devices(DeviceType.GPU)]

    def synchronize(self, events=False, tags=None, return_to_pool=True):
        if tags is None:
            tags = ['default']

        if self.is_terminal:
            if events:
                for tag in tags:
                    self.synchronize_event(tag=tag)
            else:
                for stream in self.stream_list:
                    stream.synchronize()

            if return_to_pool:
                stream_pool = get_stream_pool()
                for stream in self.stream_list:
                    stream_pool.return_stream(stream)
        else:
            for env in self.env_list:
                env.synchronize(events=events, tags=tags)

    def __enter__(self):
        if len(self.env_list) == 0:
            raise RuntimeError("[TaskEnvironment] No environment or device is available.")

        Locals.push_context(self)
        self.devices[0].enter_without_context()

        return self

    def enter_without_context(self):
        return self

    def __exit__(self, exc_type, exc_val, exc_tb):
        ret = False
        self.devices[0].exit_without_context(exc_type, exc_val, exc_tb)
        Locals.pop_context()
        
        return ret 

    def exit_without_context(self, exc_type, exc_val, exc_tb):
        return False

    def __getitem__(self, index):

        if isinstance(index, int):
            return self.env_list[index]
        
        return create_env(self.env_list[index])

    def store(self, key, value):
        self._store.store(key, value)

    def retrieve(self, key):
        return self._store.retrieve(key)

    @property
    def storage(self):
        return self._store

    def __len__(self):
        return len(self.env_list)

    def return_streams(self):
        for env in self.env_list:
            env.return_streams()
        
        stream_pool = get_stream_pool()
        for stream in self.stream_list:
            stream_pool.return_stream(stream)

    def finalize(self):
        stream_pool = get_stream_pool()

        for env in self.env_list:
            env.finalize()
        
        for stream in self.stream_list:
            stream.synchronize()
            stream_pool.return_stream(stream)

    def __contains__(self, obj):
        if isinstance(obj, PyDevice):
            return obj in self.device_list
        elif isinstance(obj, TaskEnvironment):
            return obj.global_ids.issubset(self.global_ids)
        else:
            raise TypeError("The comparison is not supported. (Supported Types: TaskEnvironment)")

    def parfor(self, envlist=None):

        if envlist is None:
            envlist = self.contexts

        def deco(func):
            @functools.wraps(func)
            def wrapper(*args, **kwargs):
                res = [Exception('Parallel Launcher [%s] raised an exception!' % (
                    func.__name__))]

                def EnvHandler(env, idx):
                    Locals.index = idx 
                    env.__enter__()
                    try:
                        res[0] = func(env, *args, **kwargs)
                    except Exception as e:
                        res[0] = e
                    finally:
                        env.__exit__(None, None, None)

                thread_list = []
                return_list = []
                for idx, env in enumerate(envlist):
                    thread_list.append(Propagate(target=EnvHandler, args=(env, idx)))
                try:
                    for t in thread_list:
                        t.start()
                    for t in thread_list:
                        t.join()
                        return_list.append(t.value)
                except Exception as e:
                    print('Unhandled exception in Propagate wrapper', flush=True)
                    raise e

                ret = res[0]
                if isinstance(ret, BaseException):
                    raise ret
                return ret
            return wrapper()
        return deco

    def __contains__(self, obj):
        if isinstance(obj, PyDevice):
            return obj.global_id in self._global_device_ids
        elif isinstance(obj, TaskEnvironment):
            return obj.global_ids.issubset(self._global_device_ids)
        else:
            raise TypeError("Invalid type for __contains__")

    def wait_events(self, env, tags=None):
        """
        Wait for tagged events in the given environment on all streams in this environment.
        """
        if tags is None:
            tags = ['default']

        if not isinstance(tags, list):
            tags = [tags]

        for device in env.devices:
            for stream in device.streams:
                for tag in tags:
                    device.wait_event(stream=stream, tag=tag)

    def synchronize_events(self, env, tags=None):
        """
        Synchronize tagged events in the given environment on all streams in this environment.
        """
        if tags is None:
            tags = ['default']

        if not isinstance(tags, list):
            tags = [tags]

        for device in env.devices:
            for stream in device.streams:
                for tag in tags:
                    device.synchronize_event(tag=tag)
    
    def record_events(self, tags=None):
        """
        Record tagged events on all streams in this environment.
        """
        if tags is None:
            tags = ['default']

        if not isinstance(tags, list):
            tags = [tags]

        for device in self.devices:
            for stream in device.streams:
                for tag in tags:
                    device.record_event(stream=stream, tag=tag)

    def create_events(self, tags=None):
        """
        Create tagged events on all devices in this environment.
        """
        if tags is None:
            tags = ['default']

        if not isinstance(tags, list):
            tags = [tags]

        for device in self.devices:
            for tag in tags:
                device.create_event(tag=tag)

    def write_to_task(self, task):

        for device in self.devices:
            device.write_to_task(task)

    def write_streams_to_task(self, task):
            
        for device in self.devices:
            device.write_streams_to_task(task)
      

class TerminalEnvironment(TaskEnvironment):

    """!
    @brief An endpoint TaskEnvironment representing a single device. These are where most actual computation will take place.

    @details A TerminalEnviornment is an edpoint TaskEnvironment that is made of a single device (CPU or GPU). If they are a GPU they will set the current CuPy context accordingly.
    """

    def  __init__(self,  device, blocking=False):
        super(TerminalEnvironment, self).__init__([], blocking=blocking)

        self.device_dict[device.architecture].append(self)
        self.device_list.append(self)
        self._device = device
        self._arch_type = device.architecture
        self.is_terminal = True

        self._global_device_ids = {device.get_global_id()}

    def __repr__(self):
        return f"TerminalEnvironment({self._device})"

    @property
    def contexts(self):
        return [self]

    @property
    def devices(self):
        return [self]

    @property
    def device(self):
        return self

    @property
    def architecture(self):
        return self._arch_type

    def __eq__(self, other):
        if isinstance(other, int) or isinstance(other, PyDevice):
            return self._device == other
        elif isinstance(other, TerminalEnvironment):
            return self._device == other._device
        else:
            return False

    def __hash__(self):
        return hash(self._device)

    def __call__(self):
        return self._device

    def __len__(self):
        return 1

    def __getitem__(self, index):
        if index == 0:
            return self
        else:
            raise IndexError("TerminalEnvironment only has one device.")

    def record_event(self, stream=None, tag='default'):
        """!
        @brief Record a CUDA event on the current stream. 
        """

        if stream is None:
            stream = Locals.stream 
        
        if tag not in self.event_dict:
            raise RuntimeError("Event must be created before recording.")

        event = self.event_dict[tag]
        if event is not None:
            # print("TEST RECORD: ", event, stream.stream)
            event.record(stream.stream)

    def synchronize_event(self, tag='default'):
        """!
        @brief Synchronize host thread to the tagged CUDA event (sleep or waiting). 
        """

        if tag not in self.event_dict:
            raise RuntimeError("Event must be created before synchronizing.")

        event = self.event_dict[tag]

        if event is not None:
            # print("TEST EVENT SYNC: ", event, flush=True)
            event.synchronize()

    def wait_event(self, stream=None, tag='default'):
        """!
        @brief Submit a cross-stream wait on the tagged CUDA event to the current stream. All further work submitted on the current stream will wait until the tagged event is recorded.
        """
        if tag not in self.event_dict:
            raise RuntimeError("Event must be created before waiting.")

        event = self.event_dict[tag]

        if event is not None:
            # print("TEST WAIT EVENT: ", stream, event)
            stream.wait_event(event)

    def create_event(self, stream=None, tag='default'):
        """!
        @brief Create a CUDA event on the current stream.  It can be used for synchronization or cross-stream waiting. It is not recorded by default at creation.
        """
        if stream is None:
            stream = Locals.stream
        self.event_dict[tag] = stream.create_event()

    def write_to_task(self, task):
        """!
        @brief Store stream and event pointers in C++ task
        """
        for stream in self.streams:
            task.add_stream(stream.stream)
        
        # for event in self.event_dict.values():
        #     task.add_event(event)

        # Note: only adding default event for now
        task.add_event(self.event_dict['default'])

    def write_streams_to_task(self, task):
        """!
        @brief Record stream pointers into C++ task
        """
        for stream in self.streams:
            task.add_stream(stream.stream)

    def write_events_to_task(self, task):
        """!
        @brief Record event pointers in C++ task
        """
        # for event in self.event_dict.values():
                #    task.add_event(event)
        task.add_event(self.event_dict['default'])
        

class CPUEnvironment(TerminalEnvironment):

    def __init__(self,  device, blocking=False):
        super(CPUEnvironment, self).__init__(device, blocking=blocking)

    def __repr__(self):
        return f"CPUEnvironment({self._device})"

    def __enter__(self):
        # print("Entering CPU Environment: ", self, flush=True)
        Locals.push_context(self)
        return self

    def __exit__(self, exc_type, exc_val, exc_tb):
        # print("Exiting CPU Environment: ", self, flush=True)
        Locals.pop_context()
        return False

    def __len__(self):
        return 1

    def __getitem__(self, index):
        if index == 0:
            return self

    def finalize(self):
        pass

    def return_streams(self):
        pass


class GPUEnvironment(TerminalEnvironment):

    def __init__(self, device, blocking=False):
        super(GPUEnvironment, self).__init__(device, blocking=blocking)

        stream_pool = get_stream_pool()
        stream = stream_pool.get_stream(dev=device)
        self.stream_list.append(stream)

        self.event_dict['default'] = stream.create_event()

    def __repr__(self):
        return f"GPUEnvironment({self._device})"

    def __enter__(self):
        # print("Entering GPU Environment: ", self, flush=True)
        Locals.push_context(self)
        self.active_stream = self.stream_list[0]
        _ret_stream = self.active_stream.__enter__()
        return self

    def enter_without_context(self):
        self.active_stream = self.stream_list[0]
        _ret_stream = self.active_stream.__enter__()
        return self

    def __exit__(self, exc_type, exc_val, exc_tb):
        # print("Exiting GPU Environment: ", self, flush=True)
        ret = False
        self.active_stream.__exit__(exc_type, exc_val, exc_tb)
        Locals.pop_context()
        return ret 

    def exit_without_context(self, exc_type, exc_val, exc_tb):
        ret = False
        self.active_stream.__exit__(exc_type, exc_val, exc_tb)
        return ret

    def finalize(self):
        stream_pool = get_stream_pool()
        for stream in self.stream_list:
            stream.synchronize()
            stream_pool.return_stream(stream)

    def return_streams(self):
        stream_pool = get_stream_pool()
        for stream in self.stream_list:
            stream_pool.return_stream(stream)


#######
# Task Collections
#######

cpdef flatten_tasks(tasks, output: Optional[List] = None):
<<<<<<< HEAD

    if output is None:
        output = []

=======

    if output is None:
        output = []

>>>>>>> 362dc07d
    # Unpack any TaskCollections
    if isinstance(tasks, TaskCollection):
        tasks = tasks.tasks

    if isinstance(tasks, list) or isinstance(tasks, tuple):
        for i in range(0, len(tasks)):
            task = tasks[i]
            flatten_tasks(task, output)
    elif isinstance(tasks, Task):
        output.append(tasks)
    elif isinstance(tasks, dict):
        keys = tasks.keys()
        for i in range(0, len(keys)):
            task = tasks[keys[i]]
            flatten_tasks(task, output)
    elif isinstance(tasks, Iterable):
        # NOTE: This is not threadsafe if iterated concurrently
        for task in tasks:
            flatten_tasks(task, output)
    else:
        raise TypeError("TaskCollections can only contain Tasks or Iterable Containers of Tasks")


cdef step(tuple prefix, v):
    return prefix + (v,)


@cython.boundscheck(False)
cpdef cy_parse_index(tuple prefix, index, list index_list, int depth=0, shape=None, start=None):
    # Proof of concept for boundable index parsing
    # TODO: Performance improvements (avoid recursion, etc.)
    shape_flag = (shape is not None)

    cdef int max_dim = len(shape) if shape_flag else 0
    cdef int dim = len(prefix)

    if dim >= max_dim:
        shape = None

    shape_flag = (shape is not None)
    start_flag = (start is not None)

    cdef int lower_boundary = start[dim] if start_flag else 0
    cdef int upper_boundary = lower_boundary + shape[dim] if shape_flag else -1

    cdef int istart = 0
    cdef int istop = 0
    cdef int istep = 1

    # TODO(wlr): Iterable check should be more robust (try/catch)

    if len(index) > 0:
        i, *remainder = index

        if isinstance(i, TaskCollection):
            i = i.tasks

        if isinstance(i, slice):
            istart = max(i.start, lower_boundary) if i.start is not None else lower_boundary
            if upper_boundary >= 0:
                istop = min(i.stop, upper_boundary) if i.stop is not None else upper_boundary
            else:
                istop = i.stop if i.stop is not None else -1
            istep = i.step or 1

            for v in range(istart, istop, istep):
                cy_parse_index(step(prefix, v), remainder, index_list, depth+1, shape, start)
        elif isinstance(i, Iterable):
            if isinstance(i, str):
                cy_parse_index(step(prefix, i), remainder, index_list, depth+1, shape, start)
            elif isinstance(i, tuple) or isinstance(i, list):
                for k in range(0, len(i)):
                    cy_parse_index(step(prefix, i[k]), remainder, index_list, depth+1, shape, start)
            elif isinstance(i, dict):
                keys = i.keys()
                for k in range(0, len(keys)):
                    cy_parse_index(step(prefix, i[keys[k]]), remainder, index_list, depth+1, shape, start)
            else:
                # NOTE: This is not threadsafe if the iterator is shared
                for v in i:
                    cy_parse_index(step(prefix, v), remainder, index_list, depth+1, shape, start)
        elif isinstance(i, int) or isinstance(i, float):
            if (lower_boundary <= i) and ((upper_boundary < 0) or (i < upper_boundary)):
                cy_parse_index(step(prefix, i), remainder, index_list, depth+1, shape, start)
        else:
            cy_parse_index(step(prefix, i), remainder, index_list, depth+1, shape, start)
    else:
        index_list.append(prefix)


def parse_index(prefix, index,  step,  stop):
    """Traverse :param:`index`, update :param:`prefix` by applying :param:`step`, :param:`stop` at leaf calls.

    :param prefix: the initial state
    :param index: the index tuple containing subindexes
    :param step: a function with 2 input arguments (current_state, subindex) which returns the next state, applied for each subindex.
    :param stop: a function with 1 input argument (final_state), applied each time subindexes exhaust.
    """
    if len(index) > 0:
        i, *rest = index

        if isinstance(i, TaskCollection):
            i = i.tasks 

        if isinstance(i, slice):
            for v in range(i.start or 0, i.stop, i.step or 1):
                parse_index(step(prefix, v), rest, step, stop)
        elif isinstance(i, Iterable):
            for v in i:
                parse_index(step(prefix, v), rest, step, stop)
        else:
            parse_index(step(prefix, i), rest, step, stop)
    else:
        stop(prefix)


cpdef get_or_create_tasks(taskspace, list index_list, create=True):
    cdef list task_list = []
    cdef list new_tasks = []
    cdef list new_index = []

    tasks = taskspace._tasks

    for i in range(0, len(index_list)):
        index = index_list[i]

        if index in tasks:
            task = tasks[index]
            task_list.append(task)
        elif create:
            task = ComputeTask(taskspace=taskspace, idx=index)
            tasks[index] = task
            task_list.append(task)
            new_tasks.append(task)
            new_index.append(index)

    return task_list, (new_tasks, new_index)


class TaskCollection:

    def __init__(self, tasks, name=None, flatten=True):
        self._name = name
        if flatten:
            self._tasks = []
            flatten_tasks(tasks, self._tasks)
        else:
            self._tasks = tasks

    @property
    def tasks(self):
        return self._tasks

    def __await__(self):
        return (yield TaskAwaitTasks(self.tasks, None))

    def __len__(self):
        return len(self.tasks)

    def __iter__(self):
        return iter(self.tasks)

    def __contains__(self, task):
        return task in self._tasks
        
    def __repr__(self):
        return "TaskCollection: {}".format(self.tasks)

    def __str__(self):
        return repr(self)

    def __hash__(self):
        return hash(id(self))

    def __eq__(self, other):
        return id(self._tasks) == id(self._tasks)

    def __ne__(self, other):
        return not self.__eq__(other)

    def __add__(self, other):
        return TaskCollection(self._tasks + other._tasks)

    def __iadd__(self, other):
        self._tasks += other._tasks
        return self


class TaskList(TaskCollection):

    def __init__(self, tasks, name=None, flatten=True):

        if isinstance(tasks, TaskList):
            self._name = tasks._name
            self._tasks = tasks.tasks
        else:
            super().__init__(tasks, name, flatten)

    def __getitem__(self, index):
        task_list = self.tasks[index]

        if isinstance(task_list, list):
            return TaskList(task_list, flatten=False)
        else:
            # Return a single task
            return task_list

    def __repr__(self):
        return "TaskList: {}".format(self.tasks)

    def __add__(self, other):
        return TaskList(self._tasks + other._tasks)

    def __iadd__(self, other):
        self._tasks += other._tasks
        return self


cpdef wait(barrier):

    if isinstance(barrier, CyTaskList):
        barrier = BackendTaskList(barrier)

    barrier.wait()


class AtomicTaskList(TaskList):

    def __init__(self, tasks, name=None, flatten=True):
        super().__init__(tasks, name, flatten)
        self.inner_barrier = PyTaskBarrier(self.tasks)

    def __repr__(self):
        return "AtomicTaskList: {}".format(self.tasks)

    def __add__(self, other):
        return AtomicTaskList(self._tasks + other._tasks)

    def __iadd__(self, other):
        raise TypeError("Cannot modify an AtomicTaskList")

    def wait(self):
        self.inner_barrier.wait()


class BackendTaskList(TaskList):

    def __init__(self, tasks, name=None, flatten=True):
        self.inner_barrier = PyTaskBarrier(tasks)
        self._tasks = None
        self._name = name 

    def __repr__(self):
        return "BackendTaskList: {}"

    def wait(self):
        self.inner_barrier.wait()


_task_space_globals = {}


class TaskSpace(TaskCollection):

    def __init__(self, name="", create=True, shape=None, start=None):
        self._name = name
        self._id = id(self)
        self._tasks = {}
        self._create = create

        if shape is not None and not isinstance(shape, tuple):
            shape = (shape,)
        if start is not None and not isinstance(start, tuple):
            start = (start,)

        self.shape = shape
        self.start = start

        global _task_space_globals
        _task_space_globals[self._id] = self

        self._view = None

    def __getitem__(self, index):

        create = self._create

        if isinstance(index, int):
            start_flag = (self.start is not None)
            shape_flag = (self.shape is not None)
            lower_boundary = self.start[0] if start_flag else 0
            upper_boundary = lower_boundary + self.shape[0] if shape_flag else -1

            idx = [(index,)] if (index >= lower_boundary) and ((index <= upper_boundary) or (upper_boundary < 0)) else []
            task_list, _= get_or_create_tasks(self, idx, create=create)

            if len(task_list) == 1:
                return task_list[0]
            return TaskList(task_list)

        if isinstance(index, str):
            task_list, _ = get_or_create_tasks(self, [(index,)], create=create)
            if len(task_list) == 1:
                return task_list[0]
            return TaskList(task_list)

        if not isinstance(index, tuple):
            index = (index,)

        index_list = []
        cy_parse_index((), index, index_list, shape=self.shape, start=self.start)
        task_list, _ = get_or_create_tasks(self, index_list, create=self._create)

        if len(task_list) == 1:
            return task_list[0]
        else:
            return TaskList(task_list)

    @property
    def tasks(self):
        return self._tasks.values()

    @property
    def name(self):
        return self._name

    @property
    def view(self):
        if self._view is None:
            self._view = type(self)(name=self._name, create=False, shape=self.shape, start=self.start)
            self._view._tasks = self._tasks
        return self._view

    def __repr__(self):
        return f"TaskSpace({self._name}, ntasks={len(self)})"

    def __add__(self, other):
        merged_dict = {**self._tasks, **other._tasks}
        merged_name = f"{self._name} + {other._name}"
        new_space = type(self)(name=merged_name, create=False, shape=self.shape, start=self.start)
        new_space._tasks = merged_dict
        return new_space

    def __iadd__(self, other):
        self._tasks.update(other._tasks)
        return self


class AtomicTaskSpace(TaskSpace):

    def __init__(self, name="", create=True, shape=None, start=None):
        super().__init__(name, create, shape, start)
        self.inner_space = PyTaskBarrier()

    def __repr__(self):
        return f"AtomicTaskSpace({self._name}, ntasks={len(self)})"

    def __getitem__(self, index):

        create = self._create

        if isinstance(index, int):
            start_flag = (self.start is not None)
            shape_flag = (self.shape is not None)
            lower_boundary = self.start[0] if start_flag else 0
            upper_boundary = lower_boundary + self.shape[0] if shape_flag else -1

            idx = [(index,)] if (index >= lower_boundary) and ((index <= upper_boundary) or (upper_boundary < 0)) else []
            task_list, (new_tasks, _new_idx) = get_or_create_tasks(self, idx, create=create)

            # self.inner_space.add_tasks(new_idx, new_tasks)
            self.inner_space.add_tasks(new_tasks)

            if len(task_list) == 1:
                return task_list[0]

            return AtomicTaskList(task_list)

        if isinstance(index, str):
            task_list, (new_tasks, new_index) = get_or_create_tasks(self, [(index,)], create=create)
            # self.inner_space.add_tasks(new_idx, new_tasks)
            self.inner_space.add_tasks(new_tasks)

            if len(task_list) == 1:
                return task_list[0]

            return AtomicTaskList(task_list)

        if not isinstance(index, tuple):
            index = (index,)

        index_list = []
        cy_parse_index((), index, index_list, shape=self.shape, start=self.start)
        task_list, (new_tasks, new_index) = get_or_create_tasks(self, index_list, create=self._create)
        # self.inner_space.add_tasks(new_idx, new_tasks)
        self.inner_space.add_tasks(new_tasks)

        if len(task_list) == 1:
            return task_list[0]

        return AtomicTaskList(task_list)

    def wait(self):
        self.inner_space.wait()


# TODO(wlr): This is incredibly experimental. 
class BackendTaskSpace(TaskSpace):

    def __init__(self, name="", create=True, shape=None, start=None):
        super().__init__(name, create, shape, start)
        self.inner_space = PyTaskSpace()

    def __repr__(self):
        return f"BackendTaskspace({self._name}, ntasks={len(self)})"

    def __getitem__(self, index):

        create = self._create

        if isinstance(index, int):
            start_flag = (self.start is not None)
            shape_flag = (self.shape is not None)
            lower_boundary = self.start[0] if start_flag else 0
            upper_boundary = lower_boundary + self.shape[0] if shape_flag else -1

            index_list = [(index,)] if (index >= lower_boundary) and ((index <= upper_boundary) or (upper_boundary < 0)) else []
            _task_list, (new_tasks, _new_idx) = get_or_create_tasks(self, index_list, create=create)

            # self.inner_space.add_tasks(new_idx, new_tasks)
            self.inner_space.add_tasks(new_tasks)

            return_list = CyTaskList()
            self.inner_space.get_tasks(index_list, return_list)
            return return_list

        if isinstance(index, str):
            index_list = [(index,)]
            task_list, (new_tasks, new_index) = get_or_create_tasks(self, index_list, create=create)
            # self.inner_space.add_tasks(new_idx, new_tasks)
            self.inner_space.add_tasks(new_tasks)

            return_list = CyTaskList()
            self.inner_space.get_tasks(index_list, return_list)
            return return_list

        if not isinstance(index, tuple):
            index = (index,)

        index_list = []
        cy_parse_index((), index, index_list, shape=self.shape, start=self.start)
        task_list, (new_tasks, new_index) = get_or_create_tasks(self, index_list, create=self._create)
        # self.inner_space.add_tasks(new_idx, new_tasks)
        self.inner_space.add_tasks(new_tasks)

        return_list = CyTaskList()
        self.inner_space.get_tasks(index_list, return_list)
        return return_list

    def wait(self):
        self.inner_space.wait()<|MERGE_RESOLUTION|>--- conflicted
+++ resolved
@@ -12,29 +12,17 @@
 from ..utility.threads import Propagate
 
 from .core import PyInnerTask, CyTaskList, PyTaskSpace, PyTaskBarrier, DataMovementTaskAttributes
-<<<<<<< HEAD
 from .device import PyDevice, PyCPUDevice, PyGPUDevice, DeviceResourceRequirement, PyDeviceType
 from .cyparray import CyPArray
 
-=======
-
-from .device import PyDevice, PyCPUDevice, PyGPUDevice, DeviceResourceRequirement
-
->>>>>>> 362dc07d
 from ..common.globals import _Locals as Locals
 from ..common.globals import DeviceType
 from ..common.globals import get_stream_pool
 from ..common.globals import AccessMode, Storage
-<<<<<<< HEAD
 from ..common.globals import SynchronizationType as SyncType 
 from ..common.parray.core import PArray
 
 DeviceType = PyDeviceType
-=======
-
-from ..common.parray.core import PArray
-from ..common.globals import SynchronizationType as SyncType 
->>>>>>> 362dc07d
 
 from abc import abstractmethod, ABCMeta
 from typing import Optional, List, Iterable, FrozenSet
@@ -158,11 +146,7 @@
 
     # The argument dependencies intentially has no type hint.
     # Callers can pass None if they want to pass empty dependencies.
-<<<<<<< HEAD
-    def __init__(self, func, args, dependencies: Optional[Iterable] = None):
-=======
     def __init__(self, func, args, dependencies: Optional[Iterable] = None, id=None):
->>>>>>> 362dc07d
         if dependencies is not None:
             self.dependencies = dependencies
         else:
@@ -170,10 +154,7 @@
 
         self.args = args
         self.func = func
-<<<<<<< HEAD
-=======
         self.id = id
->>>>>>> 362dc07d
 
     def clear_dependencies(self):
         self.dependencies = []
@@ -418,17 +399,8 @@
         else:
             raise NotImplementedError("Unknown synchronization type: {}".format(self.runahead))
 
-<<<<<<< HEAD
         dependencies = self.get_dependencies()
 
-=======
-        # print("Trying to get dependencies: ", self.name)
-
-        dependencies = self.get_dependencies()
-
-        # print("Dependencies: {}".format(dependencies), flush=True)
-
->>>>>>> 362dc07d
         for task in dependencies:
             assert(isinstance(task, Task))
 
@@ -498,32 +470,7 @@
         #if not isinstance(self.state, TaskRunning):
         #    self.state = TaskRunning(self.func, self.args, id=self.name)
 
-<<<<<<< HEAD
-        task_state = None
-        self.state = TaskRunning(self.func, self.args)
-        try:
-            task_state = self._execute_task()
-
-            task_state = task_state or TaskRunahead(None)
-
-        except Exception as e:
-            tb = traceback.format_exc()
-            task_state = TaskException(e, tb)
-            self.state = task_state
-
-            print("Exception in Task ", self, ": ", e, tb, flush=True)
-
-            if isinstance(e, KeyboardInterrupt):
-                print("You pressed Ctrl+C! In a Task!", flush=True)
-                raise e
-            # print("Task {} failed with exception: {} \n {}".format(self.name, e, tb), flush=True)
-
-        finally:
-            assert(task_state is not None)
-            self.state = task_state
-=======
         self.state = self._execute_task()
->>>>>>> 362dc07d
 
     def __await__(self):
         return (yield TaskAwaitTasks([self], self))
@@ -761,22 +708,16 @@
         Devices are given by the local relative device id within the TaskEnvironment.
         """
 
-<<<<<<< HEAD
-=======
         # write_flag = True if self.access_mode != AccessMode.IN else False
         # Data movement tasks should only perform read operations
         write_flag = False 
 
->>>>>>> 362dc07d
         # TODO: Get device manager from task environment instead of scheduler at creation time
         device_manager = self.scheduler.device_manager
         target_dev = self.assigned_devices[0]
         global_id = target_dev.get_global_id()
         parray_id = device_manager.globalid_to_parrayid(global_id)
-<<<<<<< HEAD
-
-=======
->>>>>>> 362dc07d
+
         self.parray._auto_move(parray_id, write_flag)
         return TaskRunahead(0)
 
@@ -1378,17 +1319,10 @@
 #######
 
 cpdef flatten_tasks(tasks, output: Optional[List] = None):
-<<<<<<< HEAD
 
     if output is None:
         output = []
 
-=======
-
-    if output is None:
-        output = []
-
->>>>>>> 362dc07d
     # Unpack any TaskCollections
     if isinstance(tasks, TaskCollection):
         tasks = tasks.tasks
