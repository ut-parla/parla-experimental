################################################################################
# Cython implementations (Declarations are in device.pxd)
################################################################################
import cython 
cimport cython 

"""!
@file device.pyx
@brief Contains the user-facing device and architectures classes.
"""

from parla.common.globals import _Locals as Locals
from parla.common.globals import cupy, CUPY_ENABLED
from parla.common.globals import DeviceType as PyDeviceType
from parla.common.globals import VCU_BASELINE, get_device_manager

from abc import ABCMeta, abstractmethod
from dataclasses import dataclass
from typing import Union, List, Iterable, Dict, Tuple
from collections import defaultdict
import os 
from enum import IntEnum

cdef class CyDevice:
    """
    A bridge between pure Python and C++ device objects.
    """
    cdef ParlaDevice* get_cpp_device(self):
        return self._cpp_device

    def __dealloc__(self):
        del self._cpp_device

    cpdef int get_global_id(self):
        return self._cpp_device.get_global_id()


cdef class CyCUDADevice(CyDevice):
    """
    An inherited class from `CyDevice` for a device object specialized to CUDA.
    """
    def __cinit__(self, int dev_id, long mem_sz, long num_vcus, py_device):
        # C++ device object.
        # This object is deallocated by the C++ device manager.
        self._cpp_device = new CUDADevice(dev_id, mem_sz, num_vcus, \
                                          <void *> py_device)

    def __init__(self, int dev_id, long mem_sz, long num_vcus, py_device):
        pass


cdef class CyCPUDevice(CyDevice):
    """
    An inherited class from `CyDevice` for a device object specialized to CPU.
    """
    def __cinit__(self, int dev_id, long mem_sz, long num_vcus, py_device):
        # C++ device object.
        # This object is deallocated by the C++ device manager.
        self._cpp_device = new CPUDevice(dev_id, mem_sz, num_vcus, \
                                         <void *> py_device)

    def __init__(self, int dev_id, long mem_sz, long num_vcus, py_device):
        pass


################################################################################
# Python
################################################################################

@dataclass
class DeviceConfiguration:
    """
    A dataclass to represent a device configuration.
    """
    type: PyDeviceType
    id: int = 0
    memory: long = 0
    vcus: int = 1000

    __annotations__ = {
        "type": PyDeviceType,
        "id": int,
        "memory": long,
        "vcus": int
    }

    def __repr__(self):
        return f"DeviceConfiguration(device_type={self.device_type}, device_id={self.device_id}, memory={self.memory_size}, vcus={self.num_vcus})"


@dataclass
class DeviceResource:
    memory: long = 0
    vcus: int = 1000

    __annotations__ = {
        "memory": long,
        "vcus": int
    }

class PyDevice:
    """
    This class is to abstract a single device in Python and manages
    a device context as a task runs in Python.
    """
    def __init__(self, dev_type: PyDeviceType, dev_type_name, dev_id: int):
        self._dev_type = dev_type
        self._device_name = dev_type_name + ":" + str(dev_id)
        self._device = self
        self._device_id = dev_id

        self._device = self 
        self._global_id = None 

    def __dealloc__(self):
        del self._cy_device

    def __enter__(self):
        return self 

    def __exit__(self, exc_type, exc_val, exc_tb):
        pass
        #print(f"Exited device, {self.get_name()}, context", flush=True)

    @property
    def id(self) -> int:
        return self._dev_id 
    
    @id.setter
    def id(self, new_id):
        self._dev_id = new_id

    @property
    def global_id(self) -> int:
        return self._global_id
    
    @global_id.setter
    def global_id(self, new_id):
        self._global_id = new_id

    def __getitem__(self, param):
        if isinstance(param, Dict):
            memory = None if "memory" not in param else int(param["memory"])
            vcus = None if "vcus" not in param else \
                int(VCU_BASELINE * param["vcus"]) if param["vcus"] <= 1 else param["vcus"]
            return (self, DeviceResource(memory=memory, vcus=vcus))
        raise TypeError("[PyDevice] Parameter should be a dictionary specifying resource",
              " requirements.")

    def get_global_id(self):
        return self._cy_device.get_global_id()

    def get_name(self):
        return self._device_name

    def get_cy_device(self):
        return self._cy_device

    @property
    def device(self):
        """
        Returns the external library device object if it exists (e.g. cupy for GPU devices).
        Otherwise, return the Parla device object (self).
        """
        return self._device

    @property
    def architecture(self):
        """
        Returns the architecture (type) of the device.
        """
        return self._dev_type

    def get_type(self):
        """
        Returns the architecture (type) of the device.
        """
        return self._dev_type

    def __repr__(self):
        return self._device_name

    def __hash__(self):
        #NOTE: DEVICE NAMES MUST BE UNIQUE INSIDE A SCHEDULER INSTANCE
        return hash(self._device_name)

    def __eq__(self, other) -> bool:
        if isinstance(other, int) or isinstance(other, PyDeviceType):
            return self.architecture == other
        elif isinstance(other, PyDevice):
            return self._device_name == other._device_name
        else:
            return False

    def __str__(self):
        return repr(self)

    @property
    def device_id(self):
        return self._device_id

    @property
    def id(self):
        return self._device_id


"""
Device instances in Python manage resource status.
TODO(hc): the device configuration will be packed in a data class soon.
"""

class PyCUDADevice(PyDevice):
    """
    An inherited class from `PyDevice` for a device object specialized to CUDA.
    """
<<<<<<< HEAD
    def __init__(self, dev_id: int, mem_sz: long, num_vcus: long):
        super().__init__(PyDeviceType.CUDA, "CUDA", dev_id)
        #TODO(wlr): If we ever support VECs, we might need to move this device initialization
        self._cy_device = CyCUDADevice(dev_id, mem_sz, num_vcus, self)
=======

    def __init__(self, dev_id: int = 0, mem_sz: long = 0, num_vcus: long = 1):
        super().__init__(DeviceType.CUDA, "CUDA", dev_id)
        #TODO(wlr): If we ever support VECs, we might need to move this device
        #initialization
        #In Parla, we assume 80% of the actual device memory as the full 
        #memory size.
        #We assume that 1~20% of the device memory is used by external
        #libraries including CuPy.
        self._cy_device = CyCUDADevice(dev_id, mem_sz * 0.8, num_vcus, self)
>>>>>>> e8bc127c

    @property
    def device(self):
        if CUPY_ENABLED:
            self._device = cupy.cuda.Device(self.device_id)
        return self._device


class PyCPUDevice(PyDevice):
    """
    An inherited class from `PyDevice` for a device object specialized to CPU.
    """
<<<<<<< HEAD
    def __init__(self, dev_id: int, mem_sz: long, num_vcus: long):
        super().__init__(PyDeviceType.CPU, "CPU", dev_id)
=======

    def __init__(self, dev_id: int = 0, mem_sz: long = 0, num_vcus: long = 1):
        super().__init__(DeviceType.CPU, "CPU", dev_id)
>>>>>>> e8bc127c
        self._cy_device = CyCPUDevice(dev_id, mem_sz, num_vcus, self)


class PyArchitecture(metaclass=ABCMeta):
    """
    This class is to abstract a single architecture and is utilized for
    two purposes.
    First, an architecture class holds and provides device instances.
    (through a device manager)
    Second, users can specify the architecture at task spawn's placement
    parameter.
    """

    def __init__(self, name, id):
        """
        Create a new Architecture with a name and the ID which the runtime
        will use to identify it.
        """
        self._name = name
        self._id = id
        self._devices = []

    def __call__(self, index, *args, **kwds):
        """
        Create a device with this architecture.
        The arguments can specify which physical device you are requesting,
        but the runtime may override you.

        >>> gpu(0)
        """
        try:
            return self._devices[index]
        except IndexError:
            # If a requested device does not exist,
            # ignore that placement.
            error_msg = f"{self._name} does not have device({index})."
            error_msg += f" Please specify existing devices."
            raise ValueError(error_msg)

    def __getitem__(self, param):
        if isinstance(param, Dict):
            memory = None if "memory" not in param else param["memory"]
            vcus = None if "vcus" not in param else \
                int(VCU_BASELINE * param["vcus"]) if param["vcus"] <= 1 else param["vcus"]
            return (self, DeviceResource(memory=memory, vcus=vcus))
        raise TypeError("[PyArchitecture] Parameter should be a dictionary specifying resource",
              " requirements.")

    @property
    def id(self):
        return self._id

    @property
    def architecture(self):
        """
        Returns the architecture (type) of the device.
        """
        return self._id

    @property
    def name(self):
        return self._name

    @property
    def devices(self):
        """
        :return: all `devices<Device>` with this architecture in the system.
        """
        return self._devices

    def __eq__(self, o: object) -> bool:
        if isinstance(o, int) or isinstance(o, PyDeviceType):
            return self.id == o
        elif isinstance(o, type(self)):
            return (self.id == o.id) 
        else:
            return False

    def __hash__(self):
        return hash(self._id)

    def __repr__(self):
        return type(self).__name__

    def __mul__(self, num_archs: int):
        arch_ps = [self for i in range(0, num_archs)]
        return tuple(arch_ps)

    def __len__(self):
        return len(self._devices)

    def add_device(self, device):
        assert isinstance(device, PyDevice)
        self._devices.append(device)


class ImportableArchitecture(PyArchitecture):

    def __init__(self, arch_name = "UnnamedArchitecture", architecture_type = DeviceType.CPU):
        self._name = arch_name
        self._architecture_type = architecture_type

    def __call__(self, index, *args, **kwds):
        """
        Create a device with this architecture.
        The arguments can specify which physical device you are requesting,
        but the runtime may override you.

        >>> gpu(0)
        """
        architecture = get_device_manager().get_architecture(self._architecture_type)
        return architecture(index, *args, **kwds)

    def __getitem__(self, param):
        architecture = get_device_manager().get_architecture(self._architecture_type)
        return architecture[param]

    @property
    def id(self):
        return self._architecture_type

    @property
    def name(self):
        return self._name

    @property
    def devices(self):
        """
        :return: all `devices<Device>` with this architecture in the system.
        """
        architecture = get_device_manager().get_architecture(self._architecture_type)
        return architecture.devices 

    def __eq__(self, o: object) -> bool:
        if isinstance(o, int):
            return self.id == o
        elif isinstance(o, type(self)):
            return ( (self.id == o.id) and (self._name == o.name) )
        else:
            return False

    def __hash__(self):
        return self._architecture_type

    def __repr__(self):
        return type(self).__name__

    def __mul__(self, num_archs: int):
        #architecture = get_device_manager().get_architecture(self._architecture_type)
        arch_ps = [self for i in range(0, num_archs)]
        return tuple(arch_ps)

    def __len__(self):
        architecture = get_device_manager().get_architecture(self._architecture_type)
        return len(architecture)

    def add_device(self, device):
        architecture = get_device_manager().get_architecture(self._architecture_type)
        architecture.add_device(device)


class PyCUDAArchitecture(PyArchitecture):
    def __init__(self):
        super().__init__("CUDAArch", PyDeviceType.CUDA)

class ImportableCUDAArchitecture(PyCUDAArchitecture, ImportableArchitecture):
    def __init__(self):
        ImportableArchitecture.__init__(self, "CUDAArch", DeviceType.CUDA)
 

class PyCPUArchitecture(PyArchitecture):
    def __init__(self):
        super().__init__("CPUArch", PyDeviceType.CPU)

    def add_device(self, device):
        assert isinstance(device, PyCPUDevice)
        self._devices.append(device)

class ImportableCPUArchitecture(PyCPUArchitecture, ImportableArchitecture):
    def __init__(self):
        ImportableArchitecture.__init__(self, "CPUArch", DeviceType.CPU)


# TODO(hc): use dataclass later.
class DeviceResourceRequirement:
    def __init__(self, device: PyDevice, res_req: DeviceResource):
        self.device = device
        self.res_req = res_req

    def __repr__(self):
        return "("+self.device.get_name()+", memory:"+str(self.res_req.memory_sz)+ \
               ", num_vcus:"+str(self.res_req.num_vcus)+")" 

PlacementSource = Union[PyArchitecture, PyDevice, Tuple[PyArchitecture, DeviceResource], \
                        Tuple[PyDevice, DeviceResource]]


class Stream:
    def __init__(self, device=None, stream=None, non_blocking=True):
        self._device = device
        self._device_id = device.device.id
        self._stream = stream

    def __repr__(self):
        return f"Stream({self._device})"

    def __str__(self):
        return self.__repr__()

    def __enter__(self):
        #print("Entering Stream: ", self, flush=True)
        pass
    
    def __exit__(self, exc_type, exc_val, exc_tb):
        #print("Exiting Stream: ", self, flush=True)
        pass

    @property
    def device(self):
        return self._device

    @property
    def stream(self):
        return self._stream

    def synchronize(self):
        pass

    def create_event(self):
        return None

    def wait_event(self):
        pass

    @property
    def ptr(self):
        return None

class CupyStream(Stream):

    def __init__(self, device=None, stream=None, non_blocking=True):
        """
        Initialize a Parla Stream object.
        Assumes device and stream are cupy objects.
        """ 

        if device is None and stream is not None:
            raise ValueError("Device must be specified if stream is specified.")

        if device is None:
            self._device = cupy.cuda.Device()
            self._device_id = self._device.id
        else:
            self._device = device
            self._device_id = device.device.id

        with cupy.cuda.Device(self._device_id) as d:
            if stream is None:
                self._stream = cupy.cuda.Stream(non_blocking=non_blocking)
            else:
                self._stream = stream

    def __repr__(self):
        return f"Stream({self._device}, {self._stream})"

    def __str__(self):
        return self.__repr__()

    def __enter__(self):
        #print("Entering Stream: ", self, Locals.task, self._device_id, flush=True)

        #Set the device to the stream's device.
        self.active_device = cupy.cuda.Device(self._device_id)

        self.active_device.__enter__()
        #self._device.__enter__()

        
        #Set the stream to the current stream.
        self._stream.__enter__()

        Locals.push_stream(self)

        return self 

    def __exit__(self, exc_type, exc_value, traceback):

        ret_stream = False
        ret_device = False

        #Restore the stream to the previous stream.
        ret_stream = self._stream.__exit__(exc_type, exc_value, traceback)

        #Restore the device to the previous device.
        ret_device = self.active_device.__exit__(exc_type, exc_value, traceback)
            
        Locals.pop_stream()
        return ret_stream and ret_device

    @property
    def device(self):
        return self._device

    @property
    def stream(self):
        return self._stream

    def synchronize(self):
        #print("Synchronizing stream", flush=True)
        self._stream.synchronize()

    def create_event(self):
        active_device = cupy.cuda.Device(self._device_id)
        with active_device:
            new_event = cupy.cuda.Event(block=True, disable_timing=True, interprocess=False)
        return new_event

    def wait_event(self, event):
        self._stream.wait_event(event)

    @property
    def ptr(self):
        return self._stream.ptr

    #TODO(wlr): What is the performance impact of this?
    def __getatrr__(self, name):
        if hasattr(self, name):
            return getattr(self, name)
        return getattr(self._stream, name)<|MERGE_RESOLUTION|>--- conflicted
+++ resolved
@@ -213,12 +213,6 @@
     """
     An inherited class from `PyDevice` for a device object specialized to CUDA.
     """
-<<<<<<< HEAD
-    def __init__(self, dev_id: int, mem_sz: long, num_vcus: long):
-        super().__init__(PyDeviceType.CUDA, "CUDA", dev_id)
-        #TODO(wlr): If we ever support VECs, we might need to move this device initialization
-        self._cy_device = CyCUDADevice(dev_id, mem_sz, num_vcus, self)
-=======
 
     def __init__(self, dev_id: int = 0, mem_sz: long = 0, num_vcus: long = 1):
         super().__init__(DeviceType.CUDA, "CUDA", dev_id)
@@ -229,7 +223,6 @@
         #We assume that 1~20% of the device memory is used by external
         #libraries including CuPy.
         self._cy_device = CyCUDADevice(dev_id, mem_sz * 0.8, num_vcus, self)
->>>>>>> e8bc127c
 
     @property
     def device(self):
@@ -242,14 +235,9 @@
     """
     An inherited class from `PyDevice` for a device object specialized to CPU.
     """
-<<<<<<< HEAD
-    def __init__(self, dev_id: int, mem_sz: long, num_vcus: long):
-        super().__init__(PyDeviceType.CPU, "CPU", dev_id)
-=======
 
     def __init__(self, dev_id: int = 0, mem_sz: long = 0, num_vcus: long = 1):
         super().__init__(DeviceType.CPU, "CPU", dev_id)
->>>>>>> e8bc127c
         self._cy_device = CyCPUDevice(dev_id, mem_sz, num_vcus, self)
 
 
@@ -413,7 +401,7 @@
 
 class PyCUDAArchitecture(PyArchitecture):
     def __init__(self):
-        super().__init__("CUDAArch", PyDeviceType.CUDA)
+        super().__init__("CUDAArch", DeviceType.CUDA)
 
 class ImportableCUDAArchitecture(PyCUDAArchitecture, ImportableArchitecture):
     def __init__(self):
