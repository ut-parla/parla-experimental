################################################################################
# Cython implementations (Declarations are in device.pxd)
################################################################################

from parla.common.globals import _Locals as Locals
from parla.common.globals import cupy, CUPY_ENABLED
from parla.common.globals import DeviceType as PyDeviceType

from abc import ABCMeta, abstractmethod
from dataclasses import dataclass
from typing import Union, List, Iterable, Dict, Tuple
from collections import defaultdict
import os 
from enum import IntEnum

<<<<<<< HEAD

=======
>>>>>>> 50079410
cdef class CyDevice:
    """
    A bridge between pure Python and C++ device objects.
    """
    cdef Device* get_cpp_device(self):
        return self._cpp_device

    def __dealloc__(self):
        del self._cpp_device

    cpdef int get_global_id(self):
        return self._cpp_device.get_global_id()

    cpdef long long int query_resource(self, int resource_type):
        return self._cpp_device.query_resource(<Resource> resource_type)

    cpdef long long int query_reserved_resource(self, int resource_type):
        return self._cpp_device.query_reserved_resource(<Resource> resource_type)

    cpdef long long int query_mapped_resource(self, int resource_type):
        return self._cpp_device.query_mapped_resource(<Resource> resource_type)


cdef class CyCUDADevice(CyDevice):
    """
    An inherited class from `CyDevice` for a device object specialized to CUDA.
    """
    def __cinit__(self, int dev_id, long mem_sz, long num_vcus, py_device):
        # C++ device object.
        # This object is deallocated by the C++ device manager.
        self._cpp_device = new CUDADevice(dev_id, mem_sz, num_vcus, \
                                          <void *> py_device)

    def __init__(self, int dev_id, long mem_sz, long num_vcus, py_device):
        pass


cdef class CyCPUDevice(CyDevice):
    """
    An inherited class from `CyDevice` for a device object specialized to CPU.
    """
    def __cinit__(self, int dev_id, long mem_sz, long num_vcus, py_device):
        # C++ device object.
        # This object is deallocated by the C++ device manager.
        self._cpp_device = new CPUDevice(dev_id, mem_sz, num_vcus, \
                                         <void *> py_device)

    def __init__(self, int dev_id, long mem_sz, long num_vcus, py_device):
        pass


################################################################################
# Python
################################################################################


class DeviceResource:
    def __init__(self, memory_sz = 0, num_vcus = 0):
        # This class represents a device total resource size.
        # This can also be used to specify resource requirements
        # of a task for task mapping. 
        # 0 value implies that there is no constraint in a
        # resource. In the same sense, 0 value in a requirement
        # implies that it can be mapped to a device even though 
        # that device does not have enough resource.
        # TODO(hc): better design? map still has a problem that
        #           users should remember keys.
        self.memory_sz = memory_sz
        self.num_vcus = num_vcus


class PyDevice:
    """
    This class is to abstract a single device in Python and manages
    a device context as a task runs in Python.
    """
    def __init__(self, dev_type, dev_type_name, dev_id: int):
        self._dev_type = dev_type
        self._device_name = dev_type_name + ":" + str(dev_id)
<<<<<<< HEAD
        self._device = self
        self._device_id = dev_id
=======
        self._device = self 
        self._dev_id = dev_id
        self._global_id = None 
>>>>>>> 50079410

    def __dealloc__(self):
        del self._cy_device

    def __enter__(self):
        return self 

    def __exit__(self, exc_type, exc_val, exc_tb):
        pass
        #print(f"Exited device, {self.get_name()}, context", flush=True)

    @property
    def id(self):
        return self._dev_id 
    
    @id.setter
    def id(self, new_id):
        self._dev_id = new_id

    @property
    def global_id(self):
        return self._global_id
    
    @global_id.setter
    def global_id(self, new_id):
        self._global_id = new_id

    def __getitem__(self, param):
        if isinstance(param, Dict):
            memory_sz = 0 if "memory" not in param else param["memory"]
            num_vcus = 0 if "vcus" not in param else param["vcus"]
            return (self, DeviceResource(memory_sz, num_vcus))
        raise TypeError("[PyDevice] Parameter should be a dictionary specifying resource",
              " requirements.")

    def get_global_id(self):
        return self._cy_device.get_global_id()

    def get_name(self):
        return self._device_name

    def get_cy_device(self):
        return self._cy_device

    def query_resource(self, res_type):
        return self._cy_device.query_resource(res_type)

    def query_reserved_resource(self, res_type):
        return self._cy_device.query_reserved_resource(res_type)

    def query_mapped_resource(self, res_type):
        return self._cy_device.query_mapped_resource(res_type)

    @property
    def device(self):
        """
        Returns the external library device object if it exists (e.g. cupy for GPU devices).
        Otherwise, return the Parla device object (self).
        """
        return self._device

    @property
    def architecture(self):
        """
        Returns the architecture (type) of the device.
        """
        return self._dev_type

    def get_type(self):
        """
        Returns the architecture (type) of the device.
        """
        return self._dev_type

    def __repr__(self):
        return self._device_name

    def __hash__(self):
        #NOTE: DEVICE NAMES MUST BE UNIQUE INSIDE A SCHEDULER INSTANCE
        return hash(self._device_name)

    def __eq__(self, other):
        if isinstance(other, int):
            return self._dev_type == other
        elif isinstance(other, PyDevice):
            return self._device_name == other._device_name
        else:
            return False

    def __str__(self):
        return repr(self)

    @property
    def device_id(self):
        return self._device_id

    @property
    def id(self):
        return self._device_id


"""
Device instances in Python manage resource status.
TODO(hc): the device configuration will be packed in a data class soon.
"""

class PyCUDADevice(PyDevice):
    """
    An inherited class from `PyDevice` for a device object specialized to CUDA.
    """
    def __init__(self, dev_id: int, mem_sz: long, num_vcus: long):
        super().__init__(DeviceType.CUDA, "CUDA", dev_id)
        #TODO(wlr): If we ever support VECs, we might need to move this device initialization
        self._cy_device = CyCUDADevice(dev_id, mem_sz, num_vcus, self)

    @property
    def device(self):
        if CUPY_ENABLED:
            self._device = cupy.cuda.Device(self.device_id)
        return self._device


class PyCPUDevice(PyDevice):
    """
    An inherited class from `PyDevice` for a device object specialized to CPU.
    """
    def __init__(self, dev_id: int, mem_sz: long, num_vcus: long):
        super().__init__(DeviceType.CPU, "CPU", dev_id)
        self._cy_device = CyCPUDevice(dev_id, mem_sz, num_vcus, self)


class PyArchitecture(metaclass=ABCMeta):
    """
    This class is to abstract a single architecture and is utilized for
    two purposes.
    First, an architecture class holds and provides device instances.
    (through a device manager)
    Second, users can specify the architecture at task spawn's placement
    parameter.
    """

    def __init__(self, name, id):
        """
        Create a new Architecture with a name and the ID which the runtime
        will use to identify it.
        """
        self._name = name
        self._id = id
        self._devices = []

    def __call__(self, index, *args, **kwds):
        """
        Create a device with this architecture.
        The arguments can specify which physical device you are requesting,
        but the runtime may override you.

        >>> gpu(0)
        """
        try:
            return self._devices[index]
        except IndexError:
            # If a requested device does not exist,
            # ignore that placement.
            error_msg = f"{self._name} does not have device({index})."
            error_msg += f" Please specify existing devices."
            raise ValueError(error_msg)

    def __getitem__(self, param):
        if isinstance(param, Dict):
            memory_sz = 0 if "memory" not in param else param["memory"]
            num_vcus = 0 if "vcus" not in param else param["vcus"]
            return (self, DeviceResource(memory_sz, num_vcus))
        raise TypeError("[PyArchitecture] Parameter should be a dictionary specifying resource",
              " requirements.")

    @property
    def id(self):
        return self._id

    @property
    def name(self):
        return self._name

    @property
    def devices(self):
        """
        :return: all `devices<Device>` with this architecture in the system.
        """
        return self._devices

    def __eq__(self, o: object) -> bool:
        if isinstance(o, int):
            return self.id == o
        elif isinstance(o, type(self)):
            return ( (self.id == o.id) and (self._name == o.name) )
        else:
            return False

    def __hash__(self):
        return self._id

    def __repr__(self):
        return type(self).__name__

    def __mul__(self, num_archs: int):
        arch_ps = [self for i in range(0, num_archs)]
        return tuple(arch_ps)

    def __len__(self):
        return len(self._devices)

 
class PyCUDAArchitecture(PyArchitecture):
    def __init__(self):
        super().__init__("CUDAArch", DeviceType.CUDA)

    def add_device(self, device):
        assert isinstance(device, PyDevice)
        self._devices.append(device)

 
class PyCPUArchitecture(PyArchitecture):
    def __init__(self):
        super().__init__("CPUArch", DeviceType.CPU)

    def add_device(self, device):
        assert isinstance(device, PyCPUDevice)
        self._devices.append(device)


# TODO(hc): use dataclass later.
class DeviceResourceRequirement:
    def __init__(self, device: PyDevice, res_req: DeviceResource):
        self.device = device
        self.res_req = res_req

    def __repr__(self):
        return "("+self.device.get_name()+", memory:"+str(self.res_req.memory_sz)+ \
               ", num_vcus:"+str(self.res_req.num_vcus)+")" 

PlacementSource = Union[PyArchitecture, PyDevice, Tuple[PyArchitecture, DeviceResource], \
                        Tuple[PyDevice, DeviceResource]]


class Stream:
    def __init__(self, device=None, stream=None, non_blocking=True):
        self._device = device
        self._device_id = device.device.id
        self._stream = stream

    def __repr__(self):
        return f"Stream({self._device})"

    def __str__(self):
        return self.__repr__()

    def __enter__(self):
        #print("Entering Stream: ", self, flush=True)
        pass
    
    def __exit__(self, exc_type, exc_val, exc_tb):
        #print("Exiting Stream: ", self, flush=True)
        pass

    @property
    def device(self):
        return self._device

    @property
    def stream(self):
        return self._stream

    def synchronize(self):
        print("Synchronizing stream", flush=True)

    def create_event(self):
        return None

class CupyStream(Stream):

    def __init__(self, device=None, stream=None, non_blocking=True):
        """
        Initialize a Parla Stream object.
        Assumes device and stream are cupy objects.
        """ 

        if device is None and stream is not None:
            raise ValueError("Device must be specified if stream is specified.")

        if device is None:
            self._device = cupy.cuda.Device()
            self._device_id = self._device.id
        else:
            self._device = device
            self._device_id = device.device.id

        with cupy.cuda.Device(self._device_id) as d:
            if stream is None:
                self._stream = cupy.cuda.Stream(non_blocking=non_blocking)
            else:
                self._stream = stream

    def __repr__(self):
        return f"Stream({self._device}, {self._stream})"

    def __str__(self):
        return self.__repr__()

    def __enter__(self):
        #print("Entering Stream: ", self, Locals.task, self._device_id, flush=True)

        #Set the device to the stream's device.
        self.active_device = cupy.cuda.Device(self._device_id)

        self.active_device.__enter__()
        #self._device.__enter__()

        
        #Set the stream to the current stream.
        self._stream.__enter__()

        Locals.push_stream(self)

        return self 

    def __exit__(self, exc_type, exc_value, traceback):

        ret_stream = False
        ret_device = False

        #Restore the stream to the previous stream.
        ret_stream = self._stream.__exit__(exc_type, exc_value, traceback)

        #Restore the device to the previous device.
        ret_device = self.active_device.__exit__(exc_type, exc_value, traceback)
            
        Locals.pop_stream()
        return ret_stream and ret_device

    @property
    def device(self):
        return self._device

    @property
    def stream(self):
        return self._stream

    def synchronize(self):
        print("Synchronizing stream", flush=True)
        self._stream.synchronize()

    def create_event(self):
        return cupy.cuda.Event(block=True, disable_timing=True, interprocess=False)

    #TODO(wlr): What is the performance impact of this?
    def __getatrr__(self, name):
        if hasattr(self, name):
            return getattr(self, name)
        return getattr(self._stream, name)<|MERGE_RESOLUTION|>--- conflicted
+++ resolved
@@ -13,10 +13,6 @@
 import os 
 from enum import IntEnum
 
-<<<<<<< HEAD
-
-=======
->>>>>>> 50079410
 cdef class CyDevice:
     """
     A bridge between pure Python and C++ device objects.
@@ -96,14 +92,11 @@
     def __init__(self, dev_type, dev_type_name, dev_id: int):
         self._dev_type = dev_type
         self._device_name = dev_type_name + ":" + str(dev_id)
-<<<<<<< HEAD
         self._device = self
         self._device_id = dev_id
-=======
+
         self._device = self 
-        self._dev_id = dev_id
         self._global_id = None 
->>>>>>> 50079410
 
     def __dealloc__(self):
         del self._cy_device
