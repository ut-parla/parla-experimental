--- conflicted
+++ resolved
@@ -44,12 +44,8 @@
     def __cinit__(self, int dev_id, long mem_sz, long num_vcus, py_device):
         # C++ device object.
         # This object is deallocated by the C++ device manager.
-<<<<<<< HEAD
         self._cpp_device = new GPUDevice(dev_id, mem_sz, num_vcus, \
                                           <void *> py_device)
-=======
-        self._cpp_device = new CUDADevice(dev_id, mem_sz, num_vcus, <void *> py_device)
->>>>>>> 03f0d11c
 
     def __init__(self, int dev_id, long mem_sz, long num_vcus, py_device):
         pass
@@ -219,29 +215,20 @@
         return self._device_id
 
 
-<<<<<<< HEAD
 """
 Device instances in Python manage resource status.
 TODO(hc): the device configuration will be packed in a data class soon.
 """
 
 class PyGPUDevice(PyDevice):
-=======
-class PyCUDADevice(PyDevice):
->>>>>>> 03f0d11c
     """
     An inherited class from `PyDevice` for a device object specialized to CUDA.
     """
 
     def __init__(self, dev_id: int = 0, mem_sz: long = 0, num_vcus: long = 1):
-<<<<<<< HEAD
         super().__init__(DeviceType.GPU, "GPU", dev_id)
         #TODO(wlr): If we ever support VECs, we might need to move this device initialization
         self._cy_device = CyGPUDevice(dev_id, mem_sz, num_vcus, self)
-=======
-        super().__init__(DeviceType.CUDA, "CUDA", dev_id)
-        self._cy_device = CyCUDADevice(dev_id, mem_sz, num_vcus, self)
->>>>>>> 03f0d11c
 
     @property
     def device(self):
@@ -422,12 +409,7 @@
     def __init__(self):
         super().__init__("GPUArch", DeviceType.GPU)
 
-<<<<<<< HEAD
 class ImportableGPUArchitecture(PyGPUArchitecture, ImportableArchitecture):
-=======
-
-class ImportableCUDAArchitecture(PyCUDAArchitecture, ImportableArchitecture):
->>>>>>> 03f0d11c
     def __init__(self):
         ImportableArchitecture.__init__(self, "GPUArch", DeviceType.GPU)
  
@@ -532,21 +514,11 @@
         return self.__repr__()
 
     def __enter__(self):
-<<<<<<< HEAD
         #Set the device to the stream's device.
-=======
-        # Set the device to the stream's device.
->>>>>>> 03f0d11c
         self.active_device = cupy.cuda.Device(self._device_id)
         self.active_device.__enter__()
-<<<<<<< HEAD
 
         #Set the stream to the current stream.
-=======
-        # self._device.__enter__()
-
-        # Set the stream to the current stream.
->>>>>>> 03f0d11c
         self._stream.__enter__()
 
         Locals.push_stream(self)
@@ -576,10 +548,6 @@
         return self._stream
 
     def synchronize(self):
-<<<<<<< HEAD
-=======
-        # print("Synchronizing stream", flush=True)
->>>>>>> 03f0d11c
         self._stream.synchronize()
 
     def create_event(self):
