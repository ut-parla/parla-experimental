--- conflicted
+++ resolved
@@ -84,12 +84,9 @@
         self.memory_sz = memory_sz
         self.num_vcus = num_vcus
 
-    def __repr__(self):
-<<<<<<< HEAD
+    #Comment(wlr): Reverted this as more things print "object(fields)" than not in our repo
+    def __repr__(self):
         return f"DeviceResource(memory_sz={self.memory_sz}, num_vcus={self.num_vcus})"
-=======
-        return "[Resource] mem:" + str(self.memory_sz) + " vcu:" + str(self.num_vcus)
->>>>>>> ea5c4282
 
 
 class PyDevice:
