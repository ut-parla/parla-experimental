################################################################################
# Cython implementations (Declarations are in device.pxd)
################################################################################
import cython 
cimport cython 

from parla.common.globals import _Locals as Locals
from parla.common.globals import cupy, CUPY_ENABLED
from parla.common.globals import DeviceType as PyDeviceType
from parla.common.globals import VCU_BASELINE, get_device_manager

from abc import ABCMeta, abstractmethod
from dataclasses import dataclass
from typing import Union, List, Iterable, Dict, Tuple
from collections import defaultdict
import os 
from enum import IntEnum

cdef class CyDevice:
    """
    A bridge between pure Python and C++ device objects.
    """
    cdef Device* get_cpp_device(self):
        return self._cpp_device

    def __dealloc__(self):
        del self._cpp_device

    cpdef int get_global_id(self):
        return self._cpp_device.get_global_id()

    cpdef long long int query_resource(self, int resource_type):
        return self._cpp_device.query_resource(<Resource> resource_type)

    cpdef long long int query_reserved_resource(self, int resource_type):
        return self._cpp_device.query_reserved_resource(<Resource> resource_type)

    cpdef long long int query_mapped_resource(self, int resource_type):
        return self._cpp_device.query_mapped_resource(<Resource> resource_type)


cdef class CyCUDADevice(CyDevice):
    """
    An inherited class from `CyDevice` for a device object specialized to CUDA.
    """
    def __cinit__(self, int dev_id, long mem_sz, long num_vcus, py_device):
        # C++ device object.
        # This object is deallocated by the C++ device manager.
        self._cpp_device = new CUDADevice(dev_id, mem_sz, num_vcus, \
                                          <void *> py_device)

    def __init__(self, int dev_id, long mem_sz, long num_vcus, py_device):
        pass


cdef class CyCPUDevice(CyDevice):
    """
    An inherited class from `CyDevice` for a device object specialized to CPU.
    """
    def __cinit__(self, int dev_id, long mem_sz, long num_vcus, py_device):
        # C++ device object.
        # This object is deallocated by the C++ device manager.
        self._cpp_device = new CPUDevice(dev_id, mem_sz, num_vcus, \
                                         <void *> py_device)

    def __init__(self, int dev_id, long mem_sz, long num_vcus, py_device):
        pass


################################################################################
# Python
################################################################################

@dataclass
class DeviceConfiguration:
    """
    A dataclass to represent a device configuration.
    """
    type: PyDeviceType
    id: int = 0
    memory: long = 0
    vcus: int = 1000

    __annotations__ = {
        "type": PyDeviceType,
        "id": int,
        "memory": long,
        "vcus": int
    }

    def __repr__(self):
        return f"DeviceConfiguration(device_type={self.device_type}, device_id={self.device_id}, memory={self.memory_size}, vcus={self.num_vcus})"


@dataclass
class DeviceResource:
    memory: long = 0
    vcus: int = 1000

    __annotations__ = {
        "memory": long,
        "vcus": int
    }

class PyDevice:
    """
    This class is to abstract a single device in Python and manages
    a device context as a task runs in Python.
    """
    def __init__(self, dev_type: PyDeviceType, dev_type_name, dev_id: int):
        self._dev_type = dev_type
        self._device_name = dev_type_name + ":" + str(dev_id)
        self._device = self
        self._device_id = dev_id

        self._device = self 
        self._global_id = None 

    def __dealloc__(self):
        del self._cy_device

    def __enter__(self):
        return self 

    def __exit__(self, exc_type, exc_val, exc_tb):
        pass
        #print(f"Exited device, {self.get_name()}, context", flush=True)

    @property
    def id(self) -> int:
        return self._dev_id 
    
    @id.setter
    def id(self, new_id):
        self._dev_id = new_id

    @property
    def global_id(self) -> int:
        return self._global_id
    
    @global_id.setter
    def global_id(self, new_id):
        self._global_id = new_id

    def __getitem__(self, param):
        if isinstance(param, Dict):
            memory = None if "memory" not in param else int(param["memory"])
            vcus = None if "vcus" not in param else \
                int(VCU_BASELINE * param["vcus"]) if param["vcus"] <= 1 else param["vcus"]
            return (self, DeviceResource(memory=memory, vcus=vcus))
        raise TypeError("[PyDevice] Parameter should be a dictionary specifying resource",
              " requirements.")

    def get_global_id(self):
        return self._cy_device.get_global_id()

    def get_name(self):
        return self._device_name

    def get_cy_device(self):
        return self._cy_device

    def query_resource(self, res_type):
        return self._cy_device.query_resource(res_type)

    def query_reserved_resource(self, res_type):
        return self._cy_device.query_reserved_resource(res_type)

    def query_mapped_resource(self, res_type):
        return self._cy_device.query_mapped_resource(res_type)

    @property
    def device(self):
        """
        Returns the external library device object if it exists (e.g. cupy for GPU devices).
        Otherwise, return the Parla device object (self).
        """
        return self._device

    @property
    def architecture(self):
        """
        Returns the architecture (type) of the device.
        """
        return self._dev_type

    def get_type(self):
        """
        Returns the architecture (type) of the device.
        """
        return self._dev_type

    def __repr__(self):
        return self._device_name

    def __hash__(self):
        #NOTE: DEVICE NAMES MUST BE UNIQUE INSIDE A SCHEDULER INSTANCE
        return hash(self._device_name)

    def __eq__(self, other) -> bool:
        if isinstance(other, int) or isinstance(other, PyDeviceType):
            return self.architecture == other
        elif isinstance(other, PyDevice):
            return self._device_name == other._device_name
        else:
            return False

    def __str__(self):
        return repr(self)

    @property
    def device_id(self):
        return self._device_id

    @property
    def id(self):
        return self._device_id


"""
Device instances in Python manage resource status.
TODO(hc): the device configuration will be packed in a data class soon.
"""

class PyCUDADevice(PyDevice):
    """
    An inherited class from `PyDevice` for a device object specialized to CUDA.
    """
<<<<<<< HEAD
    def __init__(self, dev_id: int, mem_sz: long, num_vcus: long):
        super().__init__(PyDeviceType.CUDA, "CUDA", dev_id)
=======
    def __init__(self, dev_id: int = 0, mem_sz: long = 0, num_vcus: long = 1):
        super().__init__(DeviceType.CUDA, "CUDA", dev_id)
>>>>>>> efc0af39
        #TODO(wlr): If we ever support VECs, we might need to move this device initialization
        self._cy_device = CyCUDADevice(dev_id, mem_sz, num_vcus, self)

    @property
    def device(self):
        if CUPY_ENABLED:
            self._device = cupy.cuda.Device(self.device_id)
        return self._device


class PyCPUDevice(PyDevice):
    """
    An inherited class from `PyDevice` for a device object specialized to CPU.
    """
<<<<<<< HEAD
    def __init__(self, dev_id: int, mem_sz: long, num_vcus: long):
        super().__init__(PyDeviceType.CPU, "CPU", dev_id)
=======
    def __init__(self, dev_id: int = 0, mem_sz: long = 0, num_vcus: long = 1):
        super().__init__(DeviceType.CPU, "CPU", dev_id)
>>>>>>> efc0af39
        self._cy_device = CyCPUDevice(dev_id, mem_sz, num_vcus, self)


class PyArchitecture(metaclass=ABCMeta):
    """
    This class is to abstract a single architecture and is utilized for
    two purposes.
    First, an architecture class holds and provides device instances.
    (through a device manager)
    Second, users can specify the architecture at task spawn's placement
    parameter.
    """

    def __init__(self, name, id):
        """
        Create a new Architecture with a name and the ID which the runtime
        will use to identify it.
        """
        self._name = name
        self._id = id
        self._devices = []

    def __call__(self, index, *args, **kwds):
        """
        Create a device with this architecture.
        The arguments can specify which physical device you are requesting,
        but the runtime may override you.

        >>> gpu(0)
        """
        try:
            return self._devices[index]
        except IndexError:
            # If a requested device does not exist,
            # ignore that placement.
            error_msg = f"{self._name} does not have device({index})."
            error_msg += f" Please specify existing devices."
            raise ValueError(error_msg)

    def __getitem__(self, param):
        if isinstance(param, Dict):
            memory = None if "memory" not in param else param["memory"]
            vcus = None if "vcus" not in param else \
                int(VCU_BASELINE * param["vcus"]) if param["vcus"] <= 1 else param["vcus"]
            return (self, DeviceResource(memory=memory, vcus=vcus))
        raise TypeError("[PyArchitecture] Parameter should be a dictionary specifying resource",
              " requirements.")

    @property
    def id(self):
        return self._id

    @property
    def architecture(self):
        """
        Returns the architecture (type) of the device.
        """
        return self._id

    @property
    def name(self):
        return self._name

    @property
    def devices(self):
        """
        :return: all `devices<Device>` with this architecture in the system.
        """
        return self._devices

    def __eq__(self, o: object) -> bool:
        if isinstance(o, int) or isinstance(o, PyDeviceType):
            return self.id == o
        elif isinstance(o, type(self)):
            return (self.id == o.id) 
        else:
            return False

    def __hash__(self):
        return hash(self._id)

    def __repr__(self):
        return type(self).__name__

    def __mul__(self, num_archs: int):
        arch_ps = [self for i in range(0, num_archs)]
        return tuple(arch_ps)

    def __len__(self):
        return len(self._devices)

<<<<<<< HEAD
 
class PyCUDAArchitecture(PyArchitecture):
    def __init__(self):
        super().__init__("CUDAArch", PyDeviceType.CUDA)

=======
>>>>>>> efc0af39
    def add_device(self, device):
        assert isinstance(device, PyDevice)
        self._devices.append(device)


class ImportableArchitecture(PyArchitecture):

    def __init__(self, arch_name = "UnnamedArchitecture", architecture_type = DeviceType.CPU):
        self._name = arch_name
        self._architecture_type = architecture_type

    def __call__(self, index, *args, **kwds):
        """
        Create a device with this architecture.
        The arguments can specify which physical device you are requesting,
        but the runtime may override you.

        >>> gpu(0)
        """
        architecture = get_device_manager().get_architecture(self._architecture_type)
        return architecture(index, *args, **kwds)

    def __getitem__(self, param):
        architecture = get_device_manager().get_architecture(self._architecture_type)
        return architecture[param]

    @property
    def id(self):
        return self._architecture_type

    @property
    def name(self):
        return self._name

    @property
    def devices(self):
        """
        :return: all `devices<Device>` with this architecture in the system.
        """
        architecture = get_device_manager().get_architecture(self._architecture_type)
        return architecture.devices 

    def __eq__(self, o: object) -> bool:
        if isinstance(o, int):
            return self.id == o
        elif isinstance(o, type(self)):
            return ( (self.id == o.id) and (self._name == o.name) )
        else:
            return False

    def __hash__(self):
        return self._architecture_type

    def __repr__(self):
        return type(self).__name__

    def __mul__(self, num_archs: int):
        architecture = get_device_manager().get_architecture(self._architecture_type)
        return architecture * num_archs

    def __len__(self):
        architecture = get_device_manager().get_architecture(self._architecture_type)
        return len(architecture)

    def add_device(self, device):
        architecture = get_device_manager().get_architecture(self._architecture_type)
        architecture.add_device(device)


class PyCUDAArchitecture(PyArchitecture):
    def __init__(self):
        super().__init__("CUDAArch", DeviceType.CUDA)

class ImportableCUDAArchitecture(PyCUDAArchitecture, ImportableArchitecture):
    def __init__(self):
        ImportableArchitecture.__init__(self, "CUDAArch", DeviceType.CUDA)
 

class PyCPUArchitecture(PyArchitecture):
    def __init__(self):
        super().__init__("CPUArch", PyDeviceType.CPU)

    def add_device(self, device):
        assert isinstance(device, PyCPUDevice)
        self._devices.append(device)

class ImportableCPUArchitecture(PyCPUArchitecture, ImportableArchitecture):
    def __init__(self):
        ImportableArchitecture.__init__(self, "CPUArch", DeviceType.CPU)


# TODO(hc): use dataclass later.
class DeviceResourceRequirement:
    def __init__(self, device: PyDevice, res_req: DeviceResource):
        self.device = device
        self.res_req = res_req

    def __repr__(self):
        return "("+self.device.get_name()+", memory:"+str(self.res_req.memory_sz)+ \
               ", num_vcus:"+str(self.res_req.num_vcus)+")" 

PlacementSource = Union[PyArchitecture, PyDevice, Tuple[PyArchitecture, DeviceResource], \
                        Tuple[PyDevice, DeviceResource]]


class Stream:
    def __init__(self, device=None, stream=None, non_blocking=True):
        self._device = device
        self._device_id = device.device.id
        self._stream = stream

    def __repr__(self):
        return f"Stream({self._device})"

    def __str__(self):
        return self.__repr__()

    def __enter__(self):
        #print("Entering Stream: ", self, flush=True)
        pass
    
    def __exit__(self, exc_type, exc_val, exc_tb):
        #print("Exiting Stream: ", self, flush=True)
        pass

    @property
    def device(self):
        return self._device

    @property
    def stream(self):
        return self._stream

    def synchronize(self):
        pass

    def create_event(self):
        return None

    def wait_event(self):
        pass

class CupyStream(Stream):

    def __init__(self, device=None, stream=None, non_blocking=True):
        """
        Initialize a Parla Stream object.
        Assumes device and stream are cupy objects.
        """ 

        if device is None and stream is not None:
            raise ValueError("Device must be specified if stream is specified.")

        if device is None:
            self._device = cupy.cuda.Device()
            self._device_id = self._device.id
        else:
            self._device = device
            self._device_id = device.device.id

        with cupy.cuda.Device(self._device_id) as d:
            if stream is None:
                self._stream = cupy.cuda.Stream(non_blocking=non_blocking)
            else:
                self._stream = stream

    def __repr__(self):
        return f"Stream({self._device}, {self._stream})"

    def __str__(self):
        return self.__repr__()

    def __enter__(self):
        #print("Entering Stream: ", self, Locals.task, self._device_id, flush=True)

        #Set the device to the stream's device.
        self.active_device = cupy.cuda.Device(self._device_id)

        self.active_device.__enter__()
        #self._device.__enter__()

        
        #Set the stream to the current stream.
        self._stream.__enter__()

        Locals.push_stream(self)

        return self 

    def __exit__(self, exc_type, exc_value, traceback):

        ret_stream = False
        ret_device = False

        #Restore the stream to the previous stream.
        ret_stream = self._stream.__exit__(exc_type, exc_value, traceback)

        #Restore the device to the previous device.
        ret_device = self.active_device.__exit__(exc_type, exc_value, traceback)
            
        Locals.pop_stream()
        return ret_stream and ret_device

    @property
    def device(self):
        return self._device

    @property
    def stream(self):
        return self._stream

    def synchronize(self):
        #print("Synchronizing stream", flush=True)
        self._stream.synchronize()

    def create_event(self):
        active_device = cupy.cuda.Device(self._device_id)
        with active_device:
            new_event = cupy.cuda.Event(block=True, disable_timing=True, interprocess=False)
        return new_event

    def wait_event(self, event):
        self._stream.wait_event(event)

    #TODO(wlr): What is the performance impact of this?
    def __getatrr__(self, name):
        if hasattr(self, name):
            return getattr(self, name)
        return getattr(self._stream, name)<|MERGE_RESOLUTION|>--- conflicted
+++ resolved
@@ -226,13 +226,9 @@
     """
     An inherited class from `PyDevice` for a device object specialized to CUDA.
     """
-<<<<<<< HEAD
-    def __init__(self, dev_id: int, mem_sz: long, num_vcus: long):
-        super().__init__(PyDeviceType.CUDA, "CUDA", dev_id)
-=======
+
     def __init__(self, dev_id: int = 0, mem_sz: long = 0, num_vcus: long = 1):
         super().__init__(DeviceType.CUDA, "CUDA", dev_id)
->>>>>>> efc0af39
         #TODO(wlr): If we ever support VECs, we might need to move this device initialization
         self._cy_device = CyCUDADevice(dev_id, mem_sz, num_vcus, self)
 
@@ -247,13 +243,9 @@
     """
     An inherited class from `PyDevice` for a device object specialized to CPU.
     """
-<<<<<<< HEAD
-    def __init__(self, dev_id: int, mem_sz: long, num_vcus: long):
-        super().__init__(PyDeviceType.CPU, "CPU", dev_id)
-=======
+
     def __init__(self, dev_id: int = 0, mem_sz: long = 0, num_vcus: long = 1):
         super().__init__(DeviceType.CPU, "CPU", dev_id)
->>>>>>> efc0af39
         self._cy_device = CyCPUDevice(dev_id, mem_sz, num_vcus, self)
 
 
@@ -345,14 +337,6 @@
     def __len__(self):
         return len(self._devices)
 
-<<<<<<< HEAD
- 
-class PyCUDAArchitecture(PyArchitecture):
-    def __init__(self):
-        super().__init__("CUDAArch", PyDeviceType.CUDA)
-
-=======
->>>>>>> efc0af39
     def add_device(self, device):
         assert isinstance(device, PyDevice)
         self._devices.append(device)
