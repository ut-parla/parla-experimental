--- conflicted
+++ resolved
@@ -12,21 +12,12 @@
     unsigned int p2g "parrayid_to_globalid" (int)
 
     cdef cppclass DeviceManager:
-<<<<<<< HEAD
-        DeviceManager() except +
-        void register_device(ParlaDevice*) except +
-        void print_registered_devices() except +
-        int globalid_to_parrayid(int) except +
-        int parrayid_to_globalid(int) except +
-=======
         DeviceManager() 
         void register_device(Device*) 
         void print_registered_devices() 
         void free_memory_by_parray_id(int parray_dev_id, unsigned long memory_size)
         void free_memory(unsigned int global_dev_id, unsigned long memory_size)
         
->>>>>>> e8bc127c
-
 
 cdef class CyDeviceManager:
     cdef DeviceManager* cpp_device_manager_
