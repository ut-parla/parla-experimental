from typing import List, Dict, Tuple, Union, Optional, Callable
from dataclasses import dataclass, field
from enum import IntEnum

from collections import defaultdict

from fractions import Fraction
from decimal import Decimal

from ast import literal_eval as make_tuple

#########################################
# Device Information
#########################################


class Architecture(IntEnum):
    """
    Used to specify the architecture of a device in a synthetic task graph.
    """
    ANY = -1
    CPU = 0
    GPU = 1

    def __str__(self):
        return self.name


@dataclass(frozen=True, slots=True)
class Device:
    """
    Identifies a device in a synthetic task graph.
    """
    # The architecture of the device
    architecture: Architecture = Architecture.CPU
    # The id of the device (-1 for any)
    device_id: int = 0

    def __str__(self):
        return f"{self.architecture.name}[{self.device_id}]"

    def __repr__(self):
        return str(self)


#########################################
# Data Information
#########################################

class AccessType(IntEnum):
    """
    Used to specify the type of access for a data object in a synthetic task graph.
    """
    READ = 0
    WRITE = 1
    READ_WRITE = 2


@dataclass(frozen=True, slots=True)
class DataID:
    id: int


@dataclass(slots=True)
class DataInfo:
    """
    The collection of information for a data object in a synthetic task graph.

    @field id: The id of the data object
    @field size: The size of the data object
    @field location: The initial allocation location of the data object (device or tuple of devices)

    Distribution is assumed to be uniform partitioning along the first dimension across all devices.
    """

    id: DataID
    size: int
    location: Device | Tuple[Device]


@dataclass(slots=True)
class DataAccess:
    """
    The collection of information for a data access in a synthetic task graph.

    @field id: The id of the data object
    @field pattern: The access pattern for the data object (slice, list, int, or None)

    Only access patterns along the first dimension are supported.
    """
    id: DataID
    pattern: slice | list[int] | int | None = None
    device: int = 0


@dataclass(slots=True)
class TaskDataInfo:
    """
    The data dependencies for a task in a synthetic task graph.

    @field read: The list of data objects that are read by the task
    @field write: The list of data objects that are written by the task (and not read). These don't really exist.
    @field read_write: The list of data objects that are read and written by the task
    """
<<<<<<< HEAD
    read: list[DataID | DataAccess] = field(default_factory=list)
    write: list[DataID | DataAccess] = field(default_factory=list)
    read_write: list[DataID | DataAccess] = field(default_factory=list)
=======
    read: list[DataAccess] = field(default_factory=list)
    write: list[DataAccess] = field(default_factory=list)
    read_write: list[DataAccess] = field(default_factory=list)
>>>>>>> 4e0304c6

    def __getitem__(self, access: AccessType):
        if access == AccessType.READ:
            return self.read
        elif access == AccessType.WRITE:
            return self.write
        elif access == AccessType.READ_WRITE:
            return self.read_write
        else:
            raise ValueError(f"Invalid access type: {access}")


DataMap = Dict[int, DataInfo]

#########################################
# Task Graph Information
#########################################


class TaskState(IntEnum):
    SPAWNED = 0
    MAPPABLE = 1
    MAPPED = 2
    RESERVABLE = 3
    RESERVED = 4
    LAUNCHABLE = 5
    LAUNCHED = 6
    COMPLETED = 7


class TaskType(IntEnum):
    COMPUTE = 0
    DATA = 1


class ResourceType(IntEnum):
    VCU = 0
    MEMORY = 1
    COPY = 2


@dataclass(frozen=True, slots=True)
class TaskID:
    """
    The identifier for a task in a synthetic task graph.
    """
    taskspace: str = "T"  # The task space the task belongs to
    task_idx: Tuple[int] = (0,)  # The index of the task in the task space
    # How many times the task has been spawned (continuation number)
    instance: int = 0

    def __str__(self):
        return f"{self.taskspace}[{self.task_idx}]"


@dataclass(slots=True)
class TaskRuntimeInfo:
    """
    The collection of important runtime information / constraints for a task in a synthetic task graph.
    """
    task_time: float = 0
    device_fraction: Union[float, Fraction] = 0
    gil_accesses: int = 0
    gil_fraction: Union[float, Fraction] = 0
    memory: int = 0


@dataclass(slots=True)
class TaskPlacementInfo:
    locations: list[Device | Tuple[Device]] = field(default_factory=list)
    # info: Dict[NDevices, Dict[LocalIdx, Dict[Device, TaskRuntimeInfo]]]
    info: Dict[Device | Tuple[Device], TaskRuntimeInfo |
               Dict[Device, TaskRuntimeInfo]] = field(default_factory=dict)
    lookup: defaultdict[defaultdict[dict]] = field(
        default_factory=lambda: defaultdict(lambda: defaultdict(dict)))

    def add(self, placement: Device | Tuple[Device], runtime_info: TaskRuntimeInfo | Dict[Device, TaskRuntimeInfo] | List[TaskRuntimeInfo]):
        if isinstance(placement, Device):
            placement = (placement,)

        if isinstance(placement, tuple) and isinstance(runtime_info, TaskRuntimeInfo):
            for localidx, device in enumerate(placement):
                self.lookup[len(placement)][localidx][device] = runtime_info
        elif isinstance(placement, tuple) and isinstance(runtime_info, dict):
            for localidx, device in enumerate(placement):
                self.lookup[len(placement)
                            ][localidx][device] = runtime_info[device]
        elif isinstance(placement, tuple) and isinstance(runtime_info, list):
            if len(placement) != len(runtime_info):
                raise ValueError(
                    f"Invalid placement and runtime_info. {placement} and {runtime_info} must be the same length.")
            for localidx, device in enumerate(placement):
                details = runtime_info[localidx]
                self.lookup[len(placement)][localidx][device] = details
        else:
            raise ValueError(
                f"Invalid runtime_info type: {type(runtime_info)}. Expected TaskRuntimeInfo or Dict[Device, TaskRuntimeInfo].")

        self.locations.append(placement)
        self.info[placement] = runtime_info

    def remove(self, placement: Device | Tuple[Device]):
        if isinstance(placement, Device):
            placement = (placement,)

        if isinstance(placement, tuple):
            for localidx, device in enumerate(placement):
                del self.lookup[len(placement)][localidx][device]
        else:
            raise ValueError(
                f"Invalid placement: {placement} of {type(placement)}. Expected Device or Tuple[Device]")

        del self.info[placement]
        self.locations.remove(placement)

    def update(self):
        """
        Convert self.info to self.lookup
        """
        for device, details in self.info.items():
            if isinstance(device, Device):
                device = (device,)

            if isinstance(details, dict):
                for localidx, d in enumerate(device):
                    self.lookup[len(device)][localidx][d] = details[d]
            elif isinstance(details, list):
                if len(device) != len(details):
                    raise ValueError(
                        f"Invalid placement and runtime_info. {device} and {details} must be the same length.")
                for localidx, d in enumerate(device):
                    self.lookup[len(device)][localidx][d] = details[localidx]
            elif isinstance(details, TaskRuntimeInfo):
                for localidx, d in enumerate(device):
                    self.lookup[len(device)][localidx][d] = details

        self.locations = list(self.info.keys())

        return self

    def __len__(self):
        return len(self.list)

    def __repr__(self):
        return repr(self.info)

    def _get_any(self, device: Device, lookup: Dict[Device, TaskRuntimeInfo]):

        if device in lookup:
            return lookup[device]

        any_of_device = Device(device.architecture, -1)
        if any_of_device in lookup:
            return lookup[any_of_device]

        generic = Device(Architecture.ANY, -1)
        if generic in lookup:
            return lookup[generic]

        return None

    def __getitem__(self, placement: Device | Tuple[Device]) -> List[TaskRuntimeInfo]:

        if placement is None:
            raise KeyError("Placement query cannot be None.")

        if isinstance(placement, Device):
            placement = (placement,)

        if isinstance(placement, tuple):
            runtime_info_list = []
            for idx, device in enumerate(placement):
                runtime_info = self._get_any(
                    device, self.lookup[len(placement)][idx])
                if runtime_info is not None:
                    runtime_info_list.append(runtime_info)
                else:
                    raise KeyError(f"RuntimeInfo not found for {placement}.")
        else:
            raise KeyError(
                f"Invalid placement: {placement} of {type(placement)}. Expected Device or Tuple[Device]")

        return runtime_info_list

    def __contains__(self, placement: Device | Tuple[Device]) -> bool:

        if placement is None:
            return False

        if isinstance(placement, Device):
            placement = (placement,)

        if isinstance(placement, tuple):
            for idx, device in enumerate(placement):
                runtime_info = self._get_any(
                    device, self.lookup[len(placement)][idx])
                if runtime_info is None:
                    return False
        else:
            raise KeyError(
                f"Invalid placement: {placement} of {type(placement)}. Expected Device or Tuple[Device]")

        return True


@dataclass(slots=True)
class TaskInfo:
    """
    The collection of important information for a task in a synthetic task graph.
    """
    id: TaskID
    runtime: TaskPlacementInfo
    dependencies: list[TaskID]
    data_dependencies: TaskDataInfo
    mapping: Device | Tuple[Device] | None = None
    order: int = 0


# Graph Type Aliases
TaskMap = Dict[TaskID, TaskInfo]

#########################################
# Execution Records
#########################################


@dataclass(slots=True)
class TaskTime:
    """
    The parsed timing information from a task from an execution log.
    """
    assigned_t: float
    start_t: float
    end_t: float
    duration: float


@dataclass(slots=True)
class TimeSample:
    """
    A collection of timing information.
    """
    mean: float
    median: float
    std: float
    min: float
    max: float
    n: int


#########################################
# Generic Synthetic Graph Configurations
#########################################

class MovementType(IntEnum):
    """
    Used to specify the type of data movement to be used in a synthetic task graph execution.
    """
    NO_MOVEMENT = 0
    LAZY_MOVEMENT = 1
    EAGER_MOVEMENT = 2


class DataInitType(IntEnum):
    """
    Used to specify the data movement pattern and initialization in a synthetic task graph execution.
    """
    NO_DATA = 0
    INDEPENDENT_DATA = 1
    OVERLAPPED_DATA = 2


@dataclass(slots=True)
class DataGraphConfig:
    pattern: int = DataInitType.NO_DATA
    architecture = Architecture.CPU
    total_width: int = 2**23
    npartitions: int = 1


@dataclass(slots=True)
class GraphConfig:
    """
    Configures information about generating the synthetic task graph.

    @field task_config: The runtime information for each task
    @field fixed_placement: Whether to use a fixed placement mapping for the tasks
    @field placement_arch: The architecture to use for fixed mapping
    @field n_devices: The number of devices to use for fixed mapping
    @field data_config: The data configuration for the graph

    """
    task_config: TaskPlacementInfo = field(default_factory=TaskPlacementInfo)
    fixed_placement: bool = False
    placement_arch = Architecture.GPU
    n_devices: int = 4
    data_config: DataGraphConfig = field(default_factory=DataGraphConfig)


#########################################
# Specific Synthetic Graph Configurations
#########################################

@dataclass(slots=True)
class IndependentConfig(GraphConfig):
    """
    Used to configure the generation of an independent synthetic task graph.

    @field task_count: The number of tasks in the graph
    """
    task_count: int = 1


@dataclass(slots=True)
class SerialConfig(GraphConfig):
    """
    Used to configure the generation of a serial synthetic task graph.

    @field steps: The number of steps in the graph
    @field dependency_count: The number of dependencies per task
    @field chains: The number of chains to generate that can run in parallel

    Example Graph (steps=3, dependency_count=1, chains=4):
    --T(0,1)--T(0, 2)--T(0, 3)-->
    --T(1,1)--T(1, 2)--T(1, 3)-->
    --T(2,1)--T(2, 2)--T(2, 3)-->
    --T(3,1)--T(3, 2)--T(3, 3)-->

    """
    steps: int = 1
    dependency_count: int = 1
    chains: int = 1


@dataclass(slots=True)
class ReductionConfig(GraphConfig):
    """
    Used to configure the generation of a reduction synthetic task graph.

    @field levels: The number of levels in the tree
    @field branch_factor: The number of children per node

    Example Graph (levels=2, branch_factor=2):
    T(0,1)
    |   \
    T(1,1) T(1,2)
    |   \   |   \
    T(2,1) T(2,2) T(2,3) T(2,4)
    """
    levels: int = 8
    branch_factor: int = 2


@dataclass(slots=True)
class ReductionScatterConfig(GraphConfig):
    """
    Used to configure the generation of a reduction-scatter task graph.
    """
    # The total number of tasks.
    # The number of tasks for each level is calculated based on this.
    # e.g., 1000 total tasks and 4 levels, then about 333 tasks exist for each level
    #       with 2 bridge tasks.
    task_count: int = 1
    levels: int = 4  # Number of levels in the tree

#########################################
# Synthetic Graph Execution Configurations
#########################################


@dataclass(slots=True)
class RunConfig:
    """
    Configuration object for executing a synthetic task graph.

    @field outer_iterations: Number of times to launch the Parla runtime and execute the task graph
    @field inner_iterations: Number of times to execute the task graph within the same Parla runtime
    @field inner_sync: Whether to synchronize after each kernel launch
    @field outer_sync: Whether to synchronize at the end of the task
    @field verbose: Whether to print the task graph to the console
    @field device_fraction: VCUs
    @field data_scale: Scaling factor to increase the size of the data objects
    @field threads: Number of threads to use for the Parla runtime
    @field task_time: Total time for all tasks (this overrides the time in the graphs)
    @field gil_fraction: Fraction of time spent in the GIL (this overrides the time in the graphs)
    @field gil_accesses: Number of kernel launches/GIL accesses per task (this overrides the time in the graphs)
    @field movement_type: The data movement pattern to use
    @field logfile: The log file location
    @field do_check: If this is true, validate configuration/execution
    @field num_gpus: The number of GPUs to use for the execution
    """
    outer_iterations: int = 1
    inner_iterations: int = 1
    inner_sync: bool = False
    outer_sync: bool = False
    verbose: bool = False
    device_fraction: float = None  # VCUs
    data_scale: float = 1.0
    threads: int = 1
    task_time: Optional[float] = None
    gil_fraction: Optional[float] = None
    gil_accesses: Optional[int] = None
    movement_type: int = MovementType.NO_MOVEMENT
    logfile: str = "testing.blog"
    do_check: bool = False
    num_gpus: int = 4

#########################################
# Utility Functions & Conversions
#########################################


def apply_mapping(mapping: Dict[TaskID, Device | Tuple[Device]], tasks: TaskMap) -> TaskMap:
    """
    Apply the mapping to the tasks
    """
    for task_id, device in mapping.items():
        tasks[task_id].mapping = device

    return tasks


def apply_order(order: Dict[TaskID, int], tasks: TaskMap) -> TaskMap:
    """
    Apply the order to the tasks
    """
    for task_id, order in order.items():
        tasks[task_id].order = order

    return tasks


def extract_mapping(tasks: TaskMap) -> Dict[TaskID, Device | Tuple[Device]]:
    """
    Extract the mapping from the tasks
    """
    mapping = {}
    for task_id, task in tasks.items():
        mapping[task_id] = task.mapping

    return mapping


def extract_order(tasks: TaskMap) -> Dict[TaskID, int]:
    """
    Extract the order from the tasks
    """
    order = {}
    for task_id, task in tasks.items():
        order[task_id] = task.order

    return order


def get_base_task_id(task_id: TaskID) -> TaskID:
    """
    Get the base task id for a task id. This is the task id with instance=0.
    """
    return TaskID(taskspace=task_id.taskspace, task_idx=task_id.task_idx, instance=0)


def task_id_to_str(task_id: TaskID) -> str:
    """
    Convert a task id to a string
    """
    return f"{task_id.taskspace}[{task_id.task_idx}]"


def decimal_from_fraction(frac):
    return frac.numerator / Decimal(frac.denominator)


def numeric_from_str(string: str) -> int | Fraction:
    """
    Extracts string as decimal or int
    """
    if "." in string:
        return Fraction(string)
    else:
        return int(string)


def numeric_to_str(obj: Fraction | Decimal):
    """
    Convert other numeric types to strings of the form "0.00"
    """
    if isinstance(obj, Fraction):
        return f"{decimal_from_fraction(obj):0.2f}"
    elif isinstance(obj, Decimal):
        return f"{obj:0.2f}"
    else:
        raise ValueError(
            f"Unsupported numeric type {type(obj)} of value {obj}")


def sizeof_fmt(num, suffix="B"):
    for unit in ["", "Ki", "Mi", "Gi", "Ti", "Pi", "Ei", "Zi"]:
        if abs(num) < 1024.0:
            return f"{num:3.1f}{unit}{suffix}"
        num /= 1024.0
    return f"{num:.1f}Yi{suffix}"


def make_data_info(data_info: Dict) -> DataInfo:
    data_idx = int(data_info["id"])
    data_size = int(data_info["size"])
    data_location = device_from_string(data_info["location"])

    return DataInfo(data_idx, data_size, data_location)


def make_task_id_from_dict(task_id: Dict) -> TaskID:
    taskspace = task_id["taskspace"]
    task_idx = make_tuple(task_id["task_idx"])
    task_instance = int(task_id["instance"])
    return TaskID(taskspace, task_idx, task_instance)


def make_data_access_from_dict(data_access: Dict) -> DataAccess:
    data_idx = int(data_access["id"])

    if "pattern" in data_access:
        data_pattern = data_access["pattern"]
        if data_pattern is not None:
            raise NotImplementedError(
                "Access patterns currently not supported.")
    return DataAccess(id=data_idx)


def make_data_dependencies_from_dict(data_dependencies: Dict) -> TaskDataInfo:
    read_data = [make_data_access_from_dict(
        x) for x in data_dependencies["read"]]
    write_data = [make_data_access_from_dict(
        x) for x in data_dependencies["write"]]
    read_write_data = [make_data_access_from_dict(
        x) for x in data_dependencies["read_write"]]
    return TaskDataInfo(read_data, write_data, read_write_data)


def make_task_runtime_from_dict(task_runtime: Dict) -> TaskRuntimeInfo:
    task_time = int(task_runtime["task_time"])
    device_fraction = Fraction(task_runtime["device_fraction"])
    gil_accesses = int(task_runtime["gil_accesses"])
    gil_fraction = Fraction(task_runtime["gil_fraction"])
    memory = int(task_runtime["memory"])

    return TaskRuntimeInfo(task_time, device_fraction, gil_accesses, gil_fraction, memory)


def device_from_string(device_str: str) -> Device | Tuple[Device]:
    """
    Convert a device string (or string of a device tuple) to a device set
    """
    if device_str is None:
        return None

    device_str = device_str.strip()
    device_str = device_str.strip("()")
    device_str = device_str.strip()
    device_str = device_str.split(",")
    device_str = [d.strip() for d in device_str]

    devices = []

    for d in device_str:
        if d.isspace() or d == "":
            continue

        d = d.strip()
        d = d.strip("]")
        d = d.split("[")

        if d[0] == "CPU":
            devices.append(Device(Architecture.CPU, int(d[1])))
        elif d[0] == "GPU":
            devices.append(Device(Architecture.GPU, int(d[1])))
        elif d[0] == "ANY":
            devices.append(Device(Architecture.ANY, int(d[1])))
        else:
            raise ValueError(f"Unknown device type {d[0]} in {device_str}")

    if len(devices) == 1:
        return devices[0]
    else:
        return tuple(devices)


def make_task_placement_from_dict(task_runtime: Dict) -> Dict[Device | Tuple[Device], TaskRuntimeInfo | Dict[Device | Tuple[Device], TaskRuntimeInfo]]:
    """
    Parse the device runtime from a dictionary
    """
    device_runtime = {}
    for device_str, runtime in task_runtime.items():
        device = device_from_string(device_str)

        if 'task_time' in runtime:
            device_runtime[device] = make_task_runtime_from_dict(runtime)
        elif isinstance(runtime, list):
            device_runtime[device] = [
                make_task_runtime_from_dict(r) for r in runtime]
        elif isinstance(device, tuple):
            device_runtime[device] = make_task_runtime_from_dict(runtime)
        else:
            raise ValueError(
                f"Unknown device type {device} or Invalid runtime {runtime} configuration.")

    device_runtime = TaskPlacementInfo(info=device_runtime)
    device_runtime.update()

    return device_runtime<|MERGE_RESOLUTION|>--- conflicted
+++ resolved
@@ -18,6 +18,7 @@
     """
     Used to specify the architecture of a device in a synthetic task graph.
     """
+
     ANY = -1
     CPU = 0
     GPU = 1
@@ -31,6 +32,7 @@
     """
     Identifies a device in a synthetic task graph.
     """
+
     # The architecture of the device
     architecture: Architecture = Architecture.CPU
     # The id of the device (-1 for any)
@@ -47,10 +49,12 @@
 # Data Information
 #########################################
 
+
 class AccessType(IntEnum):
     """
     Used to specify the type of access for a data object in a synthetic task graph.
     """
+
     READ = 0
     WRITE = 1
     READ_WRITE = 2
@@ -88,6 +92,7 @@
 
     Only access patterns along the first dimension are supported.
     """
+
     id: DataID
     pattern: slice | list[int] | int | None = None
     device: int = 0
@@ -102,15 +107,10 @@
     @field write: The list of data objects that are written by the task (and not read). These don't really exist.
     @field read_write: The list of data objects that are read and written by the task
     """
-<<<<<<< HEAD
+
     read: list[DataID | DataAccess] = field(default_factory=list)
     write: list[DataID | DataAccess] = field(default_factory=list)
     read_write: list[DataID | DataAccess] = field(default_factory=list)
-=======
-    read: list[DataAccess] = field(default_factory=list)
-    write: list[DataAccess] = field(default_factory=list)
-    read_write: list[DataAccess] = field(default_factory=list)
->>>>>>> 4e0304c6
 
     def __getitem__(self, access: AccessType):
         if access == AccessType.READ:
@@ -157,6 +157,7 @@
     """
     The identifier for a task in a synthetic task graph.
     """
+
     taskspace: str = "T"  # The task space the task belongs to
     task_idx: Tuple[int] = (0,)  # The index of the task in the task space
     # How many times the task has been spawned (continuation number)
@@ -171,6 +172,7 @@
     """
     The collection of important runtime information / constraints for a task in a synthetic task graph.
     """
+
     task_time: float = 0
     device_fraction: Union[float, Fraction] = 0
     gil_accesses: int = 0
@@ -182,12 +184,20 @@
 class TaskPlacementInfo:
     locations: list[Device | Tuple[Device]] = field(default_factory=list)
     # info: Dict[NDevices, Dict[LocalIdx, Dict[Device, TaskRuntimeInfo]]]
-    info: Dict[Device | Tuple[Device], TaskRuntimeInfo |
-               Dict[Device, TaskRuntimeInfo]] = field(default_factory=dict)
+    info: Dict[
+        Device | Tuple[Device], TaskRuntimeInfo | Dict[Device, TaskRuntimeInfo]
+    ] = field(default_factory=dict)
     lookup: defaultdict[defaultdict[dict]] = field(
-        default_factory=lambda: defaultdict(lambda: defaultdict(dict)))
-
-    def add(self, placement: Device | Tuple[Device], runtime_info: TaskRuntimeInfo | Dict[Device, TaskRuntimeInfo] | List[TaskRuntimeInfo]):
+        default_factory=lambda: defaultdict(lambda: defaultdict(dict))
+    )
+
+    def add(
+        self,
+        placement: Device | Tuple[Device],
+        runtime_info: TaskRuntimeInfo
+        | Dict[Device, TaskRuntimeInfo]
+        | List[TaskRuntimeInfo],
+    ):
         if isinstance(placement, Device):
             placement = (placement,)
 
@@ -196,18 +206,19 @@
                 self.lookup[len(placement)][localidx][device] = runtime_info
         elif isinstance(placement, tuple) and isinstance(runtime_info, dict):
             for localidx, device in enumerate(placement):
-                self.lookup[len(placement)
-                            ][localidx][device] = runtime_info[device]
+                self.lookup[len(placement)][localidx][device] = runtime_info[device]
         elif isinstance(placement, tuple) and isinstance(runtime_info, list):
             if len(placement) != len(runtime_info):
                 raise ValueError(
-                    f"Invalid placement and runtime_info. {placement} and {runtime_info} must be the same length.")
+                    f"Invalid placement and runtime_info. {placement} and {runtime_info} must be the same length."
+                )
             for localidx, device in enumerate(placement):
                 details = runtime_info[localidx]
                 self.lookup[len(placement)][localidx][device] = details
         else:
             raise ValueError(
-                f"Invalid runtime_info type: {type(runtime_info)}. Expected TaskRuntimeInfo or Dict[Device, TaskRuntimeInfo].")
+                f"Invalid runtime_info type: {type(runtime_info)}. Expected TaskRuntimeInfo or Dict[Device, TaskRuntimeInfo]."
+            )
 
         self.locations.append(placement)
         self.info[placement] = runtime_info
@@ -221,7 +232,8 @@
                 del self.lookup[len(placement)][localidx][device]
         else:
             raise ValueError(
-                f"Invalid placement: {placement} of {type(placement)}. Expected Device or Tuple[Device]")
+                f"Invalid placement: {placement} of {type(placement)}. Expected Device or Tuple[Device]"
+            )
 
         del self.info[placement]
         self.locations.remove(placement)
@@ -240,7 +252,8 @@
             elif isinstance(details, list):
                 if len(device) != len(details):
                     raise ValueError(
-                        f"Invalid placement and runtime_info. {device} and {details} must be the same length.")
+                        f"Invalid placement and runtime_info. {device} and {details} must be the same length."
+                    )
                 for localidx, d in enumerate(device):
                     self.lookup[len(device)][localidx][d] = details[localidx]
             elif isinstance(details, TaskRuntimeInfo):
@@ -258,7 +271,6 @@
         return repr(self.info)
 
     def _get_any(self, device: Device, lookup: Dict[Device, TaskRuntimeInfo]):
-
         if device in lookup:
             return lookup[device]
 
@@ -273,7 +285,6 @@
         return None
 
     def __getitem__(self, placement: Device | Tuple[Device]) -> List[TaskRuntimeInfo]:
-
         if placement is None:
             raise KeyError("Placement query cannot be None.")
 
@@ -283,20 +294,19 @@
         if isinstance(placement, tuple):
             runtime_info_list = []
             for idx, device in enumerate(placement):
-                runtime_info = self._get_any(
-                    device, self.lookup[len(placement)][idx])
+                runtime_info = self._get_any(device, self.lookup[len(placement)][idx])
                 if runtime_info is not None:
                     runtime_info_list.append(runtime_info)
                 else:
                     raise KeyError(f"RuntimeInfo not found for {placement}.")
         else:
             raise KeyError(
-                f"Invalid placement: {placement} of {type(placement)}. Expected Device or Tuple[Device]")
+                f"Invalid placement: {placement} of {type(placement)}. Expected Device or Tuple[Device]"
+            )
 
         return runtime_info_list
 
     def __contains__(self, placement: Device | Tuple[Device]) -> bool:
-
         if placement is None:
             return False
 
@@ -305,13 +315,13 @@
 
         if isinstance(placement, tuple):
             for idx, device in enumerate(placement):
-                runtime_info = self._get_any(
-                    device, self.lookup[len(placement)][idx])
+                runtime_info = self._get_any(device, self.lookup[len(placement)][idx])
                 if runtime_info is None:
                     return False
         else:
             raise KeyError(
-                f"Invalid placement: {placement} of {type(placement)}. Expected Device or Tuple[Device]")
+                f"Invalid placement: {placement} of {type(placement)}. Expected Device or Tuple[Device]"
+            )
 
         return True
 
@@ -321,6 +331,7 @@
     """
     The collection of important information for a task in a synthetic task graph.
     """
+
     id: TaskID
     runtime: TaskPlacementInfo
     dependencies: list[TaskID]
@@ -342,6 +353,7 @@
     """
     The parsed timing information from a task from an execution log.
     """
+
     assigned_t: float
     start_t: float
     end_t: float
@@ -353,6 +365,7 @@
     """
     A collection of timing information.
     """
+
     mean: float
     median: float
     std: float
@@ -365,10 +378,12 @@
 # Generic Synthetic Graph Configurations
 #########################################
 
+
 class MovementType(IntEnum):
     """
     Used to specify the type of data movement to be used in a synthetic task graph execution.
     """
+
     NO_MOVEMENT = 0
     LAZY_MOVEMENT = 1
     EAGER_MOVEMENT = 2
@@ -378,6 +393,7 @@
     """
     Used to specify the data movement pattern and initialization in a synthetic task graph execution.
     """
+
     NO_DATA = 0
     INDEPENDENT_DATA = 1
     OVERLAPPED_DATA = 2
@@ -403,6 +419,7 @@
     @field data_config: The data configuration for the graph
 
     """
+
     task_config: TaskPlacementInfo = field(default_factory=TaskPlacementInfo)
     fixed_placement: bool = False
     placement_arch = Architecture.GPU
@@ -414,6 +431,7 @@
 # Specific Synthetic Graph Configurations
 #########################################
 
+
 @dataclass(slots=True)
 class IndependentConfig(GraphConfig):
     """
@@ -421,6 +439,7 @@
 
     @field task_count: The number of tasks in the graph
     """
+
     task_count: int = 1
 
 
@@ -440,6 +459,7 @@
     --T(3,1)--T(3, 2)--T(3, 3)-->
 
     """
+
     steps: int = 1
     dependency_count: int = 1
     chains: int = 1
@@ -460,6 +480,7 @@
     |   \   |   \
     T(2,1) T(2,2) T(2,3) T(2,4)
     """
+
     levels: int = 8
     branch_factor: int = 2
 
@@ -469,12 +490,14 @@
     """
     Used to configure the generation of a reduction-scatter task graph.
     """
+
     # The total number of tasks.
     # The number of tasks for each level is calculated based on this.
     # e.g., 1000 total tasks and 4 levels, then about 333 tasks exist for each level
     #       with 2 bridge tasks.
     task_count: int = 1
     levels: int = 4  # Number of levels in the tree
+
 
 #########################################
 # Synthetic Graph Execution Configurations
@@ -502,6 +525,7 @@
     @field do_check: If this is true, validate configuration/execution
     @field num_gpus: The number of GPUs to use for the execution
     """
+
     outer_iterations: int = 1
     inner_iterations: int = 1
     inner_sync: bool = False
@@ -518,12 +542,15 @@
     do_check: bool = False
     num_gpus: int = 4
 
+
 #########################################
 # Utility Functions & Conversions
 #########################################
 
 
-def apply_mapping(mapping: Dict[TaskID, Device | Tuple[Device]], tasks: TaskMap) -> TaskMap:
+def apply_mapping(
+    mapping: Dict[TaskID, Device | Tuple[Device]], tasks: TaskMap
+) -> TaskMap:
     """
     Apply the mapping to the tasks
     """
@@ -602,8 +629,7 @@
     elif isinstance(obj, Decimal):
         return f"{obj:0.2f}"
     else:
-        raise ValueError(
-            f"Unsupported numeric type {type(obj)} of value {obj}")
+        raise ValueError(f"Unsupported numeric type {type(obj)} of value {obj}")
 
 
 def sizeof_fmt(num, suffix="B"):
@@ -635,18 +661,16 @@
     if "pattern" in data_access:
         data_pattern = data_access["pattern"]
         if data_pattern is not None:
-            raise NotImplementedError(
-                "Access patterns currently not supported.")
+            raise NotImplementedError("Access patterns currently not supported.")
     return DataAccess(id=data_idx)
 
 
 def make_data_dependencies_from_dict(data_dependencies: Dict) -> TaskDataInfo:
-    read_data = [make_data_access_from_dict(
-        x) for x in data_dependencies["read"]]
-    write_data = [make_data_access_from_dict(
-        x) for x in data_dependencies["write"]]
-    read_write_data = [make_data_access_from_dict(
-        x) for x in data_dependencies["read_write"]]
+    read_data = [make_data_access_from_dict(x) for x in data_dependencies["read"]]
+    write_data = [make_data_access_from_dict(x) for x in data_dependencies["write"]]
+    read_write_data = [
+        make_data_access_from_dict(x) for x in data_dependencies["read_write"]
+    ]
     return TaskDataInfo(read_data, write_data, read_write_data)
 
 
@@ -657,7 +681,9 @@
     gil_fraction = Fraction(task_runtime["gil_fraction"])
     memory = int(task_runtime["memory"])
 
-    return TaskRuntimeInfo(task_time, device_fraction, gil_accesses, gil_fraction, memory)
+    return TaskRuntimeInfo(
+        task_time, device_fraction, gil_accesses, gil_fraction, memory
+    )
 
 
 def device_from_string(device_str: str) -> Device | Tuple[Device]:
@@ -698,7 +724,12 @@
         return tuple(devices)
 
 
-def make_task_placement_from_dict(task_runtime: Dict) -> Dict[Device | Tuple[Device], TaskRuntimeInfo | Dict[Device | Tuple[Device], TaskRuntimeInfo]]:
+def make_task_placement_from_dict(
+    task_runtime: Dict,
+) -> Dict[
+    Device | Tuple[Device],
+    TaskRuntimeInfo | Dict[Device | Tuple[Device], TaskRuntimeInfo],
+]:
     """
     Parse the device runtime from a dictionary
     """
@@ -706,16 +737,16 @@
     for device_str, runtime in task_runtime.items():
         device = device_from_string(device_str)
 
-        if 'task_time' in runtime:
+        if "task_time" in runtime:
             device_runtime[device] = make_task_runtime_from_dict(runtime)
         elif isinstance(runtime, list):
-            device_runtime[device] = [
-                make_task_runtime_from_dict(r) for r in runtime]
+            device_runtime[device] = [make_task_runtime_from_dict(r) for r in runtime]
         elif isinstance(device, tuple):
             device_runtime[device] = make_task_runtime_from_dict(runtime)
         else:
             raise ValueError(
-                f"Unknown device type {device} or Invalid runtime {runtime} configuration.")
+                f"Unknown device type {device} or Invalid runtime {runtime} configuration."
+            )
 
     device_runtime = TaskPlacementInfo(info=device_runtime)
     device_runtime.update()
